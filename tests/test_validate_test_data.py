# coding: utf-8
import unittest
import os
import logging
import functools
import six

from isatools import isajson, isatab
from tests import utils

# This will remove the "'U' flag is deprecated" DeprecationWarning in Python3
open = functools.partial(open, mode='r') if six.PY3 else functools.partial(open, mode='rU')


class TestIsaJsonTestData(unittest.TestCase):

    def setUp(self):
        self._reporting_level = logging.ERROR

    def test_validate_testdata_bii_i_1_json(self):
        test_case = 'BII-I-1'
<<<<<<< HEAD
        with open(os.path.join(utils.JSON_DATA_DIR, test_case, test_case + '.json')) as test_file:
          log_msg_stream = isajson.validate(fp=test_file,log_level=self._reporting_level)
        if '(E)' in log_msg_stream.getvalue() or '(F)' in log_msg_stream.getvalue():
            self.fail("Error found when validating ISA JSON: {}".format(log_msg_stream.getvalue()))

    def test_validate_testdata_bii_s_3_json(self):
        test_case = 'BII-S-3'
        with open(os.path.join(utils.JSON_DATA_DIR, test_case, test_case + '.json')) as test_file:
          log_msg_stream = isajson.validate(fp=test_file,log_level=self._reporting_level)
        if '(E)' in log_msg_stream.getvalue() or '(F)' in log_msg_stream.getvalue():
            self.fail("Error found when validating ISA JSON: {}".format(log_msg_stream.getvalue()))

    def test_validate_testdata_bii_s_7_json(self):
        test_case = 'BII-S-7'
        with open(os.path.join(utils.JSON_DATA_DIR, test_case, test_case + '.json')) as test_file:
          log_msg_stream = isajson.validate(fp=test_file,log_level=self._reporting_level)
        if '(E)' in log_msg_stream.getvalue() or '(F)' in log_msg_stream.getvalue():
            self.fail("Error found when validating ISA JSON: {}".format(log_msg_stream.getvalue()))

    def test_validate_testdata_charac_param_factor_json(self):
        test_case = 'TEST-ISA-charac-param-factor'
        with open(os.path.join(utils.JSON_DATA_DIR, test_case + '.json')) as test_file:
          log_msg_stream = isajson.validate(fp=test_file,log_level=self._reporting_level)
        if '(E)' in log_msg_stream.getvalue() or '(F)' in log_msg_stream.getvalue():
            self.fail("Error found when validating ISA JSON: {}".format(log_msg_stream.getvalue()))

    def test_validate_testdata_repeated_measure_json(self):
        test_case = 'TEST-ISA-repeated-measure'
        with open(os.path.join(utils.JSON_DATA_DIR, test_case + '.json')) as test_file:
          log_msg_stream = isajson.validate(fp=test_file,log_level=self._reporting_level)
        if '(E)' in log_msg_stream.getvalue() or '(F)' in log_msg_stream.getvalue():
            self.fail("Error found when validating ISA JSON: {}".format(log_msg_stream.getvalue()))

    def test_validate_testdata_sample_pool_json(self):
        test_case = 'TEST-ISA-sample-pool'
        with open(os.path.join(utils.JSON_DATA_DIR, test_case + '.json')) as test_file:
          log_msg_stream = isajson.validate(fp=test_file,log_level=self._reporting_level)
        if '(E)' in log_msg_stream.getvalue() or '(F)' in log_msg_stream.getvalue():
            self.fail("Error found when validating ISA JSON: {}".format(log_msg_stream.getvalue()))

    def test_validate_testdata_sample_pool_no_protocol_ref_json(self):
        test_case = 'TEST-ISA-sample-pool-no-protocolref'
        with open(os.path.join(utils.JSON_DATA_DIR, test_case + '.json')) as test_file:
          log_msg_stream = isajson.validate(fp=test_file,log_level=self._reporting_level)
        if '(E)' in log_msg_stream.getvalue() or '(F)' in log_msg_stream.getvalue():
            self.fail("Error found when validating ISA JSON: {}".format(log_msg_stream.getvalue()))

    def test_validate_testdata_sample_pool_with_error_json(self):
        test_case = 'TEST-ISA-sample-pool-with-error'
        with open(os.path.join(utils.JSON_DATA_DIR, test_case + '.json')) as test_file:
          log_msg_stream = isajson.validate(fp=test_file,log_level=self._reporting_level)
        if '(E)' in log_msg_stream.getvalue() or '(F)' in log_msg_stream.getvalue():
            self.fail("Error found when validating ISA JSON: {}".format(log_msg_stream.getvalue()))

    def test_validate_testdata_source_split_json(self):
        test_case = 'TEST-ISA-source-split'
        with open(os.path.join(utils.JSON_DATA_DIR, test_case + '.json')) as test_file:
          log_msg_stream = isajson.validate(fp=test_file,log_level=self._reporting_level)
        if '(E)' in log_msg_stream.getvalue() or '(F)' in log_msg_stream.getvalue():
            self.fail("Error found when validating ISA JSON: {}".format(log_msg_stream.getvalue()))

    def test_validate_testdata_source_split_with_error_json(self):
        test_case = 'TEST-ISA-source-split-with-error'
        with open(os.path.join(utils.JSON_DATA_DIR, test_case + '.json')) as test_file:
          log_msg_stream = isajson.validate(fp=test_file,log_level=self._reporting_level)
        if '(E)' in log_msg_stream.getvalue() or '(F)' in log_msg_stream.getvalue():
            self.fail("Error found when validating ISA JSON: {}".format(log_msg_stream.getvalue()))
=======
        report = isajson.validate(fp=open(os.path.join(utils.JSON_DATA_DIR, test_case, test_case + '.json')),
                                  log_level=self._reporting_level)
        if len(report['errors']) > 0:
            self.fail("Error found when validating ISA JSON: {}".format(report['errors']))

    def test_validate_testdata_bii_s_3_json(self):
        test_case = 'BII-S-3'
        report = isajson.validate(fp=open(os.path.join(utils.JSON_DATA_DIR, test_case, test_case + '.json')),
                                  log_level=self._reporting_level)
        if len(report['errors']) > 0:
            self.fail("Error found when validating ISA JSON: {}".format(report['errors']))

    def test_validate_testdata_bii_s_7_json(self):
        test_case = 'BII-S-7'
        report = isajson.validate(fp=open(os.path.join(utils.JSON_DATA_DIR, test_case, test_case + '.json')),
                                  log_level=self._reporting_level)
        if len(report['errors']) > 0:
            self.fail("Error found when validating ISA JSON: {}".format(report['errors']))

    def test_validate_testdata_charac_param_factor_json(self):
        test_case = 'TEST-ISA-charac-param-factor'
        report = isajson.validate(fp=open(os.path.join(utils.JSON_DATA_DIR, test_case + '.json')),
                                  log_level=self._reporting_level)
        if len(report['errors']) > 0:
            self.fail("Error found when validating ISA JSON: {}".format(report['errors']))

    def test_validate_testdata_repeated_measure_json(self):
        test_case = 'TEST-ISA-repeated-measure'
        report = isajson.validate(fp=open(os.path.join(utils.JSON_DATA_DIR, test_case + '.json')),
                                  log_level=self._reporting_level)
        if len(report['errors']) > 0:
            self.fail("Error found when validating ISA JSON: {}".format(report['errors']))

    def test_validate_testdata_sample_pool_json(self):
        test_case = 'TEST-ISA-sample-pool'
        report = isajson.validate(fp=open(os.path.join(utils.JSON_DATA_DIR, test_case + '.json')),
                                  log_level=self._reporting_level)
        if len(report['errors']) > 0:
            self.fail("Error found when validating ISA JSON: {}".format(report['errors']))

    def test_validate_testdata_sample_pool_no_protocol_ref_json(self):
        test_case = 'TEST-ISA-sample-pool-no-protocolref'
        report = isajson.validate(fp=open(os.path.join(utils.JSON_DATA_DIR, test_case + '.json')),
                                  log_level=self._reporting_level)
        if len(report['errors']) > 0:
            self.fail("Error found when validating ISA JSON: {}".format(report['errors']))

    def test_validate_testdata_sample_pool_with_error_json(self):
        test_case = 'TEST-ISA-sample-pool-with-error'
        report = isajson.validate(fp=open(os.path.join(utils.JSON_DATA_DIR, test_case + '.json')),
                                  log_level=self._reporting_level)
        if len(report['errors']) > 0:
            self.fail("Error found when validating ISA JSON: {}".format(report['errors']))

    def test_validate_testdata_source_split_json(self):
        test_case = 'TEST-ISA-source-split'
        report = isajson.validate(fp=open(os.path.join(utils.JSON_DATA_DIR, test_case + '.json')),
                                  log_level=self._reporting_level)
        if len(report['errors']) > 0:
            self.fail("Error found when validating ISA JSON: {}".format(report['errors']))

    def test_validate_testdata_source_split_with_error_json(self):
        test_case = 'TEST-ISA-source-split-with-error'
        report = isajson.validate(fp=open(os.path.join(utils.JSON_DATA_DIR, test_case + '.json')),
                                  log_level=self._reporting_level)
        if len(report['errors']) > 0:
            self.fail("Error found when validating ISA JSON: {}".format(report['errors']))
>>>>>>> 58c7e67c


class TestIsaTabTestData(unittest.TestCase):

    def setUp(self):
        self._reporting_level = logging.ERROR

    def test_validate_testdata_bii_i_1_isatab(self):  # FIXME: Fails because of #135
        test_case = 'BII-I-1'
<<<<<<< HEAD
        with open(os.path.join(utils.TAB_DATA_DIR, test_case,'i_investigation.txt')) as i_file:
          log_msg_stream = isatab.validate2(fp=i_file,
                                            config_dir=utils.DEFAULT2015_XML_CONFIGS_DATA_DIR,
                                            log_level=self._reporting_level)
        if '(E)' in log_msg_stream.getvalue() or '(F)' in log_msg_stream.getvalue():
            self.fail("Error found when validating ISA tab: {}".format(log_msg_stream.getvalue()))

    def test_validate_testdata_bii_s_3_isatab(self):
        test_case = 'BII-S-3'
        with open(os.path.join(utils.TAB_DATA_DIR, test_case,'i_gilbert.txt')) as i_file:
          log_msg_stream = isatab.validate2(fp=i_file,
                                            config_dir=utils.DEFAULT2015_XML_CONFIGS_DATA_DIR,
                                            log_level=self._reporting_level)
        if '(E)' in log_msg_stream.getvalue() or '(F)' in log_msg_stream.getvalue():
            self.fail("Error found when validating ISA tab: {}".format(log_msg_stream.getvalue()))

    def test_validate_testdata_bii_s_7_isatab(self):
        test_case = 'BII-S-7'
        with open(os.path.join(utils.TAB_DATA_DIR, test_case,'i_matteo.txt')) as i_file:
          log_msg_stream = isatab.validate2(fp=i_file,
                                            config_dir=utils.DEFAULT2015_XML_CONFIGS_DATA_DIR,
                                            log_level=self._reporting_level)
        if '(E)' in log_msg_stream.getvalue() or '(F)' in log_msg_stream.getvalue():
            self.fail("Error found when validating ISA tab: {}".format(log_msg_stream.getvalue()))

    def test_validate_testdata_mtbls1_isatab(self):
        test_case = 'MTBLS1'
        with open(os.path.join(utils.TAB_DATA_DIR, test_case,'i_investigation.txt')) as i_file:
          log_msg_stream = isatab.validate2(fp=i_file,
                                            config_dir=utils.DEFAULT2015_XML_CONFIGS_DATA_DIR,
                                            log_level=self._reporting_level)
        if '(E)' in log_msg_stream.getvalue() or '(F)' in log_msg_stream.getvalue():
            self.fail("Error found when validating ISA tab: {}".format(log_msg_stream.getvalue()))

    def test_validate_testdata_mtbls2_isatab(self):
        test_case = 'MTBLS2'
        with open(os.path.join(utils.TAB_DATA_DIR, test_case,'i_investigation.txt')) as i_file:
          log_msg_stream = isatab.validate2(fp=i_file,
                                            config_dir=utils.DEFAULT2015_XML_CONFIGS_DATA_DIR,
                                            log_level=self._reporting_level)
        if '(E)' in log_msg_stream.getvalue() or '(F)' in log_msg_stream.getvalue():
            self.fail("Error found when validating ISA tab: {}".format(log_msg_stream.getvalue()))

    def test_validate_testdata_mtbls3_isatab(self):
        test_case = 'MTBLS3'
        with open(os.path.join(utils.TAB_DATA_DIR, test_case,'i_investigation.txt')) as i_file:
          log_msg_stream = isatab.validate2(fp=i_file,
                                            config_dir=utils.DEFAULT2015_XML_CONFIGS_DATA_DIR,
                                            log_level=self._reporting_level)
        if '(E)' in log_msg_stream.getvalue() or '(F)' in log_msg_stream.getvalue():
            self.fail("Error found when validating ISA tab: {}".format(log_msg_stream.getvalue()))

    def test_validate_testdata_charac_param_factor_isatab(self):
        test_case = 'TEST-ISA-charac-param-factor'
        with open(os.path.join(utils.TAB_DATA_DIR, test_case, 'i_investigation.txt')) as i_file:
          log_msg_stream = isatab.validate2(fp=i_file,
                                            config_dir=utils.DEFAULT2015_XML_CONFIGS_DATA_DIR,
                                            log_level=self._reporting_level)
        if '(E)' in log_msg_stream.getvalue() or '(F)' in log_msg_stream.getvalue():
            self.fail("Error found when validating ISA tab: {}".format(log_msg_stream.getvalue()))

    def test_validate_testdata_repeated_measure_isatab(self):
        test_case = 'TEST-ISA-repeated-measure'
        with open(os.path.join(utils.TAB_DATA_DIR, test_case, 'i_investigation.txt')) as i_file:
          log_msg_stream = isatab.validate2(fp=i_file,
                                            config_dir=utils.DEFAULT2015_XML_CONFIGS_DATA_DIR,
                                            log_level=self._reporting_level)
        if '(E)' in log_msg_stream.getvalue() or '(F)' in log_msg_stream.getvalue():
            self.fail("Error found when validating ISA tab: {}".format(log_msg_stream.getvalue()))

    def test_validate_testdata_sample_pool_isatab(self):
        test_case = 'TEST-ISA-sample-pool'
        with open(os.path.join(utils.TAB_DATA_DIR, test_case, 'i_investigation.txt')) as i_file:
          log_msg_stream = isatab.validate2(fp=i_file,
                                            config_dir=utils.DEFAULT2015_XML_CONFIGS_DATA_DIR,
                                            log_level=self._reporting_level)
        if '(E)' in log_msg_stream.getvalue() or '(F)' in log_msg_stream.getvalue():
            self.fail("Error found when validating ISA tab: {}".format(log_msg_stream.getvalue()))

    def test_validate_testdata_sample_pool_no_protocol_ref_isatab(self):
        test_case = 'TEST-ISA-sample-pool-no-protocolref'
        with open(os.path.join(utils.TAB_DATA_DIR, test_case, 'i_investigation.txt')) as i_file:
          log_msg_stream = isatab.validate2(fp=i_file,
                                            config_dir=utils.DEFAULT2015_XML_CONFIGS_DATA_DIR,
                                            log_level=self._reporting_level)
        if '(E)' in log_msg_stream.getvalue() or '(F)' in log_msg_stream.getvalue():
            self.fail("Error found when validating ISA tab: {}".format(log_msg_stream.getvalue()))

    def test_validate_testdata_sample_pool_with_error_isatab(self):
        test_case = 'TEST-ISA-sample-pool-with-error'
        with open(os.path.join(utils.TAB_DATA_DIR, test_case, 'i_investigation.txt')) as i_file:
          log_msg_stream = isatab.validate2(fp=i_file,
                                            config_dir=utils.DEFAULT2015_XML_CONFIGS_DATA_DIR,
                                            log_level=self._reporting_level)
        if '(E)' in log_msg_stream.getvalue() or '(F)' in log_msg_stream.getvalue():
            self.fail("Error found when validating ISA tab: {}".format(log_msg_stream.getvalue()))

    def test_validate_testdata_source_split_isatab(self):
        test_case = 'TEST-ISA-source-split'
        with open(os.path.join(utils.TAB_DATA_DIR, test_case, 'i_investigation.txt')) as i_file:
          log_msg_stream = isatab.validate2(fp=i_file,
                                            config_dir=utils.DEFAULT2015_XML_CONFIGS_DATA_DIR,
                                            log_level=self._reporting_level)
        if '(E)' in log_msg_stream.getvalue() or '(F)' in log_msg_stream.getvalue():
            self.fail("Error found when validating ISA tab: {}".format(log_msg_stream.getvalue()))

    def test_validate_testdata_source_split_with_error_isatab(self):
        test_case = 'TEST-ISA-source-split-with-error'
        with open(os.path.join(utils.TAB_DATA_DIR, test_case, 'i_investigation.txt')) as i_file:
          log_msg_stream = isatab.validate2(fp=i_file,
                                            config_dir=utils.DEFAULT2015_XML_CONFIGS_DATA_DIR,
                                            log_level=self._reporting_level)
        if '(E)' in log_msg_stream.getvalue() or '(F)' in log_msg_stream.getvalue():
            self.fail("Error found when validating ISA tab: {}".format(log_msg_stream.getvalue()))

    def test_validate_testdata_protocol_chains_sparse_values_isatab(self):
        test_case = 'TEST-ISA-protocol-chains-sparse-values'
        with open(os.path.join(utils.TAB_DATA_DIR, test_case, 'i_investigation.txt')) as i_file:
          log_msg_stream = isatab.validate2(fp=i_file,
                                            config_dir=utils.DEFAULT2015_XML_CONFIGS_DATA_DIR,
                                            log_level=self._reporting_level)
        if '(E)' in log_msg_stream.getvalue() or '(F)' in log_msg_stream.getvalue():
            self.fail("Error found when validating ISA tab: {}".format(log_msg_stream.getvalue()))

    def test_validate_testdata_data_transformation_isatab(self):
        test_case = 'TEST-ISA-data-transformation'
        with open(os.path.join(utils.TAB_DATA_DIR, test_case, 'i_investigation.txt')) as i_file:
          log_msg_stream = isatab.validate2(fp=i_file,
                                            config_dir=utils.DEFAULT2015_XML_CONFIGS_DATA_DIR,
                                            log_level=self._reporting_level)
        if '(E)' in log_msg_stream.getvalue() or '(F)' in log_msg_stream.getvalue():
            self.fail("Error found when validating ISA tab: {}".format(log_msg_stream.getvalue()))
=======
        report = isatab.validate2(fp=open(os.path.join(utils.TAB_DATA_DIR, test_case,
                                                               'i_investigation.txt')),
                                          config_dir=utils.DEFAULT2015_XML_CONFIGS_DATA_DIR,
                                          log_level=self._reporting_level)
        if len(report['errors']) > 0:
            self.fail("Error found when validating ISA tab: {}".format(report['errors']))

    def test_validate_testdata_bii_s_3_isatab(self):
        test_case = 'BII-S-3'
        report = isatab.validate2(fp=open(os.path.join(utils.TAB_DATA_DIR, test_case,
                                                               'i_gilbert.txt')),
                                          config_dir=utils.DEFAULT2015_XML_CONFIGS_DATA_DIR,
                                          log_level=self._reporting_level)
        if len(report['errors']) > 0:
            self.fail("Error found when validating ISA tab: {}".format(report['errors']))

    def test_validate_testdata_bii_s_7_isatab(self):
        test_case = 'BII-S-7'
        report = isatab.validate2(fp=open(os.path.join(utils.TAB_DATA_DIR, test_case,
                                                               'i_matteo.txt')),
                                          config_dir=utils.DEFAULT2015_XML_CONFIGS_DATA_DIR,
                                          log_level=self._reporting_level)
        if len(report['errors']) > 0:
            self.fail("Error found when validating ISA tab: {}".format(report['errors']))

    def test_validate_testdata_mtbls1_isatab(self):
        test_case = 'MTBLS1'
        report = isatab.validate2(fp=open(os.path.join(utils.TAB_DATA_DIR, test_case,
                                                               'i_investigation.txt')),
                                          config_dir=utils.DEFAULT2015_XML_CONFIGS_DATA_DIR,
                                          log_level=self._reporting_level)
        if len(report['errors']) > 0:
            self.fail("Error found when validating ISA tab: {}".format(report['errors']))

    def test_validate_testdata_mtbls2_isatab(self):
        test_case = 'MTBLS2'
        report = isatab.validate2(fp=open(os.path.join(utils.TAB_DATA_DIR, test_case,
                                                               'i_investigation.txt')),
                                          config_dir=utils.DEFAULT2015_XML_CONFIGS_DATA_DIR,
                                          log_level=self._reporting_level)
        if len(report['errors']) > 0:
            self.fail("Error found when validating ISA tab: {}".format(report['errors']))

    def test_validate_testdata_mtbls3_isatab(self):
        test_case = 'MTBLS3'
        report = isatab.validate2(fp=open(os.path.join(utils.TAB_DATA_DIR, test_case,
                                                               'i_investigation.txt')),
                                          config_dir=utils.DEFAULT2015_XML_CONFIGS_DATA_DIR,
                                          log_level=self._reporting_level)
        if len(report['errors']) > 0:
            self.fail("Error found when validating ISA tab: {}".format(report['errors']))

    def test_validate_testdata_charac_param_factor_isatab(self):
        test_case = 'TEST-ISA-charac-param-factor'
        report = isatab.validate2(fp=open(os.path.join(utils.TAB_DATA_DIR, test_case, 'i_investigation.txt')),
                                          config_dir=utils.DEFAULT2015_XML_CONFIGS_DATA_DIR,
                                          log_level=self._reporting_level)
        if len(report['errors']) > 0:
            self.fail("Error found when validating ISA tab: {}".format(report['errors']))

    def test_validate_testdata_repeated_measure_isatab(self):
        test_case = 'TEST-ISA-repeated-measure'
        report = isatab.validate2(fp=open(os.path.join(utils.TAB_DATA_DIR, test_case, 'i_investigation.txt')),
                                          config_dir=utils.DEFAULT2015_XML_CONFIGS_DATA_DIR,
                                          log_level=self._reporting_level)
        if len(report['errors']) > 0:
            self.fail("Error found when validating ISA tab: {}".format(report['errors']))

    def test_validate_testdata_sample_pool_isatab(self):
        test_case = 'TEST-ISA-sample-pool'
        report = isatab.validate2(fp=open(os.path.join(utils.TAB_DATA_DIR, test_case, 'i_investigation.txt')),
                                          config_dir=utils.DEFAULT2015_XML_CONFIGS_DATA_DIR,
                                          log_level=self._reporting_level)
        if len(report['errors']) > 0:
            self.fail("Error found when validating ISA tab: {}".format(report['errors']))

    def test_validate_testdata_sample_pool_no_protocol_ref_isatab(self):
        test_case = 'TEST-ISA-sample-pool-no-protocolref'
        report = isatab.validate2(fp=open(os.path.join(utils.TAB_DATA_DIR, test_case, 'i_investigation.txt')),
                                          config_dir=utils.DEFAULT2015_XML_CONFIGS_DATA_DIR,
                                          log_level=self._reporting_level)
        if len(report['errors']) > 0:
            self.fail("Error found when validating ISA tab: {}".format(report['errors']))

    def test_validate_testdata_sample_pool_with_error_isatab(self):
        test_case = 'TEST-ISA-sample-pool-with-error'
        report = isatab.validate2(fp=open(os.path.join(utils.TAB_DATA_DIR, test_case, 'i_investigation.txt')),
                                          config_dir=utils.DEFAULT2015_XML_CONFIGS_DATA_DIR,
                                          log_level=self._reporting_level)
        if len(report['errors']) > 0:
            self.fail("Error found when validating ISA tab: {}".format(report['errors']))

    def test_validate_testdata_source_split_isatab(self):
        test_case = 'TEST-ISA-source-split'
        report = isatab.validate2(fp=open(os.path.join(utils.TAB_DATA_DIR, test_case, 'i_investigation.txt')),
                                          config_dir=utils.DEFAULT2015_XML_CONFIGS_DATA_DIR,
                                          log_level=self._reporting_level)
        if len(report['errors']) > 0:
            self.fail("Error found when validating ISA tab: {}".format(report['errors']))

    def test_validate_testdata_source_split_with_error_isatab(self):
        test_case = 'TEST-ISA-source-split-with-error'
        report = isatab.validate2(fp=open(os.path.join(utils.TAB_DATA_DIR, test_case, 'i_investigation.txt')),
                                          config_dir=utils.DEFAULT2015_XML_CONFIGS_DATA_DIR,
                                          log_level=self._reporting_level)
        if len(report['errors']) > 0:
            self.fail("Error found when validating ISA tab: {}".format(report['errors']))

    def test_validate_testdata_protocol_chains_sparse_values_isatab(self):
        test_case = 'TEST-ISA-protocol-chains-sparse-values'
        report = isatab.validate2(fp=open(os.path.join(utils.TAB_DATA_DIR, test_case, 'i_investigation.txt')),
                                          config_dir=utils.DEFAULT2015_XML_CONFIGS_DATA_DIR,
                                          log_level=self._reporting_level)
        if len(report['errors']) > 0:
            self.fail("Error found when validating ISA tab: {}".format(report['errors']))

    def test_validate_testdata_data_transformation_isatab(self):
        test_case = 'TEST-ISA-data-transformation'
        report = isatab.validate2(fp=open(os.path.join(utils.TAB_DATA_DIR, test_case, 'i_investigation.txt')),
                                          config_dir=utils.DEFAULT2015_XML_CONFIGS_DATA_DIR,
                                          log_level=self._reporting_level)
        if len(report['errors']) > 0:
            self.fail("Error found when validating ISA tab: {}".format(report['errors']))
>>>>>>> 58c7e67c


class TestIsaTabSraTestData(unittest.TestCase):

    def setUp(self):
        self._reporting_level = logging.ERROR

    def test_validate_testdata_sra_chromatin_mod_seq_isatab(self):
        test_case = 'TEST-ISA-SRA-chromatin-mod-seq'
<<<<<<< HEAD
        with open(os.path.join(utils.TAB_DATA_DIR, test_case,'i_TEST_SRA_chromatinmod_seq.txt')) as i_file:
          log_msg_stream = isatab.validate2(fp=i_file,
                                            config_dir=utils.SRA2016_XML_CONFIGS_DATA_DIR,
                                            log_level=self._reporting_level)
        if '(E)' in log_msg_stream.getvalue() or '(F)' in log_msg_stream.getvalue():
            self.fail("Error found when validating ISA tab: {}".format(log_msg_stream.getvalue()))

    def test_validate_testdata_sra_env_gene_survey_isatab(self):
        test_case = 'TEST-ISA-SRA-env-gene-survey-seq'
        with open(os.path.join(utils.TAB_DATA_DIR, test_case,'i_matteo.txt')) as i_file:
          log_msg_stream = isatab.validate2(fp=i_file,
                                            config_dir=utils.SRA2016_XML_CONFIGS_DATA_DIR,
                                            log_level=self._reporting_level)
        if '(E)' in log_msg_stream.getvalue() or '(F)' in log_msg_stream.getvalue():
            self.fail("Error found when validating ISA tab: {}".format(log_msg_stream.getvalue()))

    def test_validate_testdata_sra_exome_seq_isatab(self):
        test_case = 'TEST-ISA-SRA-exome-seq'
        with open(os.path.join(utils.TAB_DATA_DIR, test_case,'i_TEST_SRA_exome_seq.txt')) as i_file:
          log_msg_stream = isatab.validate2(fp=i_file,
                                            config_dir=utils.SRA2016_XML_CONFIGS_DATA_DIR,
                                            log_level=self._reporting_level)
        if '(E)' in log_msg_stream.getvalue() or '(F)' in log_msg_stream.getvalue():
            self.fail("Error found when validating ISA tab: {}".format(log_msg_stream.getvalue()))

    def test_validate_testdata_sra_genome_seq_isatab(self):
        test_case = 'TEST-ISA-SRA-genome-seq'
        with open(os.path.join(utils.TAB_DATA_DIR, test_case,'i_TEST_SRA_wgs_seq.txt')) as i_file:
          log_msg_stream = isatab.validate2(fp=i_file,
                                            config_dir=utils.SRA2016_XML_CONFIGS_DATA_DIR,
                                            log_level=self._reporting_level)
        if '(E)' in log_msg_stream.getvalue() or '(F)' in log_msg_stream.getvalue():
            self.fail("Error found when validating ISA tab: {}".format(log_msg_stream.getvalue()))

    def test_validate_testdata_sra_protein_dna_interaction_seq_isatab(self):
        test_case = 'TEST-ISA-SRA-protein-dna-interaction-seq'
        with open(os.path.join(utils.TAB_DATA_DIR, test_case,'i_TEST_SRA_protein_dna_intact_seq.txt')) as i_file:
          log_msg_stream = isatab.validate2(fp=i_file,
                                            config_dir=utils.SRA2016_XML_CONFIGS_DATA_DIR,
                                            log_level=self._reporting_level)
        if '(E)' in log_msg_stream.getvalue() or '(F)' in log_msg_stream.getvalue():
            self.fail("Error found when validating ISA tab: {}".format(log_msg_stream.getvalue()))

    def test_validate_testdata_sra_protein_rna_interaction_seq_isatab(self):
        test_case = 'TEST-ISA-SRA-protein-rna-interaction-seq'
        with open(os.path.join(utils.TAB_DATA_DIR, test_case,'i_TEST_SRA_protein_rna_intact_seq.txt')) as i_file:
          log_msg_stream = isatab.validate2(fp=i_file,
                                            config_dir=utils.SRA2016_XML_CONFIGS_DATA_DIR,
                                            log_level=self._reporting_level)
        if '(E)' in log_msg_stream.getvalue() or '(F)' in log_msg_stream.getvalue():
            self.fail("Error found when validating ISA tab: {}".format(log_msg_stream.getvalue()))

    def test_validate_testdata_sra_transcriptome_seq_isatab(self):
        test_case = 'TEST-ISA-SRA-transcriptome-seq'
        with open(os.path.join(utils.TAB_DATA_DIR, test_case,'i_TEST_SRA_tx_seq.txt')) as i_file:
          log_msg_stream = isatab.validate2(fp=i_file,
                                            config_dir=utils.SRA2016_XML_CONFIGS_DATA_DIR,
                                            log_level=self._reporting_level)
        if '(E)' in log_msg_stream.getvalue() or '(F)' in log_msg_stream.getvalue():
            self.fail("Error found when validating ISA tab: {}".format(log_msg_stream.getvalue()))
=======
        report = isatab.validate2(fp=open(os.path.join(utils.TAB_DATA_DIR, test_case,
                                                               'i_TEST_SRA_chromatinmod_seq.txt')),
                                          config_dir=utils.SRA2016_XML_CONFIGS_DATA_DIR,
                                          log_level=self._reporting_level)
        if len(report['errors']) > 0:
            self.fail("Error found when validating ISA tab: {}".format(len(report['errors'])))

    def test_validate_testdata_sra_env_gene_survey_isatab(self):
        test_case = 'TEST-ISA-SRA-env-gene-survey-seq'
        report = isatab.validate2(fp=open(os.path.join(utils.TAB_DATA_DIR, test_case,
                                                               'i_matteo.txt')),
                                          config_dir=utils.SRA2016_XML_CONFIGS_DATA_DIR,
                                          log_level=self._reporting_level)
        if len(report['errors']) > 0:
            self.fail("Error found when validating ISA tab: {}".format(len(report['errors'])))

    def test_validate_testdata_sra_exome_seq_isatab(self):
        test_case = 'TEST-ISA-SRA-exome-seq'
        report = isatab.validate2(fp=open(os.path.join(utils.TAB_DATA_DIR, test_case,
                                                               'i_TEST_SRA_exome_seq.txt')),
                                          config_dir=utils.SRA2016_XML_CONFIGS_DATA_DIR,
                                          log_level=self._reporting_level)
        if len(report['errors']) > 0:
            self.fail("Error found when validating ISA tab: {}".format(len(report['errors'])))

    def test_validate_testdata_sra_genome_seq_isatab(self):
        test_case = 'TEST-ISA-SRA-genome-seq'
        report = isatab.validate2(fp=open(os.path.join(utils.TAB_DATA_DIR, test_case,
                                                               'i_TEST_SRA_wgs_seq.txt')),
                                          config_dir=utils.SRA2016_XML_CONFIGS_DATA_DIR,
                                          log_level=self._reporting_level)
        if len(report['errors']) > 0:
            self.fail("Error found when validating ISA tab: {}".format(len(report['errors'])))

    def test_validate_testdata_sra_protein_dna_interaction_seq_isatab(self):
        test_case = 'TEST-ISA-SRA-protein-dna-interaction-seq'
        report = isatab.validate2(fp=open(os.path.join(utils.TAB_DATA_DIR, test_case,
                                                               'i_TEST_SRA_protein_dna_intact_seq.txt')),
                                          config_dir=utils.SRA2016_XML_CONFIGS_DATA_DIR,
                                          log_level=self._reporting_level)
        if len(report['errors']) > 0:
            self.fail("Error found when validating ISA tab: {}".format(report['errors']))

    def test_validate_testdata_sra_protein_rna_interaction_seq_isatab(self):
        test_case = 'TEST-ISA-SRA-protein-rna-interaction-seq'
        report = isatab.validate2(fp=open(os.path.join(utils.TAB_DATA_DIR, test_case,
                                                               'i_TEST_SRA_protein_rna_intact_seq.txt')),
                                          config_dir=utils.SRA2016_XML_CONFIGS_DATA_DIR,
                                          log_level=self._reporting_level)
        if len(report['errors']) > 0:
            self.fail("Error found when validating ISA tab: {}".format(report['errors']))

    def test_validate_testdata_sra_transcriptome_seq_isatab(self):
        test_case = 'TEST-ISA-SRA-transcriptome-seq'
        report = isatab.validate2(fp=open(os.path.join(utils.TAB_DATA_DIR, test_case,
                                                               'i_TEST_SRA_tx_seq.txt')),
                                          config_dir=utils.SRA2016_XML_CONFIGS_DATA_DIR,
                                          log_level=self._reporting_level)
        if len(report['errors']) > 0:
            self.fail("Error found when validating ISA tab: {}".format(report['errors']))
>>>>>>> 58c7e67c
<|MERGE_RESOLUTION|>--- conflicted
+++ resolved
@@ -1,4 +1,6 @@
 # coding: utf-8
+from __future__ import absolute_import
+
 import unittest
 import os
 import logging
@@ -6,7 +8,7 @@
 import six
 
 from isatools import isajson, isatab
-from tests import utils
+import utils
 
 # This will remove the "'U' flag is deprecated" DeprecationWarning in Python3
 open = functools.partial(open, mode='r') if six.PY3 else functools.partial(open, mode='rU')
@@ -19,75 +21,6 @@
 
     def test_validate_testdata_bii_i_1_json(self):
         test_case = 'BII-I-1'
-<<<<<<< HEAD
-        with open(os.path.join(utils.JSON_DATA_DIR, test_case, test_case + '.json')) as test_file:
-          log_msg_stream = isajson.validate(fp=test_file,log_level=self._reporting_level)
-        if '(E)' in log_msg_stream.getvalue() or '(F)' in log_msg_stream.getvalue():
-            self.fail("Error found when validating ISA JSON: {}".format(log_msg_stream.getvalue()))
-
-    def test_validate_testdata_bii_s_3_json(self):
-        test_case = 'BII-S-3'
-        with open(os.path.join(utils.JSON_DATA_DIR, test_case, test_case + '.json')) as test_file:
-          log_msg_stream = isajson.validate(fp=test_file,log_level=self._reporting_level)
-        if '(E)' in log_msg_stream.getvalue() or '(F)' in log_msg_stream.getvalue():
-            self.fail("Error found when validating ISA JSON: {}".format(log_msg_stream.getvalue()))
-
-    def test_validate_testdata_bii_s_7_json(self):
-        test_case = 'BII-S-7'
-        with open(os.path.join(utils.JSON_DATA_DIR, test_case, test_case + '.json')) as test_file:
-          log_msg_stream = isajson.validate(fp=test_file,log_level=self._reporting_level)
-        if '(E)' in log_msg_stream.getvalue() or '(F)' in log_msg_stream.getvalue():
-            self.fail("Error found when validating ISA JSON: {}".format(log_msg_stream.getvalue()))
-
-    def test_validate_testdata_charac_param_factor_json(self):
-        test_case = 'TEST-ISA-charac-param-factor'
-        with open(os.path.join(utils.JSON_DATA_DIR, test_case + '.json')) as test_file:
-          log_msg_stream = isajson.validate(fp=test_file,log_level=self._reporting_level)
-        if '(E)' in log_msg_stream.getvalue() or '(F)' in log_msg_stream.getvalue():
-            self.fail("Error found when validating ISA JSON: {}".format(log_msg_stream.getvalue()))
-
-    def test_validate_testdata_repeated_measure_json(self):
-        test_case = 'TEST-ISA-repeated-measure'
-        with open(os.path.join(utils.JSON_DATA_DIR, test_case + '.json')) as test_file:
-          log_msg_stream = isajson.validate(fp=test_file,log_level=self._reporting_level)
-        if '(E)' in log_msg_stream.getvalue() or '(F)' in log_msg_stream.getvalue():
-            self.fail("Error found when validating ISA JSON: {}".format(log_msg_stream.getvalue()))
-
-    def test_validate_testdata_sample_pool_json(self):
-        test_case = 'TEST-ISA-sample-pool'
-        with open(os.path.join(utils.JSON_DATA_DIR, test_case + '.json')) as test_file:
-          log_msg_stream = isajson.validate(fp=test_file,log_level=self._reporting_level)
-        if '(E)' in log_msg_stream.getvalue() or '(F)' in log_msg_stream.getvalue():
-            self.fail("Error found when validating ISA JSON: {}".format(log_msg_stream.getvalue()))
-
-    def test_validate_testdata_sample_pool_no_protocol_ref_json(self):
-        test_case = 'TEST-ISA-sample-pool-no-protocolref'
-        with open(os.path.join(utils.JSON_DATA_DIR, test_case + '.json')) as test_file:
-          log_msg_stream = isajson.validate(fp=test_file,log_level=self._reporting_level)
-        if '(E)' in log_msg_stream.getvalue() or '(F)' in log_msg_stream.getvalue():
-            self.fail("Error found when validating ISA JSON: {}".format(log_msg_stream.getvalue()))
-
-    def test_validate_testdata_sample_pool_with_error_json(self):
-        test_case = 'TEST-ISA-sample-pool-with-error'
-        with open(os.path.join(utils.JSON_DATA_DIR, test_case + '.json')) as test_file:
-          log_msg_stream = isajson.validate(fp=test_file,log_level=self._reporting_level)
-        if '(E)' in log_msg_stream.getvalue() or '(F)' in log_msg_stream.getvalue():
-            self.fail("Error found when validating ISA JSON: {}".format(log_msg_stream.getvalue()))
-
-    def test_validate_testdata_source_split_json(self):
-        test_case = 'TEST-ISA-source-split'
-        with open(os.path.join(utils.JSON_DATA_DIR, test_case + '.json')) as test_file:
-          log_msg_stream = isajson.validate(fp=test_file,log_level=self._reporting_level)
-        if '(E)' in log_msg_stream.getvalue() or '(F)' in log_msg_stream.getvalue():
-            self.fail("Error found when validating ISA JSON: {}".format(log_msg_stream.getvalue()))
-
-    def test_validate_testdata_source_split_with_error_json(self):
-        test_case = 'TEST-ISA-source-split-with-error'
-        with open(os.path.join(utils.JSON_DATA_DIR, test_case + '.json')) as test_file:
-          log_msg_stream = isajson.validate(fp=test_file,log_level=self._reporting_level)
-        if '(E)' in log_msg_stream.getvalue() or '(F)' in log_msg_stream.getvalue():
-            self.fail("Error found when validating ISA JSON: {}".format(log_msg_stream.getvalue()))
-=======
         report = isajson.validate(fp=open(os.path.join(utils.JSON_DATA_DIR, test_case, test_case + '.json')),
                                   log_level=self._reporting_level)
         if len(report['errors']) > 0:
@@ -155,7 +88,6 @@
                                   log_level=self._reporting_level)
         if len(report['errors']) > 0:
             self.fail("Error found when validating ISA JSON: {}".format(report['errors']))
->>>>>>> 58c7e67c
 
 
 class TestIsaTabTestData(unittest.TestCase):
@@ -165,264 +97,129 @@
 
     def test_validate_testdata_bii_i_1_isatab(self):  # FIXME: Fails because of #135
         test_case = 'BII-I-1'
-<<<<<<< HEAD
-        with open(os.path.join(utils.TAB_DATA_DIR, test_case,'i_investigation.txt')) as i_file:
-          log_msg_stream = isatab.validate2(fp=i_file,
-                                            config_dir=utils.DEFAULT2015_XML_CONFIGS_DATA_DIR,
-                                            log_level=self._reporting_level)
-        if '(E)' in log_msg_stream.getvalue() or '(F)' in log_msg_stream.getvalue():
-            self.fail("Error found when validating ISA tab: {}".format(log_msg_stream.getvalue()))
+        report = isatab.validate2(fp=open(os.path.join(utils.TAB_DATA_DIR, test_case,
+                                                               'i_investigation.txt')),
+                                          config_dir=utils.DEFAULT2015_XML_CONFIGS_DATA_DIR,
+                                          log_level=self._reporting_level)
+        if len(report['errors']) > 0:
+            self.fail("Error found when validating ISA tab: {}".format(report['errors']))
 
     def test_validate_testdata_bii_s_3_isatab(self):
         test_case = 'BII-S-3'
-        with open(os.path.join(utils.TAB_DATA_DIR, test_case,'i_gilbert.txt')) as i_file:
-          log_msg_stream = isatab.validate2(fp=i_file,
-                                            config_dir=utils.DEFAULT2015_XML_CONFIGS_DATA_DIR,
-                                            log_level=self._reporting_level)
-        if '(E)' in log_msg_stream.getvalue() or '(F)' in log_msg_stream.getvalue():
-            self.fail("Error found when validating ISA tab: {}".format(log_msg_stream.getvalue()))
+        report = isatab.validate2(fp=open(os.path.join(utils.TAB_DATA_DIR, test_case,
+                                                               'i_gilbert.txt')),
+                                          config_dir=utils.DEFAULT2015_XML_CONFIGS_DATA_DIR,
+                                          log_level=self._reporting_level)
+        if len(report['errors']) > 0:
+            self.fail("Error found when validating ISA tab: {}".format(report['errors']))
 
     def test_validate_testdata_bii_s_7_isatab(self):
         test_case = 'BII-S-7'
-        with open(os.path.join(utils.TAB_DATA_DIR, test_case,'i_matteo.txt')) as i_file:
-          log_msg_stream = isatab.validate2(fp=i_file,
-                                            config_dir=utils.DEFAULT2015_XML_CONFIGS_DATA_DIR,
-                                            log_level=self._reporting_level)
-        if '(E)' in log_msg_stream.getvalue() or '(F)' in log_msg_stream.getvalue():
-            self.fail("Error found when validating ISA tab: {}".format(log_msg_stream.getvalue()))
+        report = isatab.validate2(fp=open(os.path.join(utils.TAB_DATA_DIR, test_case,
+                                                               'i_matteo.txt')),
+                                          config_dir=utils.DEFAULT2015_XML_CONFIGS_DATA_DIR,
+                                          log_level=self._reporting_level)
+        if len(report['errors']) > 0:
+            self.fail("Error found when validating ISA tab: {}".format(report['errors']))
 
     def test_validate_testdata_mtbls1_isatab(self):
         test_case = 'MTBLS1'
-        with open(os.path.join(utils.TAB_DATA_DIR, test_case,'i_investigation.txt')) as i_file:
-          log_msg_stream = isatab.validate2(fp=i_file,
-                                            config_dir=utils.DEFAULT2015_XML_CONFIGS_DATA_DIR,
-                                            log_level=self._reporting_level)
-        if '(E)' in log_msg_stream.getvalue() or '(F)' in log_msg_stream.getvalue():
-            self.fail("Error found when validating ISA tab: {}".format(log_msg_stream.getvalue()))
+        report = isatab.validate2(fp=open(os.path.join(utils.TAB_DATA_DIR, test_case,
+                                                               'i_investigation.txt')),
+                                          config_dir=utils.DEFAULT2015_XML_CONFIGS_DATA_DIR,
+                                          log_level=self._reporting_level)
+        if len(report['errors']) > 0:
+            self.fail("Error found when validating ISA tab: {}".format(report['errors']))
 
     def test_validate_testdata_mtbls2_isatab(self):
         test_case = 'MTBLS2'
-        with open(os.path.join(utils.TAB_DATA_DIR, test_case,'i_investigation.txt')) as i_file:
-          log_msg_stream = isatab.validate2(fp=i_file,
-                                            config_dir=utils.DEFAULT2015_XML_CONFIGS_DATA_DIR,
-                                            log_level=self._reporting_level)
-        if '(E)' in log_msg_stream.getvalue() or '(F)' in log_msg_stream.getvalue():
-            self.fail("Error found when validating ISA tab: {}".format(log_msg_stream.getvalue()))
+        report = isatab.validate2(fp=open(os.path.join(utils.TAB_DATA_DIR, test_case,
+                                                               'i_investigation.txt')),
+                                          config_dir=utils.DEFAULT2015_XML_CONFIGS_DATA_DIR,
+                                          log_level=self._reporting_level)
+        if len(report['errors']) > 0:
+            self.fail("Error found when validating ISA tab: {}".format(report['errors']))
 
     def test_validate_testdata_mtbls3_isatab(self):
         test_case = 'MTBLS3'
-        with open(os.path.join(utils.TAB_DATA_DIR, test_case,'i_investigation.txt')) as i_file:
-          log_msg_stream = isatab.validate2(fp=i_file,
-                                            config_dir=utils.DEFAULT2015_XML_CONFIGS_DATA_DIR,
-                                            log_level=self._reporting_level)
-        if '(E)' in log_msg_stream.getvalue() or '(F)' in log_msg_stream.getvalue():
-            self.fail("Error found when validating ISA tab: {}".format(log_msg_stream.getvalue()))
+        report = isatab.validate2(fp=open(os.path.join(utils.TAB_DATA_DIR, test_case,
+                                                               'i_investigation.txt')),
+                                          config_dir=utils.DEFAULT2015_XML_CONFIGS_DATA_DIR,
+                                          log_level=self._reporting_level)
+        if len(report['errors']) > 0:
+            self.fail("Error found when validating ISA tab: {}".format(report['errors']))
 
     def test_validate_testdata_charac_param_factor_isatab(self):
         test_case = 'TEST-ISA-charac-param-factor'
-        with open(os.path.join(utils.TAB_DATA_DIR, test_case, 'i_investigation.txt')) as i_file:
-          log_msg_stream = isatab.validate2(fp=i_file,
-                                            config_dir=utils.DEFAULT2015_XML_CONFIGS_DATA_DIR,
-                                            log_level=self._reporting_level)
-        if '(E)' in log_msg_stream.getvalue() or '(F)' in log_msg_stream.getvalue():
-            self.fail("Error found when validating ISA tab: {}".format(log_msg_stream.getvalue()))
+        report = isatab.validate2(fp=open(os.path.join(utils.TAB_DATA_DIR, test_case, 'i_investigation.txt')),
+                                          config_dir=utils.DEFAULT2015_XML_CONFIGS_DATA_DIR,
+                                          log_level=self._reporting_level)
+        if len(report['errors']) > 0:
+            self.fail("Error found when validating ISA tab: {}".format(report['errors']))
 
     def test_validate_testdata_repeated_measure_isatab(self):
         test_case = 'TEST-ISA-repeated-measure'
-        with open(os.path.join(utils.TAB_DATA_DIR, test_case, 'i_investigation.txt')) as i_file:
-          log_msg_stream = isatab.validate2(fp=i_file,
-                                            config_dir=utils.DEFAULT2015_XML_CONFIGS_DATA_DIR,
-                                            log_level=self._reporting_level)
-        if '(E)' in log_msg_stream.getvalue() or '(F)' in log_msg_stream.getvalue():
-            self.fail("Error found when validating ISA tab: {}".format(log_msg_stream.getvalue()))
+        report = isatab.validate2(fp=open(os.path.join(utils.TAB_DATA_DIR, test_case, 'i_investigation.txt')),
+                                          config_dir=utils.DEFAULT2015_XML_CONFIGS_DATA_DIR,
+                                          log_level=self._reporting_level)
+        if len(report['errors']) > 0:
+            self.fail("Error found when validating ISA tab: {}".format(report['errors']))
 
     def test_validate_testdata_sample_pool_isatab(self):
         test_case = 'TEST-ISA-sample-pool'
-        with open(os.path.join(utils.TAB_DATA_DIR, test_case, 'i_investigation.txt')) as i_file:
-          log_msg_stream = isatab.validate2(fp=i_file,
-                                            config_dir=utils.DEFAULT2015_XML_CONFIGS_DATA_DIR,
-                                            log_level=self._reporting_level)
-        if '(E)' in log_msg_stream.getvalue() or '(F)' in log_msg_stream.getvalue():
-            self.fail("Error found when validating ISA tab: {}".format(log_msg_stream.getvalue()))
+        report = isatab.validate2(fp=open(os.path.join(utils.TAB_DATA_DIR, test_case, 'i_investigation.txt')),
+                                          config_dir=utils.DEFAULT2015_XML_CONFIGS_DATA_DIR,
+                                          log_level=self._reporting_level)
+        if len(report['errors']) > 0:
+            self.fail("Error found when validating ISA tab: {}".format(report['errors']))
 
     def test_validate_testdata_sample_pool_no_protocol_ref_isatab(self):
         test_case = 'TEST-ISA-sample-pool-no-protocolref'
-        with open(os.path.join(utils.TAB_DATA_DIR, test_case, 'i_investigation.txt')) as i_file:
-          log_msg_stream = isatab.validate2(fp=i_file,
-                                            config_dir=utils.DEFAULT2015_XML_CONFIGS_DATA_DIR,
-                                            log_level=self._reporting_level)
-        if '(E)' in log_msg_stream.getvalue() or '(F)' in log_msg_stream.getvalue():
-            self.fail("Error found when validating ISA tab: {}".format(log_msg_stream.getvalue()))
+        report = isatab.validate2(fp=open(os.path.join(utils.TAB_DATA_DIR, test_case, 'i_investigation.txt')),
+                                          config_dir=utils.DEFAULT2015_XML_CONFIGS_DATA_DIR,
+                                          log_level=self._reporting_level)
+        if len(report['errors']) > 0:
+            self.fail("Error found when validating ISA tab: {}".format(report['errors']))
 
     def test_validate_testdata_sample_pool_with_error_isatab(self):
         test_case = 'TEST-ISA-sample-pool-with-error'
-        with open(os.path.join(utils.TAB_DATA_DIR, test_case, 'i_investigation.txt')) as i_file:
-          log_msg_stream = isatab.validate2(fp=i_file,
-                                            config_dir=utils.DEFAULT2015_XML_CONFIGS_DATA_DIR,
-                                            log_level=self._reporting_level)
-        if '(E)' in log_msg_stream.getvalue() or '(F)' in log_msg_stream.getvalue():
-            self.fail("Error found when validating ISA tab: {}".format(log_msg_stream.getvalue()))
+        report = isatab.validate2(fp=open(os.path.join(utils.TAB_DATA_DIR, test_case, 'i_investigation.txt')),
+                                          config_dir=utils.DEFAULT2015_XML_CONFIGS_DATA_DIR,
+                                          log_level=self._reporting_level)
+        if len(report['errors']) > 0:
+            self.fail("Error found when validating ISA tab: {}".format(report['errors']))
 
     def test_validate_testdata_source_split_isatab(self):
         test_case = 'TEST-ISA-source-split'
-        with open(os.path.join(utils.TAB_DATA_DIR, test_case, 'i_investigation.txt')) as i_file:
-          log_msg_stream = isatab.validate2(fp=i_file,
-                                            config_dir=utils.DEFAULT2015_XML_CONFIGS_DATA_DIR,
-                                            log_level=self._reporting_level)
-        if '(E)' in log_msg_stream.getvalue() or '(F)' in log_msg_stream.getvalue():
-            self.fail("Error found when validating ISA tab: {}".format(log_msg_stream.getvalue()))
+        report = isatab.validate2(fp=open(os.path.join(utils.TAB_DATA_DIR, test_case, 'i_investigation.txt')),
+                                          config_dir=utils.DEFAULT2015_XML_CONFIGS_DATA_DIR,
+                                          log_level=self._reporting_level)
+        if len(report['errors']) > 0:
+            self.fail("Error found when validating ISA tab: {}".format(report['errors']))
 
     def test_validate_testdata_source_split_with_error_isatab(self):
         test_case = 'TEST-ISA-source-split-with-error'
-        with open(os.path.join(utils.TAB_DATA_DIR, test_case, 'i_investigation.txt')) as i_file:
-          log_msg_stream = isatab.validate2(fp=i_file,
-                                            config_dir=utils.DEFAULT2015_XML_CONFIGS_DATA_DIR,
-                                            log_level=self._reporting_level)
-        if '(E)' in log_msg_stream.getvalue() or '(F)' in log_msg_stream.getvalue():
-            self.fail("Error found when validating ISA tab: {}".format(log_msg_stream.getvalue()))
+        report = isatab.validate2(fp=open(os.path.join(utils.TAB_DATA_DIR, test_case, 'i_investigation.txt')),
+                                          config_dir=utils.DEFAULT2015_XML_CONFIGS_DATA_DIR,
+                                          log_level=self._reporting_level)
+        if len(report['errors']) > 0:
+            self.fail("Error found when validating ISA tab: {}".format(report['errors']))
 
     def test_validate_testdata_protocol_chains_sparse_values_isatab(self):
         test_case = 'TEST-ISA-protocol-chains-sparse-values'
-        with open(os.path.join(utils.TAB_DATA_DIR, test_case, 'i_investigation.txt')) as i_file:
-          log_msg_stream = isatab.validate2(fp=i_file,
-                                            config_dir=utils.DEFAULT2015_XML_CONFIGS_DATA_DIR,
-                                            log_level=self._reporting_level)
-        if '(E)' in log_msg_stream.getvalue() or '(F)' in log_msg_stream.getvalue():
-            self.fail("Error found when validating ISA tab: {}".format(log_msg_stream.getvalue()))
+        report = isatab.validate2(fp=open(os.path.join(utils.TAB_DATA_DIR, test_case, 'i_investigation.txt')),
+                                          config_dir=utils.DEFAULT2015_XML_CONFIGS_DATA_DIR,
+                                          log_level=self._reporting_level)
+        if len(report['errors']) > 0:
+            self.fail("Error found when validating ISA tab: {}".format(report['errors']))
 
     def test_validate_testdata_data_transformation_isatab(self):
         test_case = 'TEST-ISA-data-transformation'
-        with open(os.path.join(utils.TAB_DATA_DIR, test_case, 'i_investigation.txt')) as i_file:
-          log_msg_stream = isatab.validate2(fp=i_file,
-                                            config_dir=utils.DEFAULT2015_XML_CONFIGS_DATA_DIR,
-                                            log_level=self._reporting_level)
-        if '(E)' in log_msg_stream.getvalue() or '(F)' in log_msg_stream.getvalue():
-            self.fail("Error found when validating ISA tab: {}".format(log_msg_stream.getvalue()))
-=======
-        report = isatab.validate2(fp=open(os.path.join(utils.TAB_DATA_DIR, test_case,
-                                                               'i_investigation.txt')),
-                                          config_dir=utils.DEFAULT2015_XML_CONFIGS_DATA_DIR,
-                                          log_level=self._reporting_level)
-        if len(report['errors']) > 0:
-            self.fail("Error found when validating ISA tab: {}".format(report['errors']))
-
-    def test_validate_testdata_bii_s_3_isatab(self):
-        test_case = 'BII-S-3'
-        report = isatab.validate2(fp=open(os.path.join(utils.TAB_DATA_DIR, test_case,
-                                                               'i_gilbert.txt')),
-                                          config_dir=utils.DEFAULT2015_XML_CONFIGS_DATA_DIR,
-                                          log_level=self._reporting_level)
-        if len(report['errors']) > 0:
-            self.fail("Error found when validating ISA tab: {}".format(report['errors']))
-
-    def test_validate_testdata_bii_s_7_isatab(self):
-        test_case = 'BII-S-7'
-        report = isatab.validate2(fp=open(os.path.join(utils.TAB_DATA_DIR, test_case,
-                                                               'i_matteo.txt')),
-                                          config_dir=utils.DEFAULT2015_XML_CONFIGS_DATA_DIR,
-                                          log_level=self._reporting_level)
-        if len(report['errors']) > 0:
-            self.fail("Error found when validating ISA tab: {}".format(report['errors']))
-
-    def test_validate_testdata_mtbls1_isatab(self):
-        test_case = 'MTBLS1'
-        report = isatab.validate2(fp=open(os.path.join(utils.TAB_DATA_DIR, test_case,
-                                                               'i_investigation.txt')),
-                                          config_dir=utils.DEFAULT2015_XML_CONFIGS_DATA_DIR,
-                                          log_level=self._reporting_level)
-        if len(report['errors']) > 0:
-            self.fail("Error found when validating ISA tab: {}".format(report['errors']))
-
-    def test_validate_testdata_mtbls2_isatab(self):
-        test_case = 'MTBLS2'
-        report = isatab.validate2(fp=open(os.path.join(utils.TAB_DATA_DIR, test_case,
-                                                               'i_investigation.txt')),
-                                          config_dir=utils.DEFAULT2015_XML_CONFIGS_DATA_DIR,
-                                          log_level=self._reporting_level)
-        if len(report['errors']) > 0:
-            self.fail("Error found when validating ISA tab: {}".format(report['errors']))
-
-    def test_validate_testdata_mtbls3_isatab(self):
-        test_case = 'MTBLS3'
-        report = isatab.validate2(fp=open(os.path.join(utils.TAB_DATA_DIR, test_case,
-                                                               'i_investigation.txt')),
-                                          config_dir=utils.DEFAULT2015_XML_CONFIGS_DATA_DIR,
-                                          log_level=self._reporting_level)
-        if len(report['errors']) > 0:
-            self.fail("Error found when validating ISA tab: {}".format(report['errors']))
-
-    def test_validate_testdata_charac_param_factor_isatab(self):
-        test_case = 'TEST-ISA-charac-param-factor'
-        report = isatab.validate2(fp=open(os.path.join(utils.TAB_DATA_DIR, test_case, 'i_investigation.txt')),
-                                          config_dir=utils.DEFAULT2015_XML_CONFIGS_DATA_DIR,
-                                          log_level=self._reporting_level)
-        if len(report['errors']) > 0:
-            self.fail("Error found when validating ISA tab: {}".format(report['errors']))
-
-    def test_validate_testdata_repeated_measure_isatab(self):
-        test_case = 'TEST-ISA-repeated-measure'
-        report = isatab.validate2(fp=open(os.path.join(utils.TAB_DATA_DIR, test_case, 'i_investigation.txt')),
-                                          config_dir=utils.DEFAULT2015_XML_CONFIGS_DATA_DIR,
-                                          log_level=self._reporting_level)
-        if len(report['errors']) > 0:
-            self.fail("Error found when validating ISA tab: {}".format(report['errors']))
-
-    def test_validate_testdata_sample_pool_isatab(self):
-        test_case = 'TEST-ISA-sample-pool'
-        report = isatab.validate2(fp=open(os.path.join(utils.TAB_DATA_DIR, test_case, 'i_investigation.txt')),
-                                          config_dir=utils.DEFAULT2015_XML_CONFIGS_DATA_DIR,
-                                          log_level=self._reporting_level)
-        if len(report['errors']) > 0:
-            self.fail("Error found when validating ISA tab: {}".format(report['errors']))
-
-    def test_validate_testdata_sample_pool_no_protocol_ref_isatab(self):
-        test_case = 'TEST-ISA-sample-pool-no-protocolref'
-        report = isatab.validate2(fp=open(os.path.join(utils.TAB_DATA_DIR, test_case, 'i_investigation.txt')),
-                                          config_dir=utils.DEFAULT2015_XML_CONFIGS_DATA_DIR,
-                                          log_level=self._reporting_level)
-        if len(report['errors']) > 0:
-            self.fail("Error found when validating ISA tab: {}".format(report['errors']))
-
-    def test_validate_testdata_sample_pool_with_error_isatab(self):
-        test_case = 'TEST-ISA-sample-pool-with-error'
-        report = isatab.validate2(fp=open(os.path.join(utils.TAB_DATA_DIR, test_case, 'i_investigation.txt')),
-                                          config_dir=utils.DEFAULT2015_XML_CONFIGS_DATA_DIR,
-                                          log_level=self._reporting_level)
-        if len(report['errors']) > 0:
-            self.fail("Error found when validating ISA tab: {}".format(report['errors']))
-
-    def test_validate_testdata_source_split_isatab(self):
-        test_case = 'TEST-ISA-source-split'
-        report = isatab.validate2(fp=open(os.path.join(utils.TAB_DATA_DIR, test_case, 'i_investigation.txt')),
-                                          config_dir=utils.DEFAULT2015_XML_CONFIGS_DATA_DIR,
-                                          log_level=self._reporting_level)
-        if len(report['errors']) > 0:
-            self.fail("Error found when validating ISA tab: {}".format(report['errors']))
-
-    def test_validate_testdata_source_split_with_error_isatab(self):
-        test_case = 'TEST-ISA-source-split-with-error'
-        report = isatab.validate2(fp=open(os.path.join(utils.TAB_DATA_DIR, test_case, 'i_investigation.txt')),
-                                          config_dir=utils.DEFAULT2015_XML_CONFIGS_DATA_DIR,
-                                          log_level=self._reporting_level)
-        if len(report['errors']) > 0:
-            self.fail("Error found when validating ISA tab: {}".format(report['errors']))
-
-    def test_validate_testdata_protocol_chains_sparse_values_isatab(self):
-        test_case = 'TEST-ISA-protocol-chains-sparse-values'
-        report = isatab.validate2(fp=open(os.path.join(utils.TAB_DATA_DIR, test_case, 'i_investigation.txt')),
-                                          config_dir=utils.DEFAULT2015_XML_CONFIGS_DATA_DIR,
-                                          log_level=self._reporting_level)
-        if len(report['errors']) > 0:
-            self.fail("Error found when validating ISA tab: {}".format(report['errors']))
-
-    def test_validate_testdata_data_transformation_isatab(self):
-        test_case = 'TEST-ISA-data-transformation'
-        report = isatab.validate2(fp=open(os.path.join(utils.TAB_DATA_DIR, test_case, 'i_investigation.txt')),
-                                          config_dir=utils.DEFAULT2015_XML_CONFIGS_DATA_DIR,
-                                          log_level=self._reporting_level)
-        if len(report['errors']) > 0:
-            self.fail("Error found when validating ISA tab: {}".format(report['errors']))
->>>>>>> 58c7e67c
+        report = isatab.validate2(fp=open(os.path.join(utils.TAB_DATA_DIR, test_case, 'i_investigation.txt')),
+                                          config_dir=utils.DEFAULT2015_XML_CONFIGS_DATA_DIR,
+                                          log_level=self._reporting_level)
+        if len(report['errors']) > 0:
+            self.fail("Error found when validating ISA tab: {}".format(report['errors']))
 
 
 class TestIsaTabSraTestData(unittest.TestCase):
@@ -432,126 +229,63 @@
 
     def test_validate_testdata_sra_chromatin_mod_seq_isatab(self):
         test_case = 'TEST-ISA-SRA-chromatin-mod-seq'
-<<<<<<< HEAD
-        with open(os.path.join(utils.TAB_DATA_DIR, test_case,'i_TEST_SRA_chromatinmod_seq.txt')) as i_file:
-          log_msg_stream = isatab.validate2(fp=i_file,
-                                            config_dir=utils.SRA2016_XML_CONFIGS_DATA_DIR,
-                                            log_level=self._reporting_level)
-        if '(E)' in log_msg_stream.getvalue() or '(F)' in log_msg_stream.getvalue():
-            self.fail("Error found when validating ISA tab: {}".format(log_msg_stream.getvalue()))
+        report = isatab.validate2(fp=open(os.path.join(utils.TAB_DATA_DIR, test_case,
+                                                               'i_TEST_SRA_chromatinmod_seq.txt')),
+                                          config_dir=utils.SRA2016_XML_CONFIGS_DATA_DIR,
+                                          log_level=self._reporting_level)
+        if len(report['errors']) > 0:
+            self.fail("Error found when validating ISA tab: {}".format(len(report['errors'])))
 
     def test_validate_testdata_sra_env_gene_survey_isatab(self):
         test_case = 'TEST-ISA-SRA-env-gene-survey-seq'
-        with open(os.path.join(utils.TAB_DATA_DIR, test_case,'i_matteo.txt')) as i_file:
-          log_msg_stream = isatab.validate2(fp=i_file,
-                                            config_dir=utils.SRA2016_XML_CONFIGS_DATA_DIR,
-                                            log_level=self._reporting_level)
-        if '(E)' in log_msg_stream.getvalue() or '(F)' in log_msg_stream.getvalue():
-            self.fail("Error found when validating ISA tab: {}".format(log_msg_stream.getvalue()))
+        report = isatab.validate2(fp=open(os.path.join(utils.TAB_DATA_DIR, test_case,
+                                                               'i_matteo.txt')),
+                                          config_dir=utils.SRA2016_XML_CONFIGS_DATA_DIR,
+                                          log_level=self._reporting_level)
+        if len(report['errors']) > 0:
+            self.fail("Error found when validating ISA tab: {}".format(len(report['errors'])))
 
     def test_validate_testdata_sra_exome_seq_isatab(self):
         test_case = 'TEST-ISA-SRA-exome-seq'
-        with open(os.path.join(utils.TAB_DATA_DIR, test_case,'i_TEST_SRA_exome_seq.txt')) as i_file:
-          log_msg_stream = isatab.validate2(fp=i_file,
-                                            config_dir=utils.SRA2016_XML_CONFIGS_DATA_DIR,
-                                            log_level=self._reporting_level)
-        if '(E)' in log_msg_stream.getvalue() or '(F)' in log_msg_stream.getvalue():
-            self.fail("Error found when validating ISA tab: {}".format(log_msg_stream.getvalue()))
+        report = isatab.validate2(fp=open(os.path.join(utils.TAB_DATA_DIR, test_case,
+                                                               'i_TEST_SRA_exome_seq.txt')),
+                                          config_dir=utils.SRA2016_XML_CONFIGS_DATA_DIR,
+                                          log_level=self._reporting_level)
+        if len(report['errors']) > 0:
+            self.fail("Error found when validating ISA tab: {}".format(len(report['errors'])))
 
     def test_validate_testdata_sra_genome_seq_isatab(self):
         test_case = 'TEST-ISA-SRA-genome-seq'
-        with open(os.path.join(utils.TAB_DATA_DIR, test_case,'i_TEST_SRA_wgs_seq.txt')) as i_file:
-          log_msg_stream = isatab.validate2(fp=i_file,
-                                            config_dir=utils.SRA2016_XML_CONFIGS_DATA_DIR,
-                                            log_level=self._reporting_level)
-        if '(E)' in log_msg_stream.getvalue() or '(F)' in log_msg_stream.getvalue():
-            self.fail("Error found when validating ISA tab: {}".format(log_msg_stream.getvalue()))
+        report = isatab.validate2(fp=open(os.path.join(utils.TAB_DATA_DIR, test_case,
+                                                               'i_TEST_SRA_wgs_seq.txt')),
+                                          config_dir=utils.SRA2016_XML_CONFIGS_DATA_DIR,
+                                          log_level=self._reporting_level)
+        if len(report['errors']) > 0:
+            self.fail("Error found when validating ISA tab: {}".format(len(report['errors'])))
 
     def test_validate_testdata_sra_protein_dna_interaction_seq_isatab(self):
         test_case = 'TEST-ISA-SRA-protein-dna-interaction-seq'
-        with open(os.path.join(utils.TAB_DATA_DIR, test_case,'i_TEST_SRA_protein_dna_intact_seq.txt')) as i_file:
-          log_msg_stream = isatab.validate2(fp=i_file,
-                                            config_dir=utils.SRA2016_XML_CONFIGS_DATA_DIR,
-                                            log_level=self._reporting_level)
-        if '(E)' in log_msg_stream.getvalue() or '(F)' in log_msg_stream.getvalue():
-            self.fail("Error found when validating ISA tab: {}".format(log_msg_stream.getvalue()))
+        report = isatab.validate2(fp=open(os.path.join(utils.TAB_DATA_DIR, test_case,
+                                                               'i_TEST_SRA_protein_dna_intact_seq.txt')),
+                                          config_dir=utils.SRA2016_XML_CONFIGS_DATA_DIR,
+                                          log_level=self._reporting_level)
+        if len(report['errors']) > 0:
+            self.fail("Error found when validating ISA tab: {}".format(report['errors']))
 
     def test_validate_testdata_sra_protein_rna_interaction_seq_isatab(self):
         test_case = 'TEST-ISA-SRA-protein-rna-interaction-seq'
-        with open(os.path.join(utils.TAB_DATA_DIR, test_case,'i_TEST_SRA_protein_rna_intact_seq.txt')) as i_file:
-          log_msg_stream = isatab.validate2(fp=i_file,
-                                            config_dir=utils.SRA2016_XML_CONFIGS_DATA_DIR,
-                                            log_level=self._reporting_level)
-        if '(E)' in log_msg_stream.getvalue() or '(F)' in log_msg_stream.getvalue():
-            self.fail("Error found when validating ISA tab: {}".format(log_msg_stream.getvalue()))
+        report = isatab.validate2(fp=open(os.path.join(utils.TAB_DATA_DIR, test_case,
+                                                               'i_TEST_SRA_protein_rna_intact_seq.txt')),
+                                          config_dir=utils.SRA2016_XML_CONFIGS_DATA_DIR,
+                                          log_level=self._reporting_level)
+        if len(report['errors']) > 0:
+            self.fail("Error found when validating ISA tab: {}".format(report['errors']))
 
     def test_validate_testdata_sra_transcriptome_seq_isatab(self):
         test_case = 'TEST-ISA-SRA-transcriptome-seq'
-        with open(os.path.join(utils.TAB_DATA_DIR, test_case,'i_TEST_SRA_tx_seq.txt')) as i_file:
-          log_msg_stream = isatab.validate2(fp=i_file,
-                                            config_dir=utils.SRA2016_XML_CONFIGS_DATA_DIR,
-                                            log_level=self._reporting_level)
-        if '(E)' in log_msg_stream.getvalue() or '(F)' in log_msg_stream.getvalue():
-            self.fail("Error found when validating ISA tab: {}".format(log_msg_stream.getvalue()))
-=======
-        report = isatab.validate2(fp=open(os.path.join(utils.TAB_DATA_DIR, test_case,
-                                                               'i_TEST_SRA_chromatinmod_seq.txt')),
-                                          config_dir=utils.SRA2016_XML_CONFIGS_DATA_DIR,
-                                          log_level=self._reporting_level)
-        if len(report['errors']) > 0:
-            self.fail("Error found when validating ISA tab: {}".format(len(report['errors'])))
-
-    def test_validate_testdata_sra_env_gene_survey_isatab(self):
-        test_case = 'TEST-ISA-SRA-env-gene-survey-seq'
-        report = isatab.validate2(fp=open(os.path.join(utils.TAB_DATA_DIR, test_case,
-                                                               'i_matteo.txt')),
-                                          config_dir=utils.SRA2016_XML_CONFIGS_DATA_DIR,
-                                          log_level=self._reporting_level)
-        if len(report['errors']) > 0:
-            self.fail("Error found when validating ISA tab: {}".format(len(report['errors'])))
-
-    def test_validate_testdata_sra_exome_seq_isatab(self):
-        test_case = 'TEST-ISA-SRA-exome-seq'
-        report = isatab.validate2(fp=open(os.path.join(utils.TAB_DATA_DIR, test_case,
-                                                               'i_TEST_SRA_exome_seq.txt')),
-                                          config_dir=utils.SRA2016_XML_CONFIGS_DATA_DIR,
-                                          log_level=self._reporting_level)
-        if len(report['errors']) > 0:
-            self.fail("Error found when validating ISA tab: {}".format(len(report['errors'])))
-
-    def test_validate_testdata_sra_genome_seq_isatab(self):
-        test_case = 'TEST-ISA-SRA-genome-seq'
-        report = isatab.validate2(fp=open(os.path.join(utils.TAB_DATA_DIR, test_case,
-                                                               'i_TEST_SRA_wgs_seq.txt')),
-                                          config_dir=utils.SRA2016_XML_CONFIGS_DATA_DIR,
-                                          log_level=self._reporting_level)
-        if len(report['errors']) > 0:
-            self.fail("Error found when validating ISA tab: {}".format(len(report['errors'])))
-
-    def test_validate_testdata_sra_protein_dna_interaction_seq_isatab(self):
-        test_case = 'TEST-ISA-SRA-protein-dna-interaction-seq'
-        report = isatab.validate2(fp=open(os.path.join(utils.TAB_DATA_DIR, test_case,
-                                                               'i_TEST_SRA_protein_dna_intact_seq.txt')),
-                                          config_dir=utils.SRA2016_XML_CONFIGS_DATA_DIR,
-                                          log_level=self._reporting_level)
-        if len(report['errors']) > 0:
-            self.fail("Error found when validating ISA tab: {}".format(report['errors']))
-
-    def test_validate_testdata_sra_protein_rna_interaction_seq_isatab(self):
-        test_case = 'TEST-ISA-SRA-protein-rna-interaction-seq'
-        report = isatab.validate2(fp=open(os.path.join(utils.TAB_DATA_DIR, test_case,
-                                                               'i_TEST_SRA_protein_rna_intact_seq.txt')),
-                                          config_dir=utils.SRA2016_XML_CONFIGS_DATA_DIR,
-                                          log_level=self._reporting_level)
-        if len(report['errors']) > 0:
-            self.fail("Error found when validating ISA tab: {}".format(report['errors']))
-
-    def test_validate_testdata_sra_transcriptome_seq_isatab(self):
-        test_case = 'TEST-ISA-SRA-transcriptome-seq'
         report = isatab.validate2(fp=open(os.path.join(utils.TAB_DATA_DIR, test_case,
                                                                'i_TEST_SRA_tx_seq.txt')),
                                           config_dir=utils.SRA2016_XML_CONFIGS_DATA_DIR,
                                           log_level=self._reporting_level)
         if len(report['errors']) > 0:
-            self.fail("Error found when validating ISA tab: {}".format(report['errors']))
->>>>>>> 58c7e67c
+            self.fail("Error found when validating ISA tab: {}".format(report['errors']))