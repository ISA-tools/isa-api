"""Tests on isatools.utils package"""
from __future__ import absolute_import

import json
import logging
import os
import shutil
import tempfile
import unittest
from io import StringIO
from jsonschema.exceptions import ValidationError

from unittest.mock import Mock

from isatools import isajson
from isatools import isatab
from isatools import utils
from isatools.model import OntologySource, OntologyAnnotation, Comment, Publication, Person
from isatools.net import mtbls
from isatools.net import ols
from isatools.net import pubmed

from isatools.tests import utils as test_utils


log = logging.getLogger('isatools')


def setUpModule():
    if not os.path.exists(test_utils.DATA_DIR):
        raise FileNotFoundError('Could not fine test data directory in {0}. '
                                'Ensure you have cloned the ISAdatasets '
                                'repository using git clone -b tests '
                                '--single-branch git@github.com:ISA-tools/'
                                'ISAdatasets {0}'
                                .format(test_utils.DATA_DIR))


class TestIsaGraph(unittest.TestCase):

    def test_detect_graph_process_pooling(self):
        with open(os.path.join(
                test_utils.JSON_DATA_DIR, 'MTBLS1', 'MTBLS1.json')) as \
                isajson_fp:
            ISA = isajson.load(isajson_fp)
            for study in ISA.studies:
                utils.detect_graph_process_pooling(study.graph)
                for assay in study.assays:
                    pooling_list = utils.detect_graph_process_pooling(
                        assay.graph)
                    self.assertListEqual(
                        sorted(pooling_list),
                        sorted(['#process/Extraction1', '#process/NMR_assay1']))

    def test_detect_graph_process_pooling_batch_on_mtbls(self):
        for i in range(1, 1):
            try:
                J = mtbls.getj('MTBLS{}'.format(i))
                ISA = isajson.load(StringIO(json.dumps(J)))
                for study in ISA.studies:
                    utils.detect_graph_process_pooling(study.graph)
                    for assay in study.assays:
                        utils.detect_graph_process_pooling(assay.graph)
            except IOError:
                log.error('IO Error, skipping...')
            except KeyError:
                log.error('KeyError, skipping...')
            except AttributeError:
                log.error('AttributeError, skipping...')
            except ValidationError:
                log.error('jsonschema ValidationError, skipping...')


class TestOlsSearch(unittest.TestCase):

    def test_get_ontologies(self):
        ontology_sources = ols.get_ols_ontologies()
        self.assertGreater(len(ontology_sources), 0)
        self.assertIsInstance(ontology_sources, list)
        self.assertIsInstance(ontology_sources[0], OntologySource)

    def test_get_ontology(self):
        ontology_source = ols.get_ols_ontology('efo')
        self.assertIsInstance(ontology_source, OntologySource)
        self.assertEqual(ontology_source.name, 'efo')
<<<<<<< HEAD
        self.assertEqual(
            ontology_source.file,
            'https://www.ebi.ac.uk/ols4/api/ontologies/efo?lang=en')
        self.assertIsInstance(ontology_source.version, str)
        self.assertEqual(ontology_source.description, 'Experimental Factor Ontology')
=======
        self.assertIn("https://www.ebi.ac.uk/ols", ontology_source.file)
        self.assertIn("/api/ontologies/efo?lang=en", ontology_source.file)
        self.assertIsInstance(ontology_source.version, str)
        self.assertEqual(
            ontology_source.description, 'Experimental Factor Ontology')
>>>>>>> 00c2f630

    def test_search_for_term(self):
        ontology_source = ols.get_ols_ontology('efo')
        ontology_annotations = ols.search_ols('cell type', ontology_source)
        self.assertIsInstance(ontology_annotations, list)
        self.assertGreater(len(ontology_annotations), 0)
        ontology_annotations = [oa for oa in ontology_annotations if
                                oa.term == 'cell type']
        self.assertIsInstance(ontology_annotations[-1], OntologyAnnotation)
        self.assertEqual(ontology_annotations[-1].term, 'cell type')
        self.assertIn('http://www.ebi.ac.uk/efo/EFO_0000324',
                      [oa.term_accession for oa in ontology_annotations])
        self.assertEqual(ontology_annotations[-1].term_source, ontology_source)


class TestISArchiveExport(unittest.TestCase):

    def setUp(self):
        self._tmp_dir = tempfile.mkdtemp()

    def tearDown(self):
        shutil.rmtree(self._tmp_dir)

    def test_create_isatab_archive_missing_files(self):
        with open(os.path.join(
                test_utils.TAB_DATA_DIR, 'BII-I-1', 
                'i_investigation.txt')) as fp:
            result = utils.create_isatab_archive(inv_fp=fp)
            self.assertIsNone(result)  # returns None if can't create archive

    def test_create_isatab_archive(self):
        with open(os.path.join(
                test_utils.TAB_DATA_DIR, 'BII-S-3', 'i_gilbert.txt')) as fp:
            result = utils.create_isatab_archive(inv_fp=fp)
            self.assertIsInstance(result, list)
            self.assertListEqual(sorted(result),
                                 sorted(['i_gilbert.txt', 
                                         's_BII-S-3.txt', 
                                         'a_gilbert-assay-Gx.txt',
                                         'a_gilbert-assay-Tx.txt', 
                                         'EXHS9OF02.sff', 'EXHS9OF01.sff',
                                         'EWOEPZA01.sff', 'EWOEPZA02.sff', 
                                         'EX398L101.sff', 'EX398L102.sff',
                                         'EVHINN105.sff', 'EVNG8PH04.sff', 
                                         'EVUSNDQ01.sff', 'EVHINN102.sff',
                                         'EVHINN113.sff', 'EVUSNDQ02.sff', 
                                         'EVHINN101.sff', 'EVNG8PH01.sff',
                                         'EVHINN106.sff', 'EVHINN108.sff', 
                                         'EVHINN116.sff', 'EVHINN104.sff',
                                         'EVHINN110.sff', 'EVHINN107.sff', 
                                         'EVUSNDQ03.sff', 'EVHINN103.sff',
                                         'EVHINN112.sff', 'EVUSNDQ04.sff', 
                                         'EVHINN115.sff', 'EVNG8PH02.sff',
                                         'EVHINN114.sff', 'EVHINN111.sff', 
                                         'EVNG8PH03.sff', 'EVHINN109.sff']))

    def test_create_isatab_archive_filter_on_transcription_profiling(self):
        with open(os.path.join(
                test_utils.TAB_DATA_DIR, 'BII-S-3', 'i_gilbert.txt')) as fp:
            result = utils.create_isatab_archive(
                inv_fp=fp, filter_by_measurement='transcription profiling')
            self.assertIsInstance(result, list)
            self.assertListEqual(sorted(result),
                                 sorted(['i_gilbert.txt', 's_BII-S-3.txt', 
                                         'a_gilbert-assay-Tx.txt', 
                                         'EVHINN105.sff', 'EVNG8PH04.sff', 
                                         'EVUSNDQ01.sff', 'EVHINN102.sff', 
                                         'EVHINN113.sff', 'EVUSNDQ02.sff', 
                                         'EVHINN101.sff', 'EVNG8PH01.sff', 
                                         'EVHINN106.sff', 'EVHINN108.sff', 
                                         'EVHINN116.sff', 'EVHINN104.sff', 
                                         'EVHINN110.sff', 'EVHINN107.sff', 
                                         'EVUSNDQ03.sff', 'EVHINN103.sff', 
                                         'EVHINN112.sff', 'EVUSNDQ04.sff', 
                                         'EVHINN115.sff', 'EVNG8PH02.sff', 
                                         'EVHINN114.sff', 'EVHINN111.sff', 
                                         'EVNG8PH03.sff', 'EVHINN109.sff']))


class TestPubMedIDUtil(unittest.TestCase):
    return_values = {
        'doi': 'abc123',
        'authors': ['A', 'B'],
        'year': 1912,
        'journal': 'shipping news',
        'title': 'surprise'
    }

    def test_get_pubmed_article(self):
        pubmed.get_pubmed_article = Mock(return_value = self.return_values)
        j = pubmed.get_pubmed_article('25520553')
        self.assertEqual(j['doi'], self.return_values['doi'])
        self.assertEqual(j['authors'], self.return_values['authors'])
        self.assertEqual(j['year'], self.return_values['year'])
        self.assertEqual(j['journal'], self.return_values['journal'])
        self.assertEqual(j['title'], self.return_values['title'])

        J1 = pubmed.get_pubmed_article('890406')
        self.assertEqual(J1['doi'], '')

        J2 = pubmed.get_pubmed_article('14909816')
        self.assertEqual(J2['doi'], "")

        J3 = pubmed.get_pubmed_article('2872386')
        self.assertEqual(J3['doi'], "10.1016/s0025-7125(16)30931-2")

        J4 = pubmed.get_pubmed_article('14870036')
        self.assertEqual(J4['doi'], "")

    def test_set_pubmed_article(self):
        pubmed.get_pubmed_article = Mock(return_value=self.return_values)
        p = Publication(pubmed_id='25520553')
        prs = Person(first_name="bob")
        pubmed.set_pubmed_article(p)
<<<<<<< HEAD
        self.assertEqual(p.doi, self.return_values['doi'])
        self.assertEqual(p.author_list, ", ".join(self.return_values['authors']))
        self.assertEqual(p.title, self.return_values['title'])
        self.assertIsInstance(p.comments[0], Comment)
        self.assertEqual(p.comments[0].name, 'Journal')
        self.assertEqual(p.comments[0].value, self.return_values['journal'])
=======
        self.assertEqual(p.doi, '10.4137/CIN.S13895')
        self.assertEqual(p.author_list, 'Johnson D, Connor AJ, McKeever S, '
                                        'Wang Z, Deisboeck TS, Quaiser T, '
                                        'Shochat E')
        self.assertEqual(p.title, 'Semantically linking in silico cancer models.')
        self.assertIsInstance(p.comments[0], Comment)
        self.assertEqual(p.comments[0].name, 'Journal')
        self.assertEqual(p.comments[0].value, 'Cancer Inform')
        with self.assertRaises(Exception) as context:
            pubmed.set_pubmed_article(prs)
            self.assertTrue("Can only set PubMed details on a Publication object" in context.exception)
>>>>>>> 00c2f630


class TestIsaTabFixer(unittest.TestCase):

    def setUp(self):
        self._tmp_dir = tempfile.mkdtemp()
        src_tab = os.path.join(test_utils.TAB_DATA_DIR, 'BII-S-3')
        dst_tab = os.path.join(self._tmp_dir, 'BII-S-3')
        shutil.copytree(src_tab, dst_tab)

    def tearDown(self):
        shutil.rmtree(self._tmp_dir)

    def test_replace_factor_with_source_characteristic(self):
        s_table_path = os.path.join(self._tmp_dir, 'BII-S-3', 's_BII-S-3.txt')
        fixer = utils.IsaTabFixer(s_table_path)
        fixer.replace_factor_with_source_characteristic('dose')

        expected_field_names = [
            'Source Name',
            'Characteristics[dose]',
            'Term Source REF', 'Term Accession Number',
            'Characteristics[organism]',
            'Term Source REF', 'Term Accession Number',
            'Characteristics[geographic location (country and/or sea,region)]',
            'Term Source REF', 'Term Accession Number',
            'Characteristics[geographic location (longitude)]',
            'Unit', 'Term Source REF', 'Term Accession Number',
            'Characteristics[geographic location (latitude)]',
            'Unit', 'Term Source REF', 'Term Accession Number',
            'Characteristics[chlorophyll a concentration]',
            'Unit', 'Term Source REF', 'Term Accession Number',
            'Characteristics[fucoxanthin concentration]',
            'Unit', 'Term Source REF', 'Term Accession Number',
            'Characteristics[peridinin concentration]',
            'Unit', 'Term Source REF', 'Term Accession Number',
            'Characteristics[butfucoxanthin concentration]',
            'Unit', 'Term Source REF', 'Term Accession Number',
            'Characteristics[hexfucoxanthin concentration]',
            'Unit', 'Term Source REF', 'Term Accession Number',
            'Characteristics[alloxanthin concentration]',
            'Unit', 'Term Source REF', 'Term Accession Number',
            'Characteristics[zeaxanthin concentration]',
            'Unit', 'Term Source REF', 'Term Accession Number',
            'Characteristics[lutein concentration]',
            'Unit', 'Term Source REF', 'Term Accession Number',
            'Characteristics[chl-c3 concentration]',
            'Unit', 'Term Source REF', 'Term Accession Number',
            'Characteristics[chl-c2 concentration]',
            'Unit', 'Term Source REF', 'Term Accession Number',
            'Characteristics[prasinoxanthin concentration]',
            'Unit', 'Term Source REF', 'Term Accession Number',
            'Characteristics[neoxanthin concentration]',
            'Unit', 'Term Source REF', 'Term Accession Number',
            'Characteristics[violaxanthin concentration]',
            'Unit', 'Term Source REF', 'Term Accession Number',
            'Characteristics[diadinoxanthin concentration]',
            'Unit', 'Term Source REF', 'Term Accession Number',
            'Characteristics[diatoxanthin concentration]',
            'Unit', 'Term Source REF', 'Term Accession Number',
            'Characteristics[divinyl-chl-b concentration]',
            'Unit', 'Term Source REF', 'Term Accession Number',
            'Characteristics[chl-b concentration]',
            'Unit', 'Term Source REF', 'Term Accession Number',
            'Characteristics[divinyl-chl-a concentration]',
            'Unit', 'Term Source REF', 'Term Accession Number',
            'Characteristics[chl-a concentration]',
            'Unit', 'Term Source REF', 'Term Accession Number',
            'Characteristics[BB carotene concentration]',
            'Unit', 'Term Source REF', 'Term Accession Number',
            'Characteristics[bacteria count]',
            'Unit', 'Term Source REF', 'Term Accession Number',
            'Characteristics[synechococcus count]',
            'Unit', 'Term Source REF', 'Term Accession Number',
            'Characteristics[small picoeukaryotes count]',
            'Unit', 'Term Source REF', 'Term Accession Number',
            'Characteristics[large picoeukaryotes count]',
            'Unit', 'Term Source REF', 'Term Accession Number',
            'Characteristics[nanoflagellates count]',
            'Unit', 'Term Source REF', 'Term Accession Number',
            'Characteristics[cryptophytes count]',
            'Unit', 'Term Source REF', 'Term Accession Number',
            'Characteristics[phosphate concentration]',
            'Unit', 'Term Source REF', 'Term Accession Number',
            'Characteristics[nitrate concentration]',
            'Unit', 'Term Source REF', 'Term Accession Number',
            'Characteristics[particulate organic nitrogen concentration]',
            'Unit', 'Term Source REF', 'Term Accession Number',
            'Characteristics[particulate organic carbon concentration]',
            'Unit', 'Term Source REF', 'Term Accession Number',
            'Characteristics[primary production depth integrated production to '
            '3 m expressed_in mgC m-2 d-1]',
            'Unit', 'Term Source REF', 'Term Accession Number',
            'Characteristics[water salinity]',
            'Unit', 'Term Source REF', 'Term Accession Number',
            'Characteristics[fluorescence]',
            'Term Source REF', 'Term Accession Number',
            'Characteristics[water temperature at 3 meter depth]',
            'Unit', 'Term Source REF', 'Term Accession Number',
            'Protocol REF',
            'Parameter Value[filter pore size]',
            'Unit', 'Term Source REF', 'Term Accession Number',
            'Sample Name',
            'Factor Value[compound]',
            'Term Source REF', 'Term Accession Number',
            'Factor Value[collection time]',
            'Term Source REF', 'Term Accession Number']

        with open(s_table_path) as fixed_tab_fp:
            actual_field_names = list(
                map(lambda field_name: field_name.strip(),
                    next(fixed_tab_fp).split('\t')))
            self.assertListEqual(actual_field_names, expected_field_names)

    def test_replace_factor_with_protocol_parameter_value(self):
        s_table_path = os.path.join(self._tmp_dir, 'BII-S-3', 's_BII-S-3.txt')
        fixer = utils.IsaTabFixer(s_table_path)
        fixer.replace_factor_with_protocol_parameter_value(
            'dose', 'environmental material collection - standard procedure 1')

        expected_field_names = [
            'Source Name',
            'Characteristics[organism]',
            'Term Source REF', 'Term Accession Number',
            'Characteristics[geographic location (country and/or sea,region)]',
            'Term Source REF', 'Term Accession Number',
            'Characteristics[geographic location (longitude)]',
            'Unit', 'Term Source REF', 'Term Accession Number',
            'Characteristics[geographic location (latitude)]',
            'Unit', 'Term Source REF', 'Term Accession Number',
            'Characteristics[chlorophyll a concentration]',
            'Unit', 'Term Source REF', 'Term Accession Number',
            'Characteristics[fucoxanthin concentration]',
            'Unit', 'Term Source REF', 'Term Accession Number',
            'Characteristics[peridinin concentration]',
            'Unit', 'Term Source REF', 'Term Accession Number',
            'Characteristics[butfucoxanthin concentration]',
            'Unit', 'Term Source REF', 'Term Accession Number',
            'Characteristics[hexfucoxanthin concentration]',
            'Unit', 'Term Source REF', 'Term Accession Number',
            'Characteristics[alloxanthin concentration]',
            'Unit', 'Term Source REF', 'Term Accession Number',
            'Characteristics[zeaxanthin concentration]',
            'Unit', 'Term Source REF', 'Term Accession Number',
            'Characteristics[lutein concentration]',
            'Unit', 'Term Source REF', 'Term Accession Number',
            'Characteristics[chl-c3 concentration]',
            'Unit', 'Term Source REF', 'Term Accession Number',
            'Characteristics[chl-c2 concentration]',
            'Unit', 'Term Source REF', 'Term Accession Number',
            'Characteristics[prasinoxanthin concentration]',
            'Unit', 'Term Source REF', 'Term Accession Number',
            'Characteristics[neoxanthin concentration]',
            'Unit', 'Term Source REF', 'Term Accession Number',
            'Characteristics[violaxanthin concentration]',
            'Unit', 'Term Source REF', 'Term Accession Number',
            'Characteristics[diadinoxanthin concentration]',
            'Unit', 'Term Source REF', 'Term Accession Number',
            'Characteristics[diatoxanthin concentration]',
            'Unit', 'Term Source REF', 'Term Accession Number',
            'Characteristics[divinyl-chl-b concentration]',
            'Unit', 'Term Source REF', 'Term Accession Number',
            'Characteristics[chl-b concentration]',
            'Unit', 'Term Source REF', 'Term Accession Number',
            'Characteristics[divinyl-chl-a concentration]',
            'Unit', 'Term Source REF', 'Term Accession Number',
            'Characteristics[chl-a concentration]',
            'Unit', 'Term Source REF', 'Term Accession Number',
            'Characteristics[BB carotene concentration]',
            'Unit', 'Term Source REF', 'Term Accession Number',
            'Characteristics[bacteria count]',
            'Unit', 'Term Source REF', 'Term Accession Number',
            'Characteristics[synechococcus count]',
            'Unit', 'Term Source REF', 'Term Accession Number',
            'Characteristics[small picoeukaryotes count]',
            'Unit', 'Term Source REF', 'Term Accession Number',
            'Characteristics[large picoeukaryotes count]',
            'Unit', 'Term Source REF', 'Term Accession Number',
            'Characteristics[nanoflagellates count]',
            'Unit', 'Term Source REF', 'Term Accession Number',
            'Characteristics[cryptophytes count]',
            'Unit', 'Term Source REF', 'Term Accession Number',
            'Characteristics[phosphate concentration]',
            'Unit', 'Term Source REF', 'Term Accession Number',
            'Characteristics[nitrate concentration]',
            'Unit', 'Term Source REF', 'Term Accession Number',
            'Characteristics[particulate organic nitrogen concentration]',
            'Unit', 'Term Source REF', 'Term Accession Number',
            'Characteristics[particulate organic carbon concentration]',
            'Unit', 'Term Source REF', 'Term Accession Number',
            'Characteristics[primary production depth integrated production to '
            '3 m expressed_in mgC m-2 d-1]',
            'Unit', 'Term Source REF', 'Term Accession Number',
            'Characteristics[water salinity]',
            'Unit', 'Term Source REF', 'Term Accession Number',
            'Characteristics[fluorescence]',
            'Term Source REF', 'Term Accession Number',
            'Characteristics[water temperature at 3 meter depth]',
            'Unit', 'Term Source REF', 'Term Accession Number',
            'Protocol REF',
            'Parameter Value[dose]',
            'Term Source REF', 'Term Accession Number',
            'Parameter Value[filter pore size]',
            'Unit', 'Term Source REF', 'Term Accession Number',
            'Sample Name',
            'Factor Value[compound]',
            'Term Source REF', 'Term Accession Number',
            'Factor Value[collection time]',
            'Term Source REF', 'Term Accession Number']

        with open(s_table_path + '.fix') as fixed_tab_fp:
            actual_field_names = list(
                map(lambda field_name: field_name.strip(),
                    next(fixed_tab_fp).split('\t')))
            self.assertListEqual(actual_field_names, expected_field_names)

        # check the parameter got added to the protocol
        with open(os.path.dirname(
                s_table_path) + '/i_Investigation.txt.fix') as fixed_i_fp:
            investigation = isatab.load(fixed_i_fp)
            study = investigation.studies[-1]
            protocol = study.get_prot(
                'environmental material collection - standard procedure 1')
            param = protocol.get_param('dose')
            self.assertIsNotNone(param)

    def test_fix_factor_one_arg(self):
        s_table_path = os.path.join(self._tmp_dir, 'BII-S-3', 's_BII-S-3.txt')
        fixer = utils.IsaTabFixer(s_table_path)
        fixer.fix_factor('dose')

        expected_field_names = [
            'Source Name',
            'Characteristics[dose]',
            'Term Source REF', 'Term Accession Number',
            'Characteristics[organism]',
            'Term Source REF', 'Term Accession Number',
            'Characteristics[geographic location (country and/or sea,region)]',
            'Term Source REF', 'Term Accession Number',
            'Characteristics[geographic location (longitude)]',
            'Unit', 'Term Source REF', 'Term Accession Number',
            'Characteristics[geographic location (latitude)]',
            'Unit', 'Term Source REF', 'Term Accession Number',
            'Characteristics[chlorophyll a concentration]',
            'Unit', 'Term Source REF', 'Term Accession Number',
            'Characteristics[fucoxanthin concentration]',
            'Unit', 'Term Source REF', 'Term Accession Number',
            'Characteristics[peridinin concentration]',
            'Unit', 'Term Source REF', 'Term Accession Number',
            'Characteristics[butfucoxanthin concentration]',
            'Unit', 'Term Source REF', 'Term Accession Number',
            'Characteristics[hexfucoxanthin concentration]',
            'Unit', 'Term Source REF', 'Term Accession Number',
            'Characteristics[alloxanthin concentration]',
            'Unit', 'Term Source REF', 'Term Accession Number',
            'Characteristics[zeaxanthin concentration]',
            'Unit', 'Term Source REF', 'Term Accession Number',
            'Characteristics[lutein concentration]',
            'Unit', 'Term Source REF', 'Term Accession Number',
            'Characteristics[chl-c3 concentration]',
            'Unit', 'Term Source REF', 'Term Accession Number',
            'Characteristics[chl-c2 concentration]',
            'Unit', 'Term Source REF', 'Term Accession Number',
            'Characteristics[prasinoxanthin concentration]',
            'Unit', 'Term Source REF', 'Term Accession Number',
            'Characteristics[neoxanthin concentration]',
            'Unit', 'Term Source REF', 'Term Accession Number',
            'Characteristics[violaxanthin concentration]',
            'Unit', 'Term Source REF', 'Term Accession Number',
            'Characteristics[diadinoxanthin concentration]',
            'Unit', 'Term Source REF', 'Term Accession Number',
            'Characteristics[diatoxanthin concentration]',
            'Unit', 'Term Source REF', 'Term Accession Number',
            'Characteristics[divinyl-chl-b concentration]',
            'Unit', 'Term Source REF', 'Term Accession Number',
            'Characteristics[chl-b concentration]',
            'Unit', 'Term Source REF', 'Term Accession Number',
            'Characteristics[divinyl-chl-a concentration]',
            'Unit', 'Term Source REF', 'Term Accession Number',
            'Characteristics[chl-a concentration]',
            'Unit', 'Term Source REF', 'Term Accession Number',
            'Characteristics[BB carotene concentration]',
            'Unit', 'Term Source REF', 'Term Accession Number',
            'Characteristics[bacteria count]',
            'Unit', 'Term Source REF', 'Term Accession Number',
            'Characteristics[synechococcus count]',
            'Unit', 'Term Source REF', 'Term Accession Number',
            'Characteristics[small picoeukaryotes count]',
            'Unit', 'Term Source REF', 'Term Accession Number',
            'Characteristics[large picoeukaryotes count]',
            'Unit', 'Term Source REF', 'Term Accession Number',
            'Characteristics[nanoflagellates count]',
            'Unit', 'Term Source REF', 'Term Accession Number',
            'Characteristics[cryptophytes count]',
            'Unit', 'Term Source REF', 'Term Accession Number',
            'Characteristics[phosphate concentration]',
            'Unit', 'Term Source REF', 'Term Accession Number',
            'Characteristics[nitrate concentration]',
            'Unit', 'Term Source REF', 'Term Accession Number',
            'Characteristics[particulate organic nitrogen concentration]',
            'Unit', 'Term Source REF', 'Term Accession Number',
            'Characteristics[particulate organic carbon concentration]',
            'Unit', 'Term Source REF', 'Term Accession Number',
            'Characteristics[primary production depth integrated production to '
            '3 m expressed_in mgC m-2 d-1]',
            'Unit', 'Term Source REF', 'Term Accession Number',
            'Characteristics[water salinity]',
            'Unit', 'Term Source REF', 'Term Accession Number',
            'Characteristics[fluorescence]',
            'Term Source REF', 'Term Accession Number',
            'Characteristics[water temperature at 3 meter depth]',
            'Unit', 'Term Source REF', 'Term Accession Number',
            'Protocol REF',
            'Parameter Value[filter pore size]',
            'Unit', 'Term Source REF', 'Term Accession Number',
            'Sample Name',
            'Factor Value[compound]',
            'Term Source REF', 'Term Accession Number',
            'Factor Value[collection time]',
            'Term Source REF', 'Term Accession Number']

        with open(s_table_path) as fixed_tab_fp:
            actual_field_names = list(
                map(lambda field_name: field_name.strip(),
                    next(fixed_tab_fp).split('\t')))
            self.assertListEqual(actual_field_names, expected_field_names)

    def test_fix_factor_two_args(self):
        s_table_path = os.path.join(self._tmp_dir, 'BII-S-3', 's_BII-S-3.txt')
        fixer = utils.IsaTabFixer(s_table_path)
        fixer.fix_factor(
            'dose', 'environmental material collection - standard procedure 1')

        expected_field_names = [
            'Source Name',
            'Characteristics[organism]',
            'Term Source REF', 'Term Accession Number',
            'Characteristics[geographic location (country and/or sea,region)]',
            'Term Source REF', 'Term Accession Number',
            'Characteristics[geographic location (longitude)]',
            'Unit', 'Term Source REF', 'Term Accession Number',
            'Characteristics[geographic location (latitude)]',
            'Unit', 'Term Source REF', 'Term Accession Number',
            'Characteristics[chlorophyll a concentration]',
            'Unit', 'Term Source REF', 'Term Accession Number',
            'Characteristics[fucoxanthin concentration]',
            'Unit', 'Term Source REF', 'Term Accession Number',
            'Characteristics[peridinin concentration]',
            'Unit', 'Term Source REF', 'Term Accession Number',
            'Characteristics[butfucoxanthin concentration]',
            'Unit', 'Term Source REF', 'Term Accession Number',
            'Characteristics[hexfucoxanthin concentration]',
            'Unit', 'Term Source REF', 'Term Accession Number',
            'Characteristics[alloxanthin concentration]',
            'Unit', 'Term Source REF', 'Term Accession Number',
            'Characteristics[zeaxanthin concentration]',
            'Unit', 'Term Source REF', 'Term Accession Number',
            'Characteristics[lutein concentration]',
            'Unit', 'Term Source REF', 'Term Accession Number',
            'Characteristics[chl-c3 concentration]',
            'Unit', 'Term Source REF', 'Term Accession Number',
            'Characteristics[chl-c2 concentration]',
            'Unit', 'Term Source REF', 'Term Accession Number',
            'Characteristics[prasinoxanthin concentration]',
            'Unit', 'Term Source REF', 'Term Accession Number',
            'Characteristics[neoxanthin concentration]',
            'Unit', 'Term Source REF', 'Term Accession Number',
            'Characteristics[violaxanthin concentration]',
            'Unit', 'Term Source REF', 'Term Accession Number',
            'Characteristics[diadinoxanthin concentration]',
            'Unit', 'Term Source REF', 'Term Accession Number',
            'Characteristics[diatoxanthin concentration]',
            'Unit', 'Term Source REF', 'Term Accession Number',
            'Characteristics[divinyl-chl-b concentration]',
            'Unit', 'Term Source REF', 'Term Accession Number',
            'Characteristics[chl-b concentration]',
            'Unit', 'Term Source REF', 'Term Accession Number',
            'Characteristics[divinyl-chl-a concentration]',
            'Unit', 'Term Source REF', 'Term Accession Number',
            'Characteristics[chl-a concentration]',
            'Unit', 'Term Source REF', 'Term Accession Number',
            'Characteristics[BB carotene concentration]',
            'Unit', 'Term Source REF', 'Term Accession Number',
            'Characteristics[bacteria count]',
            'Unit', 'Term Source REF', 'Term Accession Number',
            'Characteristics[synechococcus count]',
            'Unit', 'Term Source REF', 'Term Accession Number',
            'Characteristics[small picoeukaryotes count]',
            'Unit', 'Term Source REF', 'Term Accession Number',
            'Characteristics[large picoeukaryotes count]',
            'Unit', 'Term Source REF', 'Term Accession Number',
            'Characteristics[nanoflagellates count]',
            'Unit', 'Term Source REF', 'Term Accession Number',
            'Characteristics[cryptophytes count]',
            'Unit', 'Term Source REF', 'Term Accession Number',
            'Characteristics[phosphate concentration]',
            'Unit', 'Term Source REF', 'Term Accession Number',
            'Characteristics[nitrate concentration]',
            'Unit', 'Term Source REF', 'Term Accession Number',
            'Characteristics[particulate organic nitrogen concentration]',
            'Unit', 'Term Source REF', 'Term Accession Number',
            'Characteristics[particulate organic carbon concentration]',
            'Unit', 'Term Source REF', 'Term Accession Number',
            'Characteristics[primary production depth integrated production to '
            '3 m expressed_in mgC m-2 d-1]',
            'Unit', 'Term Source REF', 'Term Accession Number',
            'Characteristics[water salinity]',
            'Unit', 'Term Source REF', 'Term Accession Number',
            'Characteristics[fluorescence]',
            'Term Source REF', 'Term Accession Number',
            'Characteristics[water temperature at 3 meter depth]',
            'Unit', 'Term Source REF', 'Term Accession Number',
            'Protocol REF',
            'Parameter Value[dose]',
            'Term Source REF', 'Term Accession Number',
            'Parameter Value[filter pore size]',
            'Unit', 'Term Source REF', 'Term Accession Number',
            'Sample Name',
            'Factor Value[compound]',
            'Term Source REF', 'Term Accession Number',
            'Factor Value[collection time]',
            'Term Source REF', 'Term Accession Number']

        # check the columns got moved in the study file
        with open(s_table_path + '.fix') as fixed_tab_fp:
            actual_field_names = list(
                map(lambda field_name: field_name.strip(),
                    next(fixed_tab_fp).split('\t')))
            self.assertListEqual(actual_field_names, expected_field_names)

        # check the param got added to protocol and factor removed from study
        with open(os.path.dirname(
                s_table_path) + '/i_Investigation.txt.fix') as fixed_i_fp:
            investigation = isatab.load(fixed_i_fp)
            study = investigation.studies[-1]
            protocol = study.get_prot(
                'environmental material collection - standard procedure 1')
            param = protocol.get_param('dose')
            self.assertIsNotNone(param)
            factor = study.get_factor('dose')
            self.assertIsNone(factor)

    def test_batch_fixer(self):
        s_table_path = os.path.join(self._tmp_dir, 'BII-S-3', 's_BII-S-3.txt')
        settings = {
            s_table_path: {
                        "factor": "dose",
                        "protocol_ref": "environmental material collection - "
                                        "standard procedure 1"
                    }
                }
        utils.batch_fix_isatabs(settings)

        expected_field_names = [
            'Source Name',
            'Characteristics[organism]',
            'Term Source REF', 'Term Accession Number',
            'Characteristics[geographic location (country and/or sea,region)]',
            'Term Source REF', 'Term Accession Number',
            'Characteristics[geographic location (longitude)]',
            'Unit', 'Term Source REF', 'Term Accession Number',
            'Characteristics[geographic location (latitude)]',
            'Unit', 'Term Source REF', 'Term Accession Number',
            'Characteristics[chlorophyll a concentration]',
            'Unit', 'Term Source REF', 'Term Accession Number',
            'Characteristics[fucoxanthin concentration]',
            'Unit', 'Term Source REF', 'Term Accession Number',
            'Characteristics[peridinin concentration]',
            'Unit', 'Term Source REF', 'Term Accession Number',
            'Characteristics[butfucoxanthin concentration]',
            'Unit', 'Term Source REF', 'Term Accession Number',
            'Characteristics[hexfucoxanthin concentration]',
            'Unit', 'Term Source REF', 'Term Accession Number',
            'Characteristics[alloxanthin concentration]',
            'Unit', 'Term Source REF', 'Term Accession Number',
            'Characteristics[zeaxanthin concentration]',
            'Unit', 'Term Source REF', 'Term Accession Number',
            'Characteristics[lutein concentration]',
            'Unit', 'Term Source REF', 'Term Accession Number',
            'Characteristics[chl-c3 concentration]',
            'Unit', 'Term Source REF', 'Term Accession Number',
            'Characteristics[chl-c2 concentration]',
            'Unit', 'Term Source REF', 'Term Accession Number',
            'Characteristics[prasinoxanthin concentration]',
            'Unit', 'Term Source REF', 'Term Accession Number',
            'Characteristics[neoxanthin concentration]',
            'Unit', 'Term Source REF', 'Term Accession Number',
            'Characteristics[violaxanthin concentration]',
            'Unit', 'Term Source REF', 'Term Accession Number',
            'Characteristics[diadinoxanthin concentration]',
            'Unit', 'Term Source REF', 'Term Accession Number',
            'Characteristics[diatoxanthin concentration]',
            'Unit', 'Term Source REF', 'Term Accession Number',
            'Characteristics[divinyl-chl-b concentration]',
            'Unit', 'Term Source REF', 'Term Accession Number',
            'Characteristics[chl-b concentration]',
            'Unit', 'Term Source REF', 'Term Accession Number',
            'Characteristics[divinyl-chl-a concentration]',
            'Unit', 'Term Source REF', 'Term Accession Number',
            'Characteristics[chl-a concentration]',
            'Unit', 'Term Source REF', 'Term Accession Number',
            'Characteristics[BB carotene concentration]',
            'Unit', 'Term Source REF', 'Term Accession Number',
            'Characteristics[bacteria count]',
            'Unit', 'Term Source REF', 'Term Accession Number',
            'Characteristics[synechococcus count]',
            'Unit', 'Term Source REF', 'Term Accession Number',
            'Characteristics[small picoeukaryotes count]',
            'Unit', 'Term Source REF', 'Term Accession Number',
            'Characteristics[large picoeukaryotes count]',
            'Unit', 'Term Source REF', 'Term Accession Number',
            'Characteristics[nanoflagellates count]',
            'Unit', 'Term Source REF', 'Term Accession Number',
            'Characteristics[cryptophytes count]',
            'Unit', 'Term Source REF', 'Term Accession Number',
            'Characteristics[phosphate concentration]',
            'Unit', 'Term Source REF', 'Term Accession Number',
            'Characteristics[nitrate concentration]',
            'Unit', 'Term Source REF', 'Term Accession Number',
            'Characteristics[particulate organic nitrogen concentration]',
            'Unit', 'Term Source REF', 'Term Accession Number',
            'Characteristics[particulate organic carbon concentration]',
            'Unit', 'Term Source REF', 'Term Accession Number',
            'Characteristics[primary production depth integrated production to '
            '3 m expressed_in mgC m-2 d-1]',
            'Unit', 'Term Source REF', 'Term Accession Number',
            'Characteristics[water salinity]',
            'Unit', 'Term Source REF', 'Term Accession Number',
            'Characteristics[fluorescence]',
            'Term Source REF', 'Term Accession Number',
            'Characteristics[water temperature at 3 meter depth]',
            'Unit', 'Term Source REF', 'Term Accession Number',
            'Protocol REF',
            'Parameter Value[dose]',
            'Term Source REF', 'Term Accession Number',
            'Parameter Value[filter pore size]',
            'Unit', 'Term Source REF', 'Term Accession Number',
            'Sample Name',
            'Factor Value[compound]',
            'Term Source REF', 'Term Accession Number',
            'Factor Value[collection time]',
            'Term Source REF', 'Term Accession Number']

        # check the columns got moved in the study file
        with open(s_table_path + '.fix') as fixed_tab_fp:
            actual_field_names = list(
                map(lambda field_name: field_name.strip(),
                    next(fixed_tab_fp).split('\t')))
            self.assertListEqual(actual_field_names, expected_field_names)

        # check the parameter got added to the protocol
        with open(os.path.dirname(
                s_table_path) + '/i_Investigation.txt.fix') as fixed_i_fp:
            investigation = isatab.load(fixed_i_fp)
            study = investigation.studies[-1]
            protocol = study.get_prot(
                'environmental material collection - standard procedure 1')
            param = protocol.get_param('dose')
            self.assertIsNotNone(param)

    def test_unused_protocol_fixer(self):
        i_table_path = os.path.join(self._tmp_dir, 'BII-S-3', 'i_gilbert.txt')
        fixer = utils.IsaTabFixer(i_table_path)
        fixer.remove_unused_protocols()
        with open('{}.fix'.format(i_table_path)) as fixed_i_fp:
            investigation = isatab.load(fixed_i_fp)
            study = investigation.studies[-1]
            unused_protocol1 = \
                study.get_prot('reverse transcription - standard procedure 5')
            unused_protocol2 = \
                study.get_prot('sequence analysis - standard procedure 7')
            self.assertIsNone(unused_protocol1)
            self.assertIsNone(unused_protocol2)<|MERGE_RESOLUTION|>--- conflicted
+++ resolved
@@ -83,19 +83,12 @@
         ontology_source = ols.get_ols_ontology('efo')
         self.assertIsInstance(ontology_source, OntologySource)
         self.assertEqual(ontology_source.name, 'efo')
-<<<<<<< HEAD
         self.assertEqual(
             ontology_source.file,
             'https://www.ebi.ac.uk/ols4/api/ontologies/efo?lang=en')
         self.assertIsInstance(ontology_source.version, str)
         self.assertEqual(ontology_source.description, 'Experimental Factor Ontology')
-=======
-        self.assertIn("https://www.ebi.ac.uk/ols", ontology_source.file)
-        self.assertIn("/api/ontologies/efo?lang=en", ontology_source.file)
-        self.assertIsInstance(ontology_source.version, str)
-        self.assertEqual(
-            ontology_source.description, 'Experimental Factor Ontology')
->>>>>>> 00c2f630
+
 
     def test_search_for_term(self):
         ontology_source = ols.get_ols_ontology('efo')
@@ -210,26 +203,12 @@
         p = Publication(pubmed_id='25520553')
         prs = Person(first_name="bob")
         pubmed.set_pubmed_article(p)
-<<<<<<< HEAD
         self.assertEqual(p.doi, self.return_values['doi'])
         self.assertEqual(p.author_list, ", ".join(self.return_values['authors']))
         self.assertEqual(p.title, self.return_values['title'])
         self.assertIsInstance(p.comments[0], Comment)
         self.assertEqual(p.comments[0].name, 'Journal')
         self.assertEqual(p.comments[0].value, self.return_values['journal'])
-=======
-        self.assertEqual(p.doi, '10.4137/CIN.S13895')
-        self.assertEqual(p.author_list, 'Johnson D, Connor AJ, McKeever S, '
-                                        'Wang Z, Deisboeck TS, Quaiser T, '
-                                        'Shochat E')
-        self.assertEqual(p.title, 'Semantically linking in silico cancer models.')
-        self.assertIsInstance(p.comments[0], Comment)
-        self.assertEqual(p.comments[0].name, 'Journal')
-        self.assertEqual(p.comments[0].value, 'Cancer Inform')
-        with self.assertRaises(Exception) as context:
-            pubmed.set_pubmed_article(prs)
-            self.assertTrue("Can only set PubMed details on a Publication object" in context.exception)
->>>>>>> 00c2f630
 
 
 class TestIsaTabFixer(unittest.TestCase):
