import unittest
from os import path

from isatools.tests import utils
from isatools.isatab import validate
from isatools.isatab.validate.rules.core import Rule, Rules
from isatools.isatab.validate.rules.defaults import INVESTIGATION_RULES_MAPPING
from isatools.isatab.validate.store import validator as message_handler


class TestValidators(unittest.TestCase):

    def setUp(self) -> None:
        self.default_conf = utils.DEFAULT2015_XML_CONFIGS_DATA_DIR

    def test_b_ii_s_3(self):
        data_path = path.join(path.dirname(path.abspath(__file__)), '..', '..', 'data', 'tab', 'BII-S-3')
        with open(path.join(data_path, 'i_gilbert.txt'), 'r') as data_file:
            r = validate(fp=data_file, config_dir=self.default_conf, origin="")
<<<<<<< HEAD
        self.assertEqual(len(r['warnings']), 4)
=======
        self.assertEqual(len(r['warnings']), 10)
>>>>>>> 7d5f19f9

    def test_mtbls267(self):
        data_path = path.join(path.dirname(path.abspath(__file__)), '..', '..', 'data', 'tab', 'MTBLS267-partial')
        with open(path.join(data_path, 'i_Investigation.txt'), 'r') as data_file:
            r = validate(fp=data_file, config_dir=self.default_conf, origin="mzml2isa")
        print(r['warnings'])
        # self.assertEqual(len(r['error']), 12)

    def test_mtbls_1846(self):
        data_path = path.join(path.dirname(path.abspath(__file__)), '..', '..', 'data', 'mtbls', 'MTBLS1846')
        with open(path.join(data_path, 'i_Investigation.txt'), 'r') as data_file:
            r = validate(fp=data_file, config_dir=self.default_conf)
        self.assertEqual(len(r['errors']), 23)

    def test_bii_i_1(self):
        data_path = path.join(path.dirname(path.abspath(__file__)), '..', '..', 'data', 'tab', 'BII-I-1')
        with open(path.join(data_path, 'i_investigation.txt'), 'r') as data_file:
            report = validate(fp=data_file, config_dir=self.default_conf)
        self.assertEqual(len(report['warnings']), 38)

    def test_bii_s_7(self):
        data_path = path.join(path.dirname(path.abspath(__file__)), '..', '..', 'data', 'tab', 'BII-S-7')
        with open(path.join(data_path, 'i_matteo.txt'), 'r') as data_file:
            report = validate(fp=data_file, config_dir=self.default_conf)
        self.assertEqual(len(report['warnings']), 1)

    def test_print_rule(self):
        raw_rule = INVESTIGATION_RULES_MAPPING[0]
        rule = Rule(**raw_rule)
        expected_string = "rule=check_table_files_read, params=['investigation_df_dict', 'dir_context'], identifier=0006"
        self.assertEqual(str(rule), expected_string)

    def test_rules_error(self):
        rules_to_test = ('6006', )
        rules = Rules(rules_to_run=rules_to_test, available_rules=INVESTIGATION_RULES_MAPPING)
        with self.assertRaises(ValueError) as context:
            rules.get_rule('6006')
        self.assertEqual(str(context.exception), 'Rule not found: 6006')

    def test_extend_rules(self):
        from isatools.isatab.validate.rules.defaults import INVESTIGATION_RULES_MAPPING, DEFAULT_INVESTIGATION_RULES

        def is_investigation(investigation_df):
            return 'investigation' in investigation_df

        rules = {
            "investigation": {
                "available_rules": [
                    *INVESTIGATION_RULES_MAPPING,
                    {
                        'rule': is_investigation,
                        'params': ['investigation_df_dict'],
                        'identifier': '6000'
                    }
                ],
                "rules_to_run": (*DEFAULT_INVESTIGATION_RULES, is_investigation)
            },
            "studies": {},
            "assays": {}
        }

        data_path = path.join(path.dirname(path.abspath(__file__)), '..', '..', 'data', 'tab', 'BII-S-3')
        with open(path.join(data_path, 'i_gilbert.txt'), 'r') as data_file:
            r = validate(data_file, rules=rules)
<<<<<<< HEAD
        self.assertEqual(len(r['warnings']), 4)
=======
        self.assertEqual(len(r['warnings']), 10)
>>>>>>> 7d5f19f9

        rule = '12000'
        expected_error = {
            'message': 'Unknown/System Error',
            'supplemental': 'The validator could not identify what the error is: Rule not found: {}'.format(rule),
            'code': 0
        }
        rules['investigation']['rules_to_run'] = (*DEFAULT_INVESTIGATION_RULES, rule)
        with open(path.join(data_path, 'i_gilbert.txt'), 'r') as data_file:
            r = validate(data_file, rules=rules)
        self.assertEqual(r['errors'], [expected_error])

    def test_store(self):
        message_handler.reset_store()
        self.assertEqual(str(message_handler), "{'errors': [], 'warnings': [], 'info': []}")
<|MERGE_RESOLUTION|>--- conflicted
+++ resolved
@@ -1,108 +1,100 @@
-import unittest
-from os import path
-
-from isatools.tests import utils
-from isatools.isatab import validate
-from isatools.isatab.validate.rules.core import Rule, Rules
-from isatools.isatab.validate.rules.defaults import INVESTIGATION_RULES_MAPPING
-from isatools.isatab.validate.store import validator as message_handler
-
-
-class TestValidators(unittest.TestCase):
-
-    def setUp(self) -> None:
-        self.default_conf = utils.DEFAULT2015_XML_CONFIGS_DATA_DIR
-
-    def test_b_ii_s_3(self):
-        data_path = path.join(path.dirname(path.abspath(__file__)), '..', '..', 'data', 'tab', 'BII-S-3')
-        with open(path.join(data_path, 'i_gilbert.txt'), 'r') as data_file:
-            r = validate(fp=data_file, config_dir=self.default_conf, origin="")
-<<<<<<< HEAD
-        self.assertEqual(len(r['warnings']), 4)
-=======
-        self.assertEqual(len(r['warnings']), 10)
->>>>>>> 7d5f19f9
-
-    def test_mtbls267(self):
-        data_path = path.join(path.dirname(path.abspath(__file__)), '..', '..', 'data', 'tab', 'MTBLS267-partial')
-        with open(path.join(data_path, 'i_Investigation.txt'), 'r') as data_file:
-            r = validate(fp=data_file, config_dir=self.default_conf, origin="mzml2isa")
-        print(r['warnings'])
-        # self.assertEqual(len(r['error']), 12)
-
-    def test_mtbls_1846(self):
-        data_path = path.join(path.dirname(path.abspath(__file__)), '..', '..', 'data', 'mtbls', 'MTBLS1846')
-        with open(path.join(data_path, 'i_Investigation.txt'), 'r') as data_file:
-            r = validate(fp=data_file, config_dir=self.default_conf)
-        self.assertEqual(len(r['errors']), 23)
-
-    def test_bii_i_1(self):
-        data_path = path.join(path.dirname(path.abspath(__file__)), '..', '..', 'data', 'tab', 'BII-I-1')
-        with open(path.join(data_path, 'i_investigation.txt'), 'r') as data_file:
-            report = validate(fp=data_file, config_dir=self.default_conf)
-        self.assertEqual(len(report['warnings']), 38)
-
-    def test_bii_s_7(self):
-        data_path = path.join(path.dirname(path.abspath(__file__)), '..', '..', 'data', 'tab', 'BII-S-7')
-        with open(path.join(data_path, 'i_matteo.txt'), 'r') as data_file:
-            report = validate(fp=data_file, config_dir=self.default_conf)
-        self.assertEqual(len(report['warnings']), 1)
-
-    def test_print_rule(self):
-        raw_rule = INVESTIGATION_RULES_MAPPING[0]
-        rule = Rule(**raw_rule)
-        expected_string = "rule=check_table_files_read, params=['investigation_df_dict', 'dir_context'], identifier=0006"
-        self.assertEqual(str(rule), expected_string)
-
-    def test_rules_error(self):
-        rules_to_test = ('6006', )
-        rules = Rules(rules_to_run=rules_to_test, available_rules=INVESTIGATION_RULES_MAPPING)
-        with self.assertRaises(ValueError) as context:
-            rules.get_rule('6006')
-        self.assertEqual(str(context.exception), 'Rule not found: 6006')
-
-    def test_extend_rules(self):
-        from isatools.isatab.validate.rules.defaults import INVESTIGATION_RULES_MAPPING, DEFAULT_INVESTIGATION_RULES
-
-        def is_investigation(investigation_df):
-            return 'investigation' in investigation_df
-
-        rules = {
-            "investigation": {
-                "available_rules": [
-                    *INVESTIGATION_RULES_MAPPING,
-                    {
-                        'rule': is_investigation,
-                        'params': ['investigation_df_dict'],
-                        'identifier': '6000'
-                    }
-                ],
-                "rules_to_run": (*DEFAULT_INVESTIGATION_RULES, is_investigation)
-            },
-            "studies": {},
-            "assays": {}
-        }
-
-        data_path = path.join(path.dirname(path.abspath(__file__)), '..', '..', 'data', 'tab', 'BII-S-3')
-        with open(path.join(data_path, 'i_gilbert.txt'), 'r') as data_file:
-            r = validate(data_file, rules=rules)
-<<<<<<< HEAD
-        self.assertEqual(len(r['warnings']), 4)
-=======
-        self.assertEqual(len(r['warnings']), 10)
->>>>>>> 7d5f19f9
-
-        rule = '12000'
-        expected_error = {
-            'message': 'Unknown/System Error',
-            'supplemental': 'The validator could not identify what the error is: Rule not found: {}'.format(rule),
-            'code': 0
-        }
-        rules['investigation']['rules_to_run'] = (*DEFAULT_INVESTIGATION_RULES, rule)
-        with open(path.join(data_path, 'i_gilbert.txt'), 'r') as data_file:
-            r = validate(data_file, rules=rules)
-        self.assertEqual(r['errors'], [expected_error])
-
-    def test_store(self):
-        message_handler.reset_store()
-        self.assertEqual(str(message_handler), "{'errors': [], 'warnings': [], 'info': []}")
+import unittest
+from os import path
+
+from isatools.tests import utils
+from isatools.isatab import validate
+from isatools.isatab.validate.rules.core import Rule, Rules
+from isatools.isatab.validate.rules.defaults import INVESTIGATION_RULES_MAPPING
+from isatools.isatab.validate.store import validator as message_handler
+
+
+class TestValidators(unittest.TestCase):
+
+    def setUp(self) -> None:
+        self.default_conf = utils.DEFAULT2015_XML_CONFIGS_DATA_DIR
+
+    def test_b_ii_s_3(self):
+        data_path = path.join(path.dirname(path.abspath(__file__)), '..', '..', 'data', 'tab', 'BII-S-3')
+        with open(path.join(data_path, 'i_gilbert.txt'), 'r') as data_file:
+            r = validate(fp=data_file, config_dir=self.default_conf, origin="")
+        self.assertEqual(len(r['warnings']), 4)
+
+    def test_mtbls267(self):
+        data_path = path.join(path.dirname(path.abspath(__file__)), '..', '..', 'data', 'tab', 'MTBLS267-partial')
+        with open(path.join(data_path, 'i_Investigation.txt'), 'r') as data_file:
+            r = validate(fp=data_file, config_dir=self.default_conf, origin="mzml2isa")
+        print(r['warnings'])
+        # self.assertEqual(len(r['error']), 12)
+
+    def test_mtbls_1846(self):
+        data_path = path.join(path.dirname(path.abspath(__file__)), '..', '..', 'data', 'mtbls', 'MTBLS1846')
+        with open(path.join(data_path, 'i_Investigation.txt'), 'r') as data_file:
+            r = validate(fp=data_file, config_dir=self.default_conf)
+        self.assertEqual(len(r['errors']), 23)
+
+    def test_bii_i_1(self):
+        data_path = path.join(path.dirname(path.abspath(__file__)), '..', '..', 'data', 'tab', 'BII-I-1')
+        with open(path.join(data_path, 'i_investigation.txt'), 'r') as data_file:
+            report = validate(fp=data_file, config_dir=self.default_conf)
+        self.assertEqual(len(report['warnings']), 38)
+
+    def test_bii_s_7(self):
+        data_path = path.join(path.dirname(path.abspath(__file__)), '..', '..', 'data', 'tab', 'BII-S-7')
+        with open(path.join(data_path, 'i_matteo.txt'), 'r') as data_file:
+            report = validate(fp=data_file, config_dir=self.default_conf)
+        self.assertEqual(len(report['warnings']), 1)
+
+    def test_print_rule(self):
+        raw_rule = INVESTIGATION_RULES_MAPPING[0]
+        rule = Rule(**raw_rule)
+        expected_string = "rule=check_table_files_read, params=['investigation_df_dict', 'dir_context'], identifier=0006"
+        self.assertEqual(str(rule), expected_string)
+
+    def test_rules_error(self):
+        rules_to_test = ('6006', )
+        rules = Rules(rules_to_run=rules_to_test, available_rules=INVESTIGATION_RULES_MAPPING)
+        with self.assertRaises(ValueError) as context:
+            rules.get_rule('6006')
+        self.assertEqual(str(context.exception), 'Rule not found: 6006')
+
+    def test_extend_rules(self):
+        from isatools.isatab.validate.rules.defaults import INVESTIGATION_RULES_MAPPING, DEFAULT_INVESTIGATION_RULES
+
+        def is_investigation(investigation_df):
+            return 'investigation' in investigation_df
+
+        rules = {
+            "investigation": {
+                "available_rules": [
+                    *INVESTIGATION_RULES_MAPPING,
+                    {
+                        'rule': is_investigation,
+                        'params': ['investigation_df_dict'],
+                        'identifier': '6000'
+                    }
+                ],
+                "rules_to_run": (*DEFAULT_INVESTIGATION_RULES, is_investigation)
+            },
+            "studies": {},
+            "assays": {}
+        }
+
+        data_path = path.join(path.dirname(path.abspath(__file__)), '..', '..', 'data', 'tab', 'BII-S-3')
+        with open(path.join(data_path, 'i_gilbert.txt'), 'r') as data_file:
+            r = validate(data_file, rules=rules)
+        self.assertEqual(len(r['warnings']), 4)
+
+        rule = '12000'
+        expected_error = {
+            'message': 'Unknown/System Error',
+            'supplemental': 'The validator could not identify what the error is: Rule not found: {}'.format(rule),
+            'code': 0
+        }
+        rules['investigation']['rules_to_run'] = (*DEFAULT_INVESTIGATION_RULES, rule)
+        with open(path.join(data_path, 'i_gilbert.txt'), 'r') as data_file:
+            r = validate(data_file, rules=rules)
+        self.assertEqual(r['errors'], [expected_error])
+
+    def test_store(self):
+        message_handler.reset_store()
+        self.assertEqual(str(message_handler), "{'errors': [], 'warnings': [], 'info': []}")