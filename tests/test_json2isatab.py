import unittest
import os
import shutil
from isatools.convert import json2isatab
from tests.utils import assert_tab_content_equal
from tests import utils
import tempfile


def setUpModule():
    if not os.path.exists(utils.DATA_DIR):
        raise FileNotFoundError("Could not fine test data directory in {0}. Ensure you have cloned the ISAdatasets "
                                "repository using "
                                "git clone -b tests --single-branch git@github.com:ISA-tools/ISAdatasets {0}"
                                .format(utils.DATA_DIR))


class TestJson2IsaTab(unittest.TestCase):

    def setUp(self):
        self._json_data_dir = utils.JSON_DATA_DIR
        self._tab_data_dir = utils.TAB_DATA_DIR
        self._tmp_dir = tempfile.mkdtemp()

    def tearDown(self):
        shutil.rmtree(self._tmp_dir)

    def test_json2isatab_convert_source_split_study_table(self):
        json2isatab.convert(open(os.path.join(self._json_data_dir, 'TEST-ISA-source-split.json')), self._tmp_dir,
                            validate_first=False)
        self.assertTrue(assert_tab_content_equal(open(os.path.join(self._tmp_dir, 's_TEST-Template1-Splitting.txt')),
                                                 open(os.path.join(self._tab_data_dir, 'TEST-ISA-source-split',
                                                                   's_TEST-Template1-Splitting.txt'))))

    def test_json2isatab_convert_source_split_assay_table(self):
        json2isatab.convert(open(os.path.join(self._json_data_dir, 'TEST-ISA-source-split.json')), self._tmp_dir,
                            validate_first=False)
        self.assertTrue(assert_tab_content_equal(
            open(os.path.join(self._tmp_dir, 'a_test-template1-splitting_transcription_profiling_DNA_microarray.txt')),
            open(os.path.join(self._tab_data_dir, 'TEST-ISA-source-split',
                              'a_test-template1-splitting_transcription_profiling_DNA_microarray.txt'))))

    def test_json2isatab_convert_sample_pool_study_table(self):
        json2isatab.convert(open(os.path.join(self._json_data_dir, 'TEST-ISA-sample-pool.json')), self._tmp_dir,
                            validate_first=False)
        self.assertTrue(assert_tab_content_equal(open(os.path.join(self._tmp_dir, 's_TEST-Template3-Splitting.txt')),
                                                 open(os.path.join(self._tab_data_dir, 'TEST-ISA-sample-pool',
                                                                   's_TEST-Template3-Splitting.txt'))))

    def test_json2isatab_convert_sample_pool_assay_table(self):
        json2isatab.convert(open(os.path.join(self._json_data_dir, 'TEST-ISA-sample-pool.json')), self._tmp_dir,
                            validate_first=False)
        self.assertTrue(assert_tab_content_equal(
            open(os.path.join(self._tmp_dir, 'a_test-template3-splitting_transcription_profiling_DNA_microarray.txt')),
            open(os.path.join(self._tab_data_dir, 'TEST-ISA-sample-pool',
                              'a_test-template3-splitting_transcription_profiling_DNA_microarray.txt'))))

    def test_json2isatab_convert_bii_s_3_investigation(self):
        json2isatab.convert(open(os.path.join(self._json_data_dir, 'BII-S-3', 'BII-S-3.json')), self._tmp_dir,
                            i_file_name='i_gilbert.txt', validate_first=False)
        self.assertTrue(assert_tab_content_equal(open(os.path.join(self._tmp_dir, 'i_gilbert.txt')),
                                         open(os.path.join(self._tab_data_dir, 'BII-S-3', 'i_gilbert.txt'))))

    def test_json2isatab_convert_bii_s_3_study_table(self):
        json2isatab.convert(open(os.path.join(self._json_data_dir, 'BII-S-3', 'BII-S-3.json')), self._tmp_dir,
                            validate_first=False)
        self.assertTrue(assert_tab_content_equal(open(os.path.join(self._tmp_dir, 's_BII-S-3.txt')),
                                                 open(os.path.join(self._tab_data_dir, 'BII-S-3', 's_BII-S-3.txt'))))

    def test_json2isatab_convert_bii_s_3_assay_table_Tx(self):
        json2isatab.convert(open(os.path.join(self._json_data_dir, 'BII-S-3', 'BII-S-3.json')), self._tmp_dir,
                            validate_first=False)
        self.assertTrue(assert_tab_content_equal(open(os.path.join(self._tmp_dir, 'a_gilbert-assay-Tx.txt')),
                                                 open(os.path.join(self._tab_data_dir, 'BII-S-3',
                                                                   'a_gilbert-assay-Tx.txt'))))

    def test_json2isatab_convert_bii_s_3_assay_table_Gx(self):
        json2isatab.convert(open(os.path.join(self._json_data_dir, 'BII-S-3', 'BII-S-3.json')), self._tmp_dir,
                            validate_first=False)
        self.assertTrue(assert_tab_content_equal(open(os.path.join(self._tmp_dir, 'a_gilbert-assay-Gx.txt')),
                                                 open(os.path.join(self._tab_data_dir, 'BII-S-3',
                                                                   'a_gilbert-assay-Gx.txt'))))

    def test_json2isatab_convert_bii_s_7_investigation(self):
        json2isatab.convert(open(os.path.join(self._json_data_dir, 'BII-S-7', 'BII-S-7.json')), self._tmp_dir,
                            i_file_name='i_matteo.txt', validate_first=False)
        self.assertTrue(assert_tab_content_equal(open(os.path.join(self._tmp_dir, 'i_matteo.txt')),
                                                 open(os.path.join(self._tab_data_dir, 'BII-S-7', 'i_matteo.txt'))))

    def test_json2isatab_convert_bii_s_7_study_table(self):
        json2isatab.convert(open(os.path.join(self._json_data_dir, 'BII-S-7', 'BII-S-7.json')), self._tmp_dir,
                            validate_first=False)
        self.assertTrue(assert_tab_content_equal(open(os.path.join(self._tmp_dir, 's_BII-S-7.txt')),
                                                 open(os.path.join(self._tab_data_dir, 'BII-S-7', 's_BII-S-7.txt'))))

    def test_json2isatab_convert_bii_s_7_assay_table_Gx(self):
        json2isatab.convert(open(os.path.join(self._json_data_dir, 'BII-S-7', 'BII-S-7.json')), self._tmp_dir,
                            validate_first=False)
        self.assertTrue(assert_tab_content_equal(open(os.path.join(self._tmp_dir, 'a_matteo-assay-Gx.txt')),
                                                 open(os.path.join(self._tab_data_dir, 'BII-S-7',
                                                                   'a_matteo-assay-Gx.txt'))))

    def test_json2isatab_validate_first(self):
        json2isatab.convert(open(os.path.join(self._json_data_dir, 'BII-S-7', 'BII-S-7.json')), self._tmp_dir,
                            validate_first=True)
        
    def test_json2isatab_convert_bii_i_1_investigation(self):
        json2isatab.convert(open(os.path.join(self._json_data_dir, 'BII-I-1', 'BII-I-1.json')), self._tmp_dir)
        self.assertTrue(assert_tab_content_equal(open(os.path.join(self._tmp_dir, 'i_investigation.txt')),
                                                 open(os.path.join(self._tab_data_dir, 'BII-I-1', 'i_investigation.txt'))))

<<<<<<< HEAD
    def test_json2isatab_convert_bii_i_1_study_table(self):
        json2isatab.convert(open(os.path.join(self._json_data_dir, 'BII-I-1', 'BII-I-1.json')), self._tmp_dir)
        self.assertTrue(assert_tab_content_equal(open(os.path.join(self._tmp_dir, 's_BII-S-1.txt')),
                                                 open(os.path.join(self._tab_data_dir, 'BII-I-1', 's_BII-S-1.txt'))))
=======
    # def test_json2isatab_convert_bii_i_1_study_table(self):  # FIXME: Fix additional Material Type
    #     json2isatab.convert(open(os.path.join(self._json_data_dir, 'BII-I-1', 'BII-I-1.json')), self._tmp_dir)
    #     self.assertTrue(assert_tab_content_equal(open(os.path.join(self._tmp_dir, 's_BII-S-1.txt')),
    #                                              open(os.path.join(self._tab_data_dir, 'BII-I-1', 's_BII-S-1.txt'))))
>>>>>>> 7cb7b9c6

    def test_json2isatab_convert_bii_i_1_study2_table(self):
        json2isatab.convert(open(os.path.join(self._json_data_dir, 'BII-I-1', 'BII-I-1.json')), self._tmp_dir)
        self.assertTrue(assert_tab_content_equal(open(os.path.join(self._tmp_dir, 's_BII-S-2.txt')),
                                                 open(os.path.join(self._tab_data_dir, 'BII-I-1', 's_BII-S-2.txt'))))

<<<<<<< HEAD
    def test_json2isatab_convert_bii_i_1_assay_table_metabolome(self):
        json2isatab.convert(open(os.path.join(self._json_data_dir, 'BII-I-1', 'BII-I-1.json')), self._tmp_dir)
        self.assertTrue(assert_tab_content_equal(open(os.path.join(self._tmp_dir, 'a_metabolome.txt')),
                                                 open(os.path.join(self._tab_data_dir, 'BII-I-1',
                                                                   'a_metabolome.txt'))))

    def test_json2isatab_convert_bii_i_1_assay_table_microarray(self):
        json2isatab.convert(open(os.path.join(self._json_data_dir, 'BII-I-1', 'BII-I-1.json')), self._tmp_dir)
        self.assertTrue(assert_tab_content_equal(open(os.path.join(self._tmp_dir, 'a_microarray.txt')),
                                                 open(os.path.join(self._tab_data_dir, 'BII-I-1',
                                                                   'a_microarray.txt'))))

    def test_json2isatab_convert_bii_i_1_assay_table_proteome(self):
        json2isatab.convert(open(os.path.join(self._json_data_dir, 'BII-I-1', 'BII-I-1.json')), self._tmp_dir)
        self.assertTrue(assert_tab_content_equal(open(os.path.join(self._tmp_dir, 'a_proteome.txt')),
                                                 open(os.path.join(self._tab_data_dir, 'BII-I-1',
                                                                   'a_proteome.txt'))))

    def test_json2isatab_convert_bii_i_1_assay_table_transcriptome(self):
        json2isatab.convert(open(os.path.join(self._json_data_dir, 'BII-I-1', 'BII-I-1.json')), self._tmp_dir)
        self.assertTrue(assert_tab_content_equal(open(os.path.join(self._tmp_dir, 'a_transcriptome.txt')),
                                                 open(os.path.join(self._tab_data_dir, 'BII-I-1',
                                                                   'a_transcriptome.txt'))))
=======
    # def test_json2isatab_convert_bii_i_1_assay_table_metabolome(self):  # FIXME: Missing Material Type, Parameter Value, MS Assay Name and Factor Values
    #     json2isatab.convert(open(os.path.join(self._json_data_dir, 'BII-I-1', 'BII-I-1.json')), self._tmp_dir)
    #     self.assertTrue(assert_tab_content_equal(open(os.path.join(self._tmp_dir, 'a_metabolome.txt')),
    #                                              open(os.path.join(self._tab_data_dir, 'BII-I-1',
    #                                                                'a_metabolome.txt'))))
    #
    # def test_json2isatab_convert_bii_i_1_assay_table_microarray(self):  # FIXME: ArrayExpress comments come out twice (on Assay AND Derived Data File output from assay), missing Data Transformation Name and Factor Values
    #     json2isatab.convert(open(os.path.join(self._json_data_dir, 'BII-I-1', 'BII-I-1.json')), self._tmp_dir)
    #     self.assertTrue(assert_tab_content_equal(open(os.path.join(self._tmp_dir, 'a_microarray.txt')),
    #                                              open(os.path.join(self._tab_data_dir, 'BII-I-1',
    #                                                                'a_microarray.txt'))))
    #
    # def test_json2isatab_convert_bii_i_1_assay_table_proteome(self):  # FIXME: Same duplication problem as above
    #     json2isatab.convert(open(os.path.join(self._json_data_dir, 'BII-I-1', 'BII-I-1.json')), self._tmp_dir)
    #     self.assertTrue(assert_tab_content_equal(open(os.path.join(self._tmp_dir, 'a_proteome.txt')),
    #                                              open(os.path.join(self._tab_data_dir, 'BII-I-1',
    #                                                                'a_proteome.txt'))))
    #
    # def test_json2isatab_convert_bii_i_1_assay_table_transcriptome(self):  # FIXME: Has inserted Protocol REFs but Array Design REF, Scan Name, Factor Values
    #     json2isatab.convert(open(os.path.join(self._json_data_dir, 'BII-I-1', 'BII-I-1.json')), self._tmp_dir)
    #     self.assertTrue(assert_tab_content_equal(open(os.path.join(self._tmp_dir, 'a_transcriptome.txt')),
    #                                              open(os.path.join(self._tab_data_dir, 'BII-I-1',
    #                                                                'a_transcriptome.txt'))))
>>>>>>> 7cb7b9c6
<|MERGE_RESOLUTION|>--- conflicted
+++ resolved
@@ -109,48 +109,16 @@
         self.assertTrue(assert_tab_content_equal(open(os.path.join(self._tmp_dir, 'i_investigation.txt')),
                                                  open(os.path.join(self._tab_data_dir, 'BII-I-1', 'i_investigation.txt'))))
 
-<<<<<<< HEAD
-    def test_json2isatab_convert_bii_i_1_study_table(self):
-        json2isatab.convert(open(os.path.join(self._json_data_dir, 'BII-I-1', 'BII-I-1.json')), self._tmp_dir)
-        self.assertTrue(assert_tab_content_equal(open(os.path.join(self._tmp_dir, 's_BII-S-1.txt')),
-                                                 open(os.path.join(self._tab_data_dir, 'BII-I-1', 's_BII-S-1.txt'))))
-=======
     # def test_json2isatab_convert_bii_i_1_study_table(self):  # FIXME: Fix additional Material Type
     #     json2isatab.convert(open(os.path.join(self._json_data_dir, 'BII-I-1', 'BII-I-1.json')), self._tmp_dir)
     #     self.assertTrue(assert_tab_content_equal(open(os.path.join(self._tmp_dir, 's_BII-S-1.txt')),
     #                                              open(os.path.join(self._tab_data_dir, 'BII-I-1', 's_BII-S-1.txt'))))
->>>>>>> 7cb7b9c6
 
     def test_json2isatab_convert_bii_i_1_study2_table(self):
         json2isatab.convert(open(os.path.join(self._json_data_dir, 'BII-I-1', 'BII-I-1.json')), self._tmp_dir)
         self.assertTrue(assert_tab_content_equal(open(os.path.join(self._tmp_dir, 's_BII-S-2.txt')),
                                                  open(os.path.join(self._tab_data_dir, 'BII-I-1', 's_BII-S-2.txt'))))
 
-<<<<<<< HEAD
-    def test_json2isatab_convert_bii_i_1_assay_table_metabolome(self):
-        json2isatab.convert(open(os.path.join(self._json_data_dir, 'BII-I-1', 'BII-I-1.json')), self._tmp_dir)
-        self.assertTrue(assert_tab_content_equal(open(os.path.join(self._tmp_dir, 'a_metabolome.txt')),
-                                                 open(os.path.join(self._tab_data_dir, 'BII-I-1',
-                                                                   'a_metabolome.txt'))))
-
-    def test_json2isatab_convert_bii_i_1_assay_table_microarray(self):
-        json2isatab.convert(open(os.path.join(self._json_data_dir, 'BII-I-1', 'BII-I-1.json')), self._tmp_dir)
-        self.assertTrue(assert_tab_content_equal(open(os.path.join(self._tmp_dir, 'a_microarray.txt')),
-                                                 open(os.path.join(self._tab_data_dir, 'BII-I-1',
-                                                                   'a_microarray.txt'))))
-
-    def test_json2isatab_convert_bii_i_1_assay_table_proteome(self):
-        json2isatab.convert(open(os.path.join(self._json_data_dir, 'BII-I-1', 'BII-I-1.json')), self._tmp_dir)
-        self.assertTrue(assert_tab_content_equal(open(os.path.join(self._tmp_dir, 'a_proteome.txt')),
-                                                 open(os.path.join(self._tab_data_dir, 'BII-I-1',
-                                                                   'a_proteome.txt'))))
-
-    def test_json2isatab_convert_bii_i_1_assay_table_transcriptome(self):
-        json2isatab.convert(open(os.path.join(self._json_data_dir, 'BII-I-1', 'BII-I-1.json')), self._tmp_dir)
-        self.assertTrue(assert_tab_content_equal(open(os.path.join(self._tmp_dir, 'a_transcriptome.txt')),
-                                                 open(os.path.join(self._tab_data_dir, 'BII-I-1',
-                                                                   'a_transcriptome.txt'))))
-=======
     # def test_json2isatab_convert_bii_i_1_assay_table_metabolome(self):  # FIXME: Missing Material Type, Parameter Value, MS Assay Name and Factor Values
     #     json2isatab.convert(open(os.path.join(self._json_data_dir, 'BII-I-1', 'BII-I-1.json')), self._tmp_dir)
     #     self.assertTrue(assert_tab_content_equal(open(os.path.join(self._tmp_dir, 'a_metabolome.txt')),
@@ -173,5 +141,4 @@
     #     json2isatab.convert(open(os.path.join(self._json_data_dir, 'BII-I-1', 'BII-I-1.json')), self._tmp_dir)
     #     self.assertTrue(assert_tab_content_equal(open(os.path.join(self._tmp_dir, 'a_transcriptome.txt')),
     #                                              open(os.path.join(self._tab_data_dir, 'BII-I-1',
-    #                                                                'a_transcriptome.txt'))))
->>>>>>> 7cb7b9c6
+    #                                                                'a_transcriptome.txt'))))