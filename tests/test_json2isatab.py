--- conflicted
+++ resolved
@@ -63,19 +63,11 @@
                 self.assertTrue(assert_tab_content_equal(expected_file, dumped_file))
 
     def test_json2isatab_convert_bii_s_3_investigation(self):
-<<<<<<< HEAD
         with open(os.path.join(self._json_data_dir, 'BII-S-3', 'BII-S-3.json')) as test_file:
-            json2isatab.convert(test_file, self._tmp_dir)
-
+            json2isatab.convert(test_file, self._tmp_dir, i_file_name='i_gilbert.txt')
         with open(os.path.join(self._tmp_dir, 'i_investigation.txt')) as dumped_file:
             with open(os.path.join(self._tab_data_dir, 'BII-S-3', 'i_gilbert.txt')) as expected_file:
                 self.assertTrue(assert_tab_content_equal(dumped_file, expected_file))
-=======
-        json2isatab.convert(open(os.path.join(self._json_data_dir, 'BII-S-3', 'BII-S-3.json')), self._tmp_dir,
-                            i_file_name='i_gilbert.txt')
-        self.assertTrue(assert_tab_content_equal(open(os.path.join(self._tmp_dir, 'i_gilbert.txt')),
-                                         open(os.path.join(self._tab_data_dir, 'BII-S-3', 'i_gilbert.txt'))))
->>>>>>> db609f46
 
     def test_json2isatab_convert_bii_s_3_study_table(self):
         with open(os.path.join(self._json_data_dir, 'BII-S-3', 'BII-S-3.json')) as test_file:
@@ -99,18 +91,11 @@
                 self.assertTrue(assert_tab_content_equal(dumped_file, expected_file))
 
     def test_json2isatab_convert_bii_s_7_investigation(self):
-<<<<<<< HEAD
         with open(os.path.join(self._json_data_dir, 'BII-S-7', 'BII-S-7.json')) as test_file:
-            json2isatab.convert(test_file, self._tmp_dir)
+            json2isatab.convert(test_file, self._tmp_dir, i_file_name='i_matteo.txt')
         with open(os.path.join(self._tmp_dir, 'i_investigation.txt')) as dumped_file:
             with open(os.path.join(self._tab_data_dir, 'BII-S-7', 'i_matteo.txt')) as expected_file:
                 self.assertTrue(assert_tab_content_equal(dumped_file, expected_file))
-=======
-        json2isatab.convert(open(os.path.join(self._json_data_dir, 'BII-S-7', 'BII-S-7.json')), self._tmp_dir,
-                            i_file_name='i_matteo.txt')
-        self.assertTrue(assert_tab_content_equal(open(os.path.join(self._tmp_dir, 'i_matteo.txt')),
-                                                 open(os.path.join(self._tab_data_dir, 'BII-S-7', 'i_matteo.txt'))))
->>>>>>> db609f46
 
     def test_json2isatab_convert_bii_s_7_study_table(self):
         with open(os.path.join(self._json_data_dir, 'BII-S-7', 'BII-S-7.json')) as test_file:
