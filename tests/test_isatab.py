--- conflicted
+++ resolved
@@ -773,8 +773,8 @@
         self.assertEqual(len(protocol.description),70)
 
     def test_isatab_load_issue200(self):
-            with open(os.path.join(self._tab_data_dir, 'issue200', 'i_Investigation.txt')) as fp:
-                ISA = isatab.load(fp)
+        with open(os.path.join(self._tab_data_dir, 'issue200', 'i_Investigation.txt')) as fp:
+            ISA = isatab.load(fp)
             self.assertEqual(len(ISA.studies[0].assays[0].samples), 7)
             self.assertEqual(len(ISA.studies[0].assays[0].other_material), 7)
             self.assertEqual(len(ISA.studies[0].assays[0].data_files), 2)
@@ -911,8 +911,8 @@
         self._tab_data_dir = utils.TAB_DATA_DIR
         self._tmp_dir = tempfile.mkdtemp()
 
-        # def tearDown(self):
-        #     shutil.rmtree(self._tmp_dir)
+    def tearDown(self):
+        shutil.rmtree(self._tmp_dir)
 
     def test_source_protocol_ref_sample(self):
         i = Investigation()
@@ -1066,9 +1066,7 @@
         sample_collection_process.outputs = [sample1]
         s.process_sequence = [sample_collection_process]
         i.studies = [s]
-        a = Assay(filename='a_test.txt',
-                  measurement_type=OntologyAnnotation(term="transcription profiling"),
-                  technology_type="")
+        a = Assay(filename='a_test.txt')
         a.samples = [sample1]
         extract1 = Extract(name='extract1')
         a.other_material = [extract1]
@@ -1083,12 +1081,6 @@
 sample1\tStudy group 1\textraction"""
         self.assertIn(expected_assay_table,
                       isatab.dumps(i, write_fvs_in_assay_table=True))
-<<<<<<< HEAD
-
-        # self.assertIn(expected_assay_table,
-        #               isatab.dump(i, self._tmp_dir))
-=======
->>>>>>> 9e604fc3
 
     def test_source_protocol_ref_protocol_ref_sample(self):
         i = Investigation()
@@ -1217,15 +1209,6 @@
         sequencing_assay_process = Process(executes_protocol=s.protocols[1])
         extraction_process.inputs = [sample1]
         extraction_process.outputs = [extract1]
-<<<<<<< HEAD
-        scanning_process.inputs = [extract1]
-        scanning_process.outputs = [data1]
-        plink(extraction_process, scanning_process)
-        a = Assay(filename='a_test.txt',
-                  measurement_type=OntologyAnnotation(term="transcription profiling"),
-                  technology_type="")
-        a.process_sequence = [extraction_process, scanning_process]
-=======
         sequencing_assay_process.inputs = [extract1]
         sequencing_assay_process.outputs = [data1]
         sequencing_assay_process.name = "assay-1"
@@ -1235,7 +1218,6 @@
         a.process_sequence = [extraction_process, sequencing_assay_process]
         a.measurement_type = OntologyAnnotation(term="metabolite profiling")
         a.technology_type = OntologyAnnotation(term="mass spectrometry")
->>>>>>> 9e604fc3
         s.assays = [a]
         i.studies = [s]
         expected = """Sample Name\tProtocol REF\tExtract Name\tProtocol REF\tMS Assay Name\tRaw Spectral Data File
@@ -1491,401 +1473,6 @@
         self.assertIn(expected_line2, dumps_out)
         self.assertIn(expected_line3, dumps_out)
 
-    def test_isatab_dump_investigation_with_assay(self):
-        # Create an empty Investigation object and set some values to the
-        # instance variables.
-
-        investigation = Investigation()
-        investigation.identifier = "1"
-        investigation.title = "My Simple ISA Investigation"
-        investigation.description = \
-            "We could alternatively use the class constructor's parameters to " \
-            "set some default values at the time of creation, however we " \
-            "want to demonstrate how to use the object's instance variables " \
-            "to set values."
-        investigation.submission_date = "2016-11-03"
-        investigation.public_release_date = "2016-11-03"
-        investigation.comments.append(Comment(name="Investigation Start Date", value="Venus"))
-        # Create an empty Study object and set some values. The Study must have a
-        # filename, otherwise when we serialize it to ISA-Tab we would not know
-        # where to write it. We must also attach the study to the investigation
-        # by adding it to the 'investigation' object's list of studies.
-
-        study = Study(filename="s_study.txt")
-        study.identifier = "1"
-        study.title = "My ISA Study"
-        study.description = \
-            "Like with the Investigation, we could use the class constructor " \
-            "to set some default values, but have chosen to demonstrate in this " \
-            "example the use of instance variables to set initial values."
-        study.submission_date = "2016-11-03"
-        study.public_release_date = "2016-11-03"
-
-        # This is to show that ISA Comments can be used to annotate ISA objects, here ISA Study
-        study.comments.append(Comment(name="Study Start Date", value="Sun"))
-
-        # Some instance variables are typed with different objects and lists of
-        # objects. For example, a Study can have a list of design descriptors.
-        # A design descriptor is an Ontology Annotation describing the kind of
-        # study at hand. Ontology Annotations should typically reference an
-        # Ontology Source. We demonstrate a mix of using the class constructors
-        # and setting values with instance variables. Note that the
-        # OntologyAnnotation object 'intervention_design' links its 'term_source'
-        # directly to the 'obi' object instance. To ensure the OntologySource
-        # is encapsulated in the descriptor, it is added to a list of
-        # 'ontology_source_references' in the Investigation object. The
-        # 'intervention_design' object is then added to the list of
-        # 'design_descriptors' held by the Study object.
-
-        obi = OntologySource(name='OBI',
-                             description="Ontology for Biomedical Investigations", file="", version="1.0")
-
-        # NOTE: The following call is not allowed by the model. This means that Comments can not be set programmatically
-        # to annotation ONTOLOGY SOURCE REFERENCE SECTION
-        # i.ontology_source_references.comments.append(Comment(name="test", value="test-value"))
-        # instead you should do the following:
-        # testing additon of comment and handling by ISA serializer
-        obi.comments.append(Comment(name="reasoning type", value="using the reasoned version"))
-        obi.comments.append(Comment(name="Ontology rating", value="sweet"))
-
-        investigation.ontology_source_references.append(obi)
-
-        intervention_design = OntologyAnnotation(term_source=obi)
-        intervention_design.term = "intervention design"
-        intervention_design.term_accession = \
-            "http://purl.obolibrary.org/obo/OBI_0000115"
-        # NOTE: to add a comment to the ISA-Tab STUDY DESIGN DESCRIPTOR Section in the ISA investigation file,
-        # add a comment to the OntologyAnnotations accumulated in the ISA design_descriptors object.
-        intervention_design.comments.append(Comment(name="Study Design Descriptor", value="Intelligent Study Design"))
-        intervention_design.comments.append(Comment(name="design rating", value="rating 2"))
-        intervention_design.comments.append(Comment(name="critics", value="terrible"))
-        study.design_descriptors.append(intervention_design)
-
-        other_design = OntologyAnnotation(term_source=obi)
-        other_design.term = "italian design"
-        other_design.comments.append(Comment(name="Study Design Descriptor", value="smart design"))
-        other_design.comments.append(Comment(name="design rating", value="rating 4"))
-        other_design.comments.append(Comment(name="award", value="London award"))
-        other_design.comments.append(Comment(name="critics", value="awful"))
-        study.design_descriptors.append(other_design)
-
-        another_design = OntologyAnnotation(term_source=obi)
-        another_design.term = "scandinavian design"
-        another_design.comments.append(Comment(name="Study Design Descriptor", value="minimalist design"))
-        another_design.comments.append(Comment(name="design rating", value="rating 3"))
-        another_design.comments.append(Comment(name="award", value="London award"))
-        another_design.comments.append(Comment(name="critics", value="dreadful"))
-        study.design_descriptors.append(another_design)
-        # Other instance variables common to both Investigation and Study objects
-        # include 'contacts' and 'publications', each with lists of corresponding
-        # Person and Publication objects.
-
-        contact1 = Person(first_name="Alice", last_name="Robertson",
-                          affiliation="University of Life",
-                          roles=[OntologyAnnotation(term='submitter')])
-        # testing additon of comment and handling by ISA serializer
-        contact1.comments.append(Comment(name="Study Person comment", value="outstanding person"))
-
-        contact2 = Person(first_name="Bob", last_name="Cat",
-                          affiliation="University of Life",
-                          roles=[OntologyAnnotation(term='submitter')])
-        # testing additon of comment and handling by ISA serializer
-        contact2.comments.append(Comment(name="Study Person comment", value="cool person"))
-        contact2.comments.append(Comment(name="Study Person HR rating", value="#1"))
-        study.contacts.append(contact1)
-        study.contacts.append(contact2)
-
-        investigation.contacts.append(contact2)
-
-        publication1 = Publication(title="Experiments with Elephants", author_list="A. Robertson, B. Robertson")
-        publication1.pubmed_id = "12345678"
-        publication1.status = OntologyAnnotation(term="published")
-        publication1.comments.append(Comment(name="Study Publication Comment", value="great manuscript"))
-        publication1.comments.append(Comment(name="Study Publication addendum", value="retracted manuscript"))
-        publication2 = Publication(title="Experiments with Bananas", author_list="C. Olsen, B. Lundgren")
-        publication2.pubmed_id = "18888881"
-        publication2.status = OntologyAnnotation(term="published")
-        publication2.comments.append(Comment(name="Study Publication Comment", value="another great manuscript"))
-
-        study.publications.append(publication1)
-        study.publications.append(publication2)
-
-        # To create the study graph that corresponds to the contents of the study
-        # table file (the s_*.txt file), we need to create a process sequence.
-        # To do this we use the Process class and attach it to the Study object's
-        # 'process_sequence' list instance variable. Each process must be linked
-        # with a Protocol object that is attached to a Study object's 'protocols'
-        # list instance variable. The sample collection Process object usually has
-        # as input a Source material and as output a Sample material.
-
-        # Here we create one Source material object and attach it to our study.
-
-        source = Source(name='source_material')
-        source.comments.append(Comment(name="Source Comment", value="brilliant"))
-        study.sources.append(source)
-
-        # Then we create three Sample objects, with organism as Homo Sapiens, and
-        # attach them to the study. We use the utility function
-        # batch_create_material() to clone a prototype material object. The
-        # function automatically appends an index to the material name. In this
-        # case, three samples will be created, with the names 'sample_material-0',
-        # 'sample_material-1' and 'sample_material-2'.
-
-        prototype_sample = Sample(name='sample_material', derives_from=[source])
-
-        ncbitaxon = OntologySource(name='NCBITaxon', description="NCBI Taxonomy")
-        ncbitaxon.comments.append(Comment(name="reasoning type", value="unreasoned version"))
-        ncbitaxon.comments.append(Comment(name="Ontology rating", value="cool resource"))
-
-        investigation.ontology_source_references.append(ncbitaxon)
-
-        characteristic_organism = Characteristic(
-            category=OntologyAnnotation(term="Organism"),
-            value=OntologyAnnotation(
-                term="Homo Sapiens",
-                term_source=ncbitaxon,
-                term_accession="http://purl.bioontology.org/ontology/NCBITAXON/"
-                               "9606"))
-
-        # Adding the description to the ISA Source Material:
-        source.characteristics.append(characteristic_organism)
-        study.sources.append(source)
-
-        # declaring a new ontology and adding it to the list of resources used
-        uberon = OntologySource(name='UBERON', description='Uber Anatomy Ontology')
-        uberon.comments.append(Comment(name="reasoning type", value="unreasoned version"))
-        uberon.comments.append(Comment(name="Ontology rating", value="resource tres froide"))
-        uberon.comments.append(Comment(name="organization", value="obo"))
-        investigation.ontology_source_references.append(uberon)
-
-        # preparing an ISA Characteristic object (~Material Property ) to annotate sample materials
-        characteristic_organ = Characteristic(
-            category=OntologyAnnotation(term="OrganismPart"),
-            value=OntologyAnnotation(
-                term="liver",
-                term_source=uberon,
-                term_accession="http://purl.bioontology.org/ontology/UBERON/"
-                               "123245"))
-
-        prototype_sample.characteristics.append(characteristic_organ)
-        prototype_sample.comments.append(Comment(name="Sample ComText", value="is this real?"))
-
-        study.samples = batch_create_materials(prototype_sample, n=3)
-        # creates a batch of 3 samples
-
-        # Now we create a single Protocol object that represents our sample
-        # collection protocol, and attach it to the study object. Protocols must be
-        # declared before we describe Processes, as a processing event of some sort
-        # must execute some defined protocol. In the case of the class model,
-        # Protocols should therefore be declared before Processes in order for the
-        # Process to be linked to one.
-
-        sample_collection_protocol = Protocol(
-            name="sample collection-TEST",
-            protocol_type=OntologyAnnotation(term="sample collection-TEST"))
-
-        param1 = ProtocolParameter(parameter_name=OntologyAnnotation(term="Collection Date"))
-        sample_collection_protocol.parameters.append(param1)
-        sample_collection_protocol.parameters.append(
-            ProtocolParameter(parameter_name=OntologyAnnotation("material description")))
-        # sample_collection_protocol.parameters.append(ProtocolParameter(parameter_name="Sample Description"))
-
-        study.protocols.append(sample_collection_protocol)
-
-        # data_collection_protocol = Protocol(
-        #     name="data collection",
-        #     protocol_type=OntologyAnnotation(term="data collection"))
-        # data_collection_protocol.comments.append(Comment(name="Protocol Start Date", value="beep"))
-        # data_collection_protocol.comments.append(Comment(name="Protocol End Date", value="2017-08-11"))
-        #
-        # study.protocols.append(data_collection_protocol)
-
-        sample_collection_process = Process(
-            executes_protocol=sample_collection_protocol)
-
-        # Creation of an ISA Study Factor object
-        f1 = StudyFactor(name="treatment['modality']", factor_type=OntologyAnnotation(term="treatment['modality']"))
-        f2 = StudyFactor(name="duration", factor_type=OntologyAnnotation(term="time"))
-        # testing serialization to ISA-TAB of Comments attached to ISA objects.
-        f1.comments.append(Comment(name="Factor comment1", value="Saturn"))
-        f2.comments.append(Comment(name="Factor comment2", value="2039-12-12"))
-        f1.comments.append(Comment(name="Factor comment3", value="the 'wahoo' factor"))
-        # print(f1.comments[0].name, "|", f1.comments[0].value)
-
-        # checking that the ISA Factor object has been modified
-        study.factors.append(f1)
-        study.factors.append(f2)
-        # Next, we link our materials to the Process. In this particular case, we
-        # are describing a sample collection process that takes one source
-        # material, and produces three different samples.
-        #
-        # (source_material)->(sample collection)->
-        # [(sample_material-0), (sample_material-1), (sample_material-2)]
-
-        for src in study.sources:
-            sample_collection_process.inputs.append(src)
-        for sam in study.samples:
-            sample_collection_process.outputs.append(sam)
-
-        # Finally, attach the finished Process object to the study
-        # process_sequence. This can be done many times to describe multiple
-        # sample collection events.
-
-        study.process_sequence.append(sample_collection_process)
-
-        # IMPORTANT: remember to populate the list of ontology categories used to annotation ISA Material in a Study:
-        study.characteristic_categories.append(characteristic_organism.category)
-        study.characteristic_categories.append(characteristic_organ.category)
-        # Next, we build n Assay object and attach two protocols,
-        # extraction and sequencing.
-
-        assay1 = Assay(filename="a_assay.txt")
-
-        assay1.comments.append(Comment(name="Assay Descriptor", value="Intelligent Assay Design"))
-        assay1.comments.append(Comment(name="Assay QC", value="pass"))
-
-        # the extraction protocols
-        extraction_protocol1 = Protocol(
-            name='extraction-TEST',
-            protocol_type=OntologyAnnotation(term="material extraction-TEST"))
-        study.protocols.append(extraction_protocol1)
-
-        extraction_protocol2 = Protocol(
-            name='methylated material extraction-TEST',
-            protocol_type=OntologyAnnotation(term="methylated material extraction-TEST"))
-        study.protocols.append(extraction_protocol2)
-
-        # the sequencing protocols
-        sequencing_protocol = Protocol(
-            name='sequencing-TEST',
-            protocol_type=OntologyAnnotation(term="material sequencing"))
-        study.protocols.append(sequencing_protocol)
-
-        # adding a dummy Comment[] to ISA.protocol object
-        study.protocols[0].comments.append(Comment(name="Protocol Start Date", value="Uranus"))
-        study.protocols[0].comments.append(Comment(name="Protocol End Date", value="not my pb"))
-        study.protocols[0].comments.append(Comment(name="Protocol QC", value="beta"))
-        study.protocols[1].comments.append(Comment(name="Protocol Reuse Date", value="2017-08-11"))
-        study.protocols[2].comments.append(Comment(name="Protocol QC", value="alpha"))
-        study.protocols[3].comments.append(Comment(name="Protocol QC", value="none"))
-        # checking that the ISA Protocool object has been modified
-        # print(study.protocols[0])
-
-        assay2 = Assay(filename="a_assay-methyl.txt")
-
-        assay2.comments.append(Comment(name="Assay Descriptor", value="Intelligent Methyl Assay Design"))
-        assay2.comments.append(Comment(name="Assay QC", value="fail"))
-        assay2.comments.append(Comment(name="Assay Safety", value="health hazard"))
-
-        sequencing_protocol_methyl = Protocol(
-            name='methylation sequencing-TEST',
-            protocol_type=OntologyAnnotation(term="methylation sequencing"))
-        study.protocols.append(sequencing_protocol_methyl)
-
-        # To build out assay graphs, we enumerate the samples from the
-        # study-level, and for each sample we create an extraction process and
-        # a sequencing process. The extraction process takes as input a sample
-        # material, and produces an extract material. The sequencing process
-        # takes the extract material and produces a data file. This will
-        # produce three graphs, from sample material through to data, as follows:
-        #
-        # (sample_material-0)->(extraction)->(extract-0)->(sequencing)->
-        # (sequenced-data-0)
-        # (sample_material-1)->(extraction)->(extract-1)->(sequencing)->
-        # (sequenced-data-1)
-        # (sample_material-2)->(extraction)->(extract-2)->(sequencing)->
-        # (sequenced-data-2)
-        #
-        # Note that the extraction processes and sequencing processes are
-        # distinctly separate instances, where the three
-        # graphs are NOT interconnected.
-
-        for i, sample in enumerate(study.samples):
-            # create an extraction process that executes the extraction protocol
-
-            extraction_process1 = Process(executes_protocol=extraction_protocol1)
-            extraction_process2 = Process(executes_protocol=extraction_protocol2)
-            # extraction process takes as input a sample, and produces an extract
-            # material as output
-
-            extraction_process1.inputs.append(sample)
-            material1 = Material(name="extract-{}".format(i))
-            material1.type = "Extract Name"
-            extraction_process1.outputs.append(material1)
-
-            extraction_process2.inputs.append(sample)
-            material2 = Material(name="methyl-extract-{}".format(i))
-            material2.type = "Extract Name"
-            extraction_process2.outputs.append(material2)
-
-            # create a sequencing process that executes the sequencing protocol
-
-            sequencing_process1 = Process(executes_protocol=sequencing_protocol)
-            sequencing_process1.name = "assay-name-{}".format(i)
-            sequencing_process1.inputs.append(extraction_process1.outputs[0])
-
-            # Sequencing process usually has an output data file
-
-            datafile1 = DataFile(filename="sequenced-data-{}".format(i),
-                                 label="Raw Data File", generated_from=[material1])
-            sequencing_process1.outputs.append(datafile1)
-
-            # create a sequencing process that executes the sequencing protocol
-
-            sequencing_process2 = Process(executes_protocol=sequencing_protocol_methyl)
-            sequencing_process2.name = "methyl-assay-name-{}".format(i)
-            sequencing_process2.inputs.append(extraction_process2.outputs[0])
-
-            # Sequencing process usually has an output data file
-
-            datafile2 = DataFile(filename="methyl-sequenced-data-{}".format(i),
-                                 label="Raw Data File", generated_from=[material1])
-            sequencing_process2.outputs.append(datafile2)
-
-            # ensure Processes are linked
-            plink(extraction_process1, sequencing_process1)
-            plink(extraction_process2, sequencing_process2)
-            # make sure the extract, data file, and the processes are attached to
-            # the assay
-
-            assay1.samples.append(sample)
-            assay1.data_files.append(datafile1)
-            assay1.other_material.append(material1)
-            assay1.process_sequence.append(extraction_process1)
-            assay1.process_sequence.append(sequencing_process1)
-            assay1.measurement_type = OntologyAnnotation(term="transcription profiling")
-            assay1.technology_type = OntologyAnnotation(term="")
-
-            assay2.samples.append(sample)
-            assay2.data_files.append(datafile2)
-            assay2.other_material.append(material2)
-            assay2.process_sequence.append(extraction_process2)
-            assay2.process_sequence.append(sequencing_process2)
-            assay2.measurement_type = OntologyAnnotation(term="methylation profiling")
-            assay2.technology_type = OntologyAnnotation(term="nucleotide sequencing")
-
-        # attach the assay to the study
-        study.assays.append(assay1)
-        study.assays.append(assay2)
-
-        investigation.studies.append(study)
-
-        from isatools.model import _build_assay_graph
-        graph = _build_assay_graph(study.process_sequence)
-        graph1 = _build_assay_graph(assay1.process_sequence)
-        graph2 = _build_assay_graph(assay2.process_sequence)
-
-        try:
-            isatab.dump(investigation, self._tmp_dir)
-        except IOError as ioe:
-            print("ERROR: ", ioe)
-
-        print("in folder:", self._tmp_dir)
-        # with open(os.path.join(self._tmp_dir, 'i_investigation.txt')) as actual_file, \
-        #         open(os.path.join(self._tab_data_dir, 'TEST-ISA-investigation-comments',
-        #                           'i_test_investigation.txt')) as expected_file:
-        #     self.assertTrue(assert_tab_content_equal(actual_file, expected_file))
-        #     self.assertIsInstance(isatab.dumps(investigation), str)
 
 class UnitTestIsaTabLoad(unittest.TestCase):
 
@@ -2035,17 +1622,6 @@
             expected_chained_protocol_snippet = """Sample Name\tProtocol REF\tProtocol REF\tExtract Name"""
             self.assertIn(expected_chained_protocol_snippet, dumps_out)
 
-    def test_isatab_load_and_dump_missing_technology_type(self):
-        with open(os.path.join(self._tab_data_dir, 'BII-S-3-missing-technology-type', 'i_gilbert.txt'),
-                  encoding='utf-8') as fp:
-            investigation = isatab.load(fp)
-            self.assertIsInstance(investigation, Investigation)
-            # FIXME characteristics are not loaded into the extract name
-            # self.assertTrue(extract.characteristics)
-            dumps_out = isatab.dumps(investigation)
-            expected_chained_protocol_snippet = """Sample Name\tProtocol REF\tProtocol REF\tExtract Name"""
-            self.assertIn(expected_chained_protocol_snippet, dumps_out)
-
 
 class TestTransposedTabParser(unittest.TestCase):
 
