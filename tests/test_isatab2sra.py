import unittest
from io import BytesIO
from zipfile import ZipFile
import os
import shutil
from isatools.convert import isatab2sra
<<<<<<< HEAD
import logging
from lxml import etree

logging.basicConfig(format='%(asctime)s %(levelname)s: %(message)s', level=logging.INFO)
logger = logging.getLogger(__name__)
=======
from lxml import etree
from tests import utils
import tempfile
>>>>>>> 4c4763da


class TestIsaTab2Sra(unittest.TestCase):

    def setUp(self):
<<<<<<< HEAD
        """set up directories etc"""
        self._tab_data_dir = os.path.join(os.path.dirname(__file__), 'data', 'tab')
        self._sra_data_dir = os.path.join(os.path.dirname(__file__), 'data', 'sra')
        self._sra_config_dir = os.path.join(os.path.dirname(__file__), 'data', 'configs', 'json_sra')
        self._tmp_dir = os.path.join(os.path.join(os.path.dirname(__file__), './tmp/'))
        self._biis3_dir = os.path.join(self._tab_data_dir, "BII-S-3")
        self._biis7_dir = os.path.join(self._tab_data_dir, "BII-S-7")
        if not os.path.exists(self._tmp_dir):
            os.mkdir(self._tmp_dir)

        self._expected_submission_xml_biis3 = etree.fromstring(
            open(os.path.join(self._sra_data_dir, 'BII-S-3', 'submission.xml'), 'rb').read())
        self._expected_study_xml_biis3 = etree.fromstring(
            open(os.path.join(self._sra_data_dir, 'BII-S-3', 'study.xml'), 'rb').read())
=======
        self._tab_data_dir = utils.TAB_DATA_DIR
        self._sra_data_dir = utils.SRA_DATA_DIR
        self._sra_config_dir = utils.SRA2016_XML_CONFIGS_DATA_DIR
        self._tmp_dir = tempfile.mkdtemp()

        self._biis3_dir = os.path.join(self._tab_data_dir, 'BII-S-3')
        self._biis7_dir = os.path.join(self._tab_data_dir, 'BII-S-7')

        self._expected_submission_xml_biis3 = etree.fromstring(
            open(os.path.join(self._sra_data_dir, 'BII-S-3', 'submission.xml'), 'rb').read())
        self._expected_project_set_xml_biis3 = etree.fromstring(
            open(os.path.join(self._sra_data_dir, 'BII-S-3', 'project_set.xml'), 'rb').read())
>>>>>>> 4c4763da
        self._expected_sample_set_xml_biis3 = etree.fromstring(
            open(os.path.join(self._sra_data_dir, 'BII-S-3', 'sample_set.xml'), 'rb').read())
        self._expected_experiment_set_xml_biis3 = etree.fromstring(
            open(os.path.join(self._sra_data_dir, 'BII-S-3', 'experiment_set.xml'), 'rb').read())
        self._expected_run_set_xml_biis3 = etree.fromstring(
            open(os.path.join(self._sra_data_dir, 'BII-S-3', 'run_set.xml'), 'rb').read())

        self._expected_submission_xml_biis7 = etree.fromstring(
            open(os.path.join(self._sra_data_dir, 'BII-S-7', 'submission.xml'), 'rb').read())
<<<<<<< HEAD
        self._expected_study_xml_biis7 = etree.fromstring(
            open(os.path.join(self._sra_data_dir, 'BII-S-7', 'study.xml'), 'rb').read())
=======
        self._expected_project_set_xml_biis7 = etree.fromstring(
            open(os.path.join(self._sra_data_dir, 'BII-S-7', 'project_set.xml'), 'rb').read())
>>>>>>> 4c4763da
        self._expected_sample_set_xml_biis7 = etree.fromstring(
            open(os.path.join(self._sra_data_dir, 'BII-S-7', 'sample_set.xml'), 'rb').read())
        self._expected_experiment_set_xml_biis7 = etree.fromstring(
            open(os.path.join(self._sra_data_dir, 'BII-S-7', 'experiment_set.xml'), 'rb').read())
        self._expected_run_set_xml_biis7 = etree.fromstring(
            open(os.path.join(self._sra_data_dir, 'BII-S-7', 'run_set.xml'), 'rb').read())

    def tearDown(self):
<<<<<<< HEAD
        shutil.rmtree(self._tmp_dir, ignore_errors=True)
        # pass

    def test_sra_zip_return(self):
        b = isatab2sra.create_sra(self._biis3_dir, self._tmp_dir, self._sra_config_dir)
=======
        shutil.rmtree(self._tmp_dir)

    def test_isatab2sra_zip_return(self):
        b = isatab2sra.convert(self._biis3_dir, self._tmp_dir, validate_first=False)
>>>>>>> 4c4763da
        self.assertIsInstance(b, BytesIO)
        with ZipFile(b) as zip_file:
            self.assertEquals(len(zip_file.namelist()), 5)

<<<<<<< HEAD
    def test_sra_dump_dir_exists(self):
        isatab2sra.create_sra(self._biis3_dir, self._tmp_dir, self._sra_config_dir)
        self.assertTrue(os.path.exists(os.path.join(self._tmp_dir, 'sra')))

    def test_sra_dump_file_set(self):

        expected_sra_path = os.path.join(self._tmp_dir, 'sra', 'BII-S-3')
        expected_file_set = {'experiment_set.xml', 'run_set.xml', 'sample_set.xml', 'study.xml', 'submission.xml'}
        if os.path.exists(expected_sra_path):
            actual_file_set = set(os.listdir(expected_sra_path))
            extra_files_found = actual_file_set - expected_file_set
            if len(extra_files_found) > 0:
                self.fail("Unexpected file found in SRA output: " + str(extra_files_found))
            expected_files_missing = expected_file_set - actual_file_set
            if len(expected_files_missing) > 0:
                self.fail("Unexpected file found in SRA output: " + str(expected_files_missing))

    def test_sra_dump_submission_xml_biis3(self):
        isatab2sra.create_sra(self._biis3_dir, self._tmp_dir, self._sra_config_dir)
        # Now try load the SRA output in test and compare against the expected output in test data directory
        submission_xml = open(os.path.join(self._tmp_dir, 'sra', 'BII-S-3', 'submission.xml'), 'rb').read()
        actual_submission_xml_biis3 = etree.fromstring(submission_xml)
        # count tags
        self.assertEqual(self._expected_submission_xml_biis3.xpath('count(//SUBMISSION)'),
                         actual_submission_xml_biis3.xpath('count(//SUBMISSION)'))
        self.assertEqual(self._expected_submission_xml_biis3.xpath('count(//CONTACTS)'),
                         actual_submission_xml_biis3.xpath('count(//CONTACTS)'))
        self.assertEqual(self._expected_submission_xml_biis3.xpath('count(//CONTACT)'),
                         actual_submission_xml_biis3.xpath('count(//CONTACT)'))
        self.assertEqual(self._expected_submission_xml_biis3.xpath('count(//ACTIONS)'),
                         actual_submission_xml_biis3.xpath('count(//ACTIONS)'))
        self.assertEqual(self._expected_submission_xml_biis3.xpath('count(//ACTION)'),
                         actual_submission_xml_biis3.xpath('count(//ACTION)'))
        self.assertEqual(self._expected_submission_xml_biis3.xpath('count(//ADD)'),
                         actual_submission_xml_biis3.xpath('count(//ADD)'))

    def test_sra_dump_study_xml_biis3(self):
        isatab2sra.create_sra(self._biis3_dir, self._tmp_dir, self._sra_config_dir)
        # Now try load the SRA output in test and compare against the expected output in test data directory
        study_xml = open(os.path.join(self._tmp_dir, 'sra', 'BII-S-3', 'study.xml'), 'rb').read()
        actual_study_xml_biis3 = etree.fromstring(study_xml)
        self.assertEqual(self._expected_study_xml_biis3.xpath('count(//STUDY)'),
                         actual_study_xml_biis3.xpath('count(//STUDY)'))
        self.assertEqual(self._expected_study_xml_biis3.xpath('count(//DESCRIPTOR)'),
                         actual_study_xml_biis3.xpath('count(//DESCRIPTOR)'))
        self.assertEqual(self._expected_study_xml_biis3.xpath('count(//CENTER_NAME)'),
                         actual_study_xml_biis3.xpath('count(//CENTER_NAME)'))
        self.assertEqual(self._expected_study_xml_biis3.xpath('count(//CENTER_PROJECT_NAME)'),
                         actual_study_xml_biis3.xpath('count(//CENTER_PROJECT_NAME)'))
        self.assertEqual(self._expected_study_xml_biis3.xpath('count(//STUDY_TITLE)'),
                         actual_study_xml_biis3.xpath('count(//STUDY_TITLE)'))
        self.assertEqual(self._expected_study_xml_biis3.xpath('count(//STUDY_DESCRIPTION)'),
                         actual_study_xml_biis3.xpath('count(//STUDY_DESCRIPTION)'))
        self.assertEqual(self._expected_study_xml_biis3.xpath('count(//STUDY_TYPE)'),
                         actual_study_xml_biis3.xpath('count(//STUDY_TYPE)'))
        self.assertEqual(self._expected_study_xml_biis3.xpath('count(//STUDY_LINKS)'),
                         actual_study_xml_biis3.xpath('count(//STUDY_LINKS)'))
        self.assertEqual(self._expected_study_xml_biis3.xpath('count(//STUDY_LINK)'),
                         actual_study_xml_biis3.xpath('count(//STUDY_LINK)'))
        self.assertEqual(self._expected_study_xml_biis3.xpath('count(//ENTREZ_LINK)'),
                         actual_study_xml_biis3.xpath('count(//ENTREZ_LINK)'))
        self.assertEqual(self._expected_study_xml_biis3.xpath('count(//DB)'), actual_study_xml_biis3.xpath('count(//DB)'))
        self.assertEqual(self._expected_study_xml_biis3.xpath('count(//ID)'), actual_study_xml_biis3.xpath('count(//ID)'))
        self.assertEqual(self._expected_study_xml_biis3.xpath('count(//STUDY_ATTRIBUTES)'),
                         actual_study_xml_biis3.xpath('count(//STUDY_ATTRIBUTES)'))
        self.assertEqual(self._expected_study_xml_biis3.xpath('count(//STUDY_ATTRIBUTE)'),
                         actual_study_xml_biis3.xpath('count(//STUDY_ATTRIBUTE)'))
        self.assertEqual(self._expected_study_xml_biis3.xpath('count(//TAG)'), actual_study_xml_biis3.xpath('count(//TAG)'))
        self.assertEqual(self._expected_study_xml_biis3.xpath('count(//VALUE)'),
                         actual_study_xml_biis3.xpath('count(//VALUE)'))

    def test_sra_dump_sample_set_xml_biis3(self):
        isatab2sra.create_sra(self._biis3_dir, self._tmp_dir, self._sra_config_dir)
        sample_set_xml = open(os.path.join(self._tmp_dir, 'sra', 'BII-S-3', 'sample_set.xml'), 'rb').read()
        actual_sample_set_xml_biis3 = etree.fromstring(sample_set_xml)
        self.assertEqual(self._expected_sample_set_xml_biis3.xpath('count(//SAMPLE_SET)'),
                         actual_sample_set_xml_biis3.xpath('count(//SAMPLE_SET)'))
        self.assertEqual(self._expected_sample_set_xml_biis3.xpath('count(//SAMPLE)'),
                         actual_sample_set_xml_biis3.xpath('count(//SAMPLE)'))
        self.assertEqual(self._expected_sample_set_xml_biis3.xpath('count(//TITLE)'),
                         actual_sample_set_xml_biis3.xpath('count(//TITLE)'))
        self.assertEqual(self._expected_sample_set_xml_biis3.xpath('count(//SAMPLE_NAME)'),
                         actual_sample_set_xml_biis3.xpath('count(//SAMPLE_NAME)'))
        self.assertEqual(self._expected_sample_set_xml_biis3.xpath('count(//TAXON_ID)'),
                         actual_sample_set_xml_biis3.xpath('count(//TAXON_ID)'))
        self.assertEqual(self._expected_sample_set_xml_biis3.xpath('count(//SCIENTIFIC_NAME)'),
                         actual_sample_set_xml_biis3.xpath('count(//SCIENTIFIC_NAME)'))
        self.assertEqual(self._expected_sample_set_xml_biis3.xpath('count(//SAMPLE_ATTRIBUTES)'),
                         actual_sample_set_xml_biis3.xpath('count(//SAMPLE_ATTRIBUTES)'))
        self.assertEqual(self._expected_sample_set_xml_biis3.xpath('count(//SAMPLE_ATTRIBUTE)'),
                         actual_sample_set_xml_biis3.xpath('count(//SAMPLE_ATTRIBUTE)'))
        self.assertEqual(self._expected_sample_set_xml_biis3.xpath('count(//TAG)'),
                         actual_sample_set_xml_biis3.xpath('count(//TAG)'))
        self.assertEqual(self._expected_sample_set_xml_biis3.xpath('count(//VALUE)'),
                         actual_sample_set_xml_biis3.xpath('count(//VALUE)'))
        self.assertEqual(self._expected_sample_set_xml_biis3.xpath('count(//UNITS)'),
                         actual_sample_set_xml_biis3.xpath('count(//UNITS)'))

    def test_sra_dump_experiment_set_xml_biis3(self):
        isatab2sra.create_sra(self._biis3_dir, self._tmp_dir, self._sra_config_dir)
        experiment_set_xml = open(os.path.join(self._tmp_dir, 'sra', 'BII-S-3', 'experiment_set.xml'), 'rb').read()
        actual_experiment_set_xml_biis3 = etree.fromstring(experiment_set_xml)
        self.assertEqual(self._expected_experiment_set_xml_biis3.xpath('count(//EXPERIMENT_SET)'),
                         actual_experiment_set_xml_biis3.xpath('count(//EXPERIMENT_SET)'))
        self.assertEqual(self._expected_experiment_set_xml_biis3.xpath('count(//EXPERIMENT)'),
                         actual_experiment_set_xml_biis3.xpath('count(//EXPERIMENT)'))
        self.assertEqual(self._expected_experiment_set_xml_biis3.xpath('count(//TITLE)'),
                         actual_experiment_set_xml_biis3.xpath('count(//TITLE)'))
        self.assertEqual(self._expected_experiment_set_xml_biis3.xpath('count(//STUDY_REF)'),
                         actual_experiment_set_xml_biis3.xpath('count(//STUDY_REF)'))
        self.assertEqual(self._expected_experiment_set_xml_biis3.xpath('count(//DESIGN)'),
                         actual_experiment_set_xml_biis3.xpath('count(//DESIGN)'))
        self.assertEqual(self._expected_experiment_set_xml_biis3.xpath('count(//DESIGN_DESCRIPTION)'),
                         actual_experiment_set_xml_biis3.xpath('count(//DESIGN_DESCRIPTION)'))
        self.assertEqual(self._expected_experiment_set_xml_biis3.xpath('count(//SAMPLE_DESCRIPTOR)'),
                         actual_experiment_set_xml_biis3.xpath('count(//SAMPLE_DESCRIPTOR)'))
        self.assertEqual(self._expected_experiment_set_xml_biis3.xpath('count(//LIBRARY_DESCRIPTOR)'),
                         actual_experiment_set_xml_biis3.xpath('count(//LIBRARY_DESCRIPTOR)'))
        self.assertEqual(self._expected_experiment_set_xml_biis3.xpath('count(//LIBRARY_NAME)'),
                         actual_experiment_set_xml_biis3.xpath('count(//LIBRARY_NAME)'))
        self.assertEqual(self._expected_experiment_set_xml_biis3.xpath('count(//LIBRARY_STRATEGY)'),
                         actual_experiment_set_xml_biis3.xpath('count(//LIBRARY_STRATEGY)'))
        self.assertEqual(self._expected_experiment_set_xml_biis3.xpath('count(//LIBRARY_SOURCE)'),
                         actual_experiment_set_xml_biis3.xpath('count(//LIBRARY_SOURCE)'))
        self.assertEqual(self._expected_experiment_set_xml_biis3.xpath('count(//LIBRARY_SELECTION)'),
                         actual_experiment_set_xml_biis3.xpath('count(//LIBRARY_SELECTION)'))
        self.assertEqual(self._expected_experiment_set_xml_biis3.xpath('count(//LIBRARY_LAYOUT)'),
                         actual_experiment_set_xml_biis3.xpath('count(//LIBRARY_LAYOUT)'))
        self.assertEqual(self._expected_experiment_set_xml_biis3.xpath('count(//SINGLE)'),
                         actual_experiment_set_xml_biis3.xpath('count(//SINGLE)'))
        self.assertEqual(self._expected_experiment_set_xml_biis3.xpath('count(//TARGETED_LOCI)'),
                         actual_experiment_set_xml_biis3.xpath('count(//TARGETED_LOCI)'))
        self.assertEqual(self._expected_experiment_set_xml_biis3.xpath('count(//LOCUS)'),
                         actual_experiment_set_xml_biis3.xpath('count(//LOCUS)'))
        self.assertEqual(self._expected_experiment_set_xml_biis3.xpath('count(//POOLING_STRATEGY)'),
                         actual_experiment_set_xml_biis3.xpath('count(//POOLING_STRATEGY)'))
        self.assertEqual(self._expected_experiment_set_xml_biis3.xpath('count(//LIBRARY_CONSTRUCTION_PROTOCOL)'),
                         actual_experiment_set_xml_biis3.xpath('count(//LIBRARY_CONSTRUCTION_PROTOCOL)'))
        self.assertEqual(self._expected_experiment_set_xml_biis3.xpath('count(//SPOT_DESCRIPTOR)'),
                         actual_experiment_set_xml_biis3.xpath('count(//SPOT_DESCRIPTOR)'))
        self.assertEqual(self._expected_experiment_set_xml_biis3.xpath('count(//SPOT_DECODE_SPEC)'),
                         actual_experiment_set_xml_biis3.xpath('count(//SPOT_DECODE_SPEC)'))
        self.assertEqual(self._expected_experiment_set_xml_biis3.xpath('count(//READ_SPEC)'),
                         actual_experiment_set_xml_biis3.xpath('count(//READ_SPEC)'))
        self.assertEqual(self._expected_experiment_set_xml_biis3.xpath('count(//READ_INDEX)'),
                         actual_experiment_set_xml_biis3.xpath('count(//READ_INDEX)'))
        self.assertEqual(self._expected_experiment_set_xml_biis3.xpath('count(//READ_CLASS)'),
                         actual_experiment_set_xml_biis3.xpath('count(//READ_CLASS)'))
        self.assertEqual(self._expected_experiment_set_xml_biis3.xpath('count(//READ_TYPE)'),
                         actual_experiment_set_xml_biis3.xpath('count(//READ_TYPE)'))
        self.assertEqual(self._expected_experiment_set_xml_biis3.xpath('count(//BASE_COORD)'),
                         actual_experiment_set_xml_biis3.xpath('count(//BASE_COORD)'))
        self.assertEqual(self._expected_experiment_set_xml_biis3.xpath('count(//READ_INDEX)'),
                         actual_experiment_set_xml_biis3.xpath('count(//READ_INDEX)'))
        self.assertEqual(self._expected_experiment_set_xml_biis3.xpath('count(//EXPECTED_BASECALL_TABLE)'),
                         actual_experiment_set_xml_biis3.xpath('count(//EXPECTED_BASECALL_TABLE)'))
        self.assertEqual(self._expected_experiment_set_xml_biis3.xpath('count(//BASECALL)'),
                         actual_experiment_set_xml_biis3.xpath('count(//BASECALL)'))
        self.assertEqual(self._expected_experiment_set_xml_biis3.xpath('count(//RELATIVE_ORDER)'),
                         actual_experiment_set_xml_biis3.xpath('count(//RELATIVE_ORDER)'))
        self.assertEqual(self._expected_experiment_set_xml_biis3.xpath('count(//PLATFORM)'),
                         actual_experiment_set_xml_biis3.xpath('count(//PLATFORM)'))
        self.assertEqual(self._expected_experiment_set_xml_biis3.xpath('count(//LS454)'),
                         actual_experiment_set_xml_biis3.xpath('count(//LS454)'))
        self.assertEqual(self._expected_experiment_set_xml_biis3.xpath('count(//INSTRUMENT_MODEL)'),
                         actual_experiment_set_xml_biis3.xpath('count(//INSTRUMENT_MODEL)'))

    def test_sra_dump_run_set_xml_biis3(self):
        isatab2sra.create_sra(self._biis3_dir, self._tmp_dir, self._sra_config_dir)
        run_set_xml = open(os.path.join(self._tmp_dir, 'sra', 'BII-S-3', 'run_set.xml'), 'rb').read()
        actual_run_set_xml_biis3 = etree.fromstring(run_set_xml)
        self.assertEqual(self._expected_run_set_xml_biis3.xpath('count(//RUN_SET)'),
                         actual_run_set_xml_biis3.xpath('count(//RUN_SET)'))
        self.assertEqual(self._expected_run_set_xml_biis3.xpath('count(//RUN)'),
                         actual_run_set_xml_biis3.xpath('count(//RUN)'))
        self.assertEqual(self._expected_run_set_xml_biis3.xpath('count(//EXPERIMENT_REF)'),
                         actual_run_set_xml_biis3.xpath('count(//EXPERIMENT_REF)'))
        self.assertEqual(self._expected_run_set_xml_biis3.xpath('count(//DATA_BLOCK)'),
                         actual_run_set_xml_biis3.xpath('count(//DATA_BLOCK)'))
        self.assertEqual(self._expected_run_set_xml_biis3.xpath('count(//FILES)'),
                         actual_run_set_xml_biis3.xpath('count(//FILES)'))
        self.assertEqual(self._expected_run_set_xml_biis3.xpath('count(//FILE)'),
                         actual_run_set_xml_biis3.xpath('count(//FILE)'))

    def test_sra_dump_submission_xml_biis7(self):
        isatab2sra.create_sra(self._biis7_dir, self._tmp_dir, self._sra_config_dir)
        # Now try load the SRA output in test and compare against the expected output in test data directory
        submission_xml = open(os.path.join(self._tmp_dir, 'sra', 'BII-S-7', 'submission.xml'), 'rb').read()
        actual_submission_xml_biis7 = etree.fromstring(submission_xml)
        # count tags
        self.assertEqual(self._expected_submission_xml_biis7.xpath('count(//SUBMISSION)'),
                         actual_submission_xml_biis7.xpath('count(//SUBMISSION)'))
        self.assertEqual(self._expected_submission_xml_biis7.xpath('count(//CONTACTS)'),
                         actual_submission_xml_biis7.xpath('count(//CONTACTS)'))
        self.assertEqual(self._expected_submission_xml_biis7.xpath('count(//CONTACT)'),
                         actual_submission_xml_biis7.xpath('count(//CONTACT)'))
        self.assertEqual(self._expected_submission_xml_biis7.xpath('count(//ACTIONS)'),
                         actual_submission_xml_biis7.xpath('count(//ACTIONS)'))
        self.assertEqual(self._expected_submission_xml_biis7.xpath('count(//ACTION)'),
                         actual_submission_xml_biis7.xpath('count(//ACTION)'))
        self.assertEqual(self._expected_submission_xml_biis7.xpath('count(//ADD)'),
                         actual_submission_xml_biis7.xpath('count(//ADD)'))

    def test_sra_dump_study_xml_biis7(self):
        isatab2sra.create_sra(self._biis7_dir, self._tmp_dir, self._sra_config_dir)
        # Now try load the SRA output in test and compare against the expected output in test data directory
        study_xml = open(os.path.join(self._tmp_dir, 'sra', 'BII-S-7', 'study.xml'), 'rb').read()
        actual_study_xml_biis7 = etree.fromstring(study_xml)
        self.assertEqual(self._expected_study_xml_biis7.xpath('count(//STUDY)'),
                         actual_study_xml_biis7.xpath('count(//STUDY)'))
        self.assertEqual(self._expected_study_xml_biis7.xpath('count(//DESCRIPTOR)'),
                         actual_study_xml_biis7.xpath('count(//DESCRIPTOR)'))
        self.assertEqual(self._expected_study_xml_biis7.xpath('count(//CENTER_NAME)'),
                         actual_study_xml_biis7.xpath('count(//CENTER_NAME)'))
        self.assertEqual(self._expected_study_xml_biis7.xpath('count(//CENTER_PROJECT_NAME)'),
                         actual_study_xml_biis7.xpath('count(//CENTER_PROJECT_NAME)'))
        self.assertEqual(self._expected_study_xml_biis7.xpath('count(//STUDY_TITLE)'),
                         actual_study_xml_biis7.xpath('count(//STUDY_TITLE)'))
        self.assertEqual(self._expected_study_xml_biis7.xpath('count(//STUDY_DESCRIPTION)'),
                         actual_study_xml_biis7.xpath('count(//STUDY_DESCRIPTION)'))
        self.assertEqual(self._expected_study_xml_biis7.xpath('count(//STUDY_TYPE)'),
                         actual_study_xml_biis7.xpath('count(//STUDY_TYPE)'))
        self.assertEqual(self._expected_study_xml_biis7.xpath('count(//STUDY_LINKS)'),
                         actual_study_xml_biis7.xpath('count(//STUDY_LINKS)'))
        self.assertEqual(self._expected_study_xml_biis7.xpath('count(//STUDY_LINK)'),
                         actual_study_xml_biis7.xpath('count(//STUDY_LINK)'))
        self.assertEqual(self._expected_study_xml_biis7.xpath('count(//ENTREZ_LINK)'),
                         actual_study_xml_biis7.xpath('count(//ENTREZ_LINK)'))
        self.assertEqual(self._expected_study_xml_biis7.xpath('count(//DB)'),
                         actual_study_xml_biis7.xpath('count(//DB)'))
        self.assertEqual(self._expected_study_xml_biis7.xpath('count(//ID)'),
                         actual_study_xml_biis7.xpath('count(//ID)'))
        self.assertEqual(self._expected_study_xml_biis7.xpath('count(//STUDY_ATTRIBUTES)'),
                         actual_study_xml_biis7.xpath('count(//STUDY_ATTRIBUTES)'))
        self.assertEqual(self._expected_study_xml_biis7.xpath('count(//STUDY_ATTRIBUTE)'),
                         actual_study_xml_biis7.xpath('count(//STUDY_ATTRIBUTE)'))
        self.assertEqual(self._expected_study_xml_biis7.xpath('count(//TAG)'),
                         actual_study_xml_biis7.xpath('count(//TAG)'))
        self.assertEqual(self._expected_study_xml_biis7.xpath('count(//VALUE)'),
                         actual_study_xml_biis7.xpath('count(//VALUE)'))

    def test_sra_dump_sample_set_xml_biis7(self):
        isatab2sra.create_sra(self._biis7_dir, self._tmp_dir, self._sra_config_dir)
        sample_set_xml = open(os.path.join(self._tmp_dir, 'sra', 'BII-S-7', 'sample_set.xml'), 'rb').read()
        actual_sample_set_xml_biis7 = etree.fromstring(sample_set_xml)
        self.assertEqual(self._expected_sample_set_xml_biis7.xpath('count(//SAMPLE_SET)'),
                         actual_sample_set_xml_biis7.xpath('count(//SAMPLE_SET)'))
        self.assertEqual(self._expected_sample_set_xml_biis7.xpath('count(//SAMPLE)'),
                         actual_sample_set_xml_biis7.xpath('count(//SAMPLE)'))
        self.assertEqual(self._expected_sample_set_xml_biis7.xpath('count(//TITLE)'),
                         actual_sample_set_xml_biis7.xpath('count(//TITLE)'))
        self.assertEqual(self._expected_sample_set_xml_biis7.xpath('count(//SAMPLE_NAME)'),
                         actual_sample_set_xml_biis7.xpath('count(//SAMPLE_NAME)'))
        self.assertEqual(self._expected_sample_set_xml_biis7.xpath('count(//TAXON_ID)'),
                         actual_sample_set_xml_biis7.xpath('count(//TAXON_ID)'))
        self.assertEqual(self._expected_sample_set_xml_biis7.xpath('count(//SCIENTIFIC_NAME)'),
                         actual_sample_set_xml_biis7.xpath('count(//SCIENTIFIC_NAME)'))
        self.assertEqual(self._expected_sample_set_xml_biis7.xpath('count(//SAMPLE_ATTRIBUTES)'),
                         actual_sample_set_xml_biis7.xpath('count(//SAMPLE_ATTRIBUTES)'))
        self.assertEqual(self._expected_sample_set_xml_biis7.xpath('count(//SAMPLE_ATTRIBUTE)'),
                         actual_sample_set_xml_biis7.xpath('count(//SAMPLE_ATTRIBUTE)'))
        self.assertEqual(self._expected_sample_set_xml_biis7.xpath('count(//TAG)'),
                         actual_sample_set_xml_biis7.xpath('count(//TAG)'))
        self.assertEqual(self._expected_sample_set_xml_biis7.xpath('count(//VALUE)'),
                         actual_sample_set_xml_biis7.xpath('count(//VALUE)'))
        self.assertEqual(self._expected_sample_set_xml_biis7.xpath('count(//UNITS)'),
                         actual_sample_set_xml_biis7.xpath('count(//UNITS)'))

    def test_sra_dump_experiment_set_xml_biis7(self):
        isatab2sra.create_sra(self._biis7_dir, self._tmp_dir, self._sra_config_dir)
        experiment_set_xml = open(os.path.join(self._tmp_dir, 'sra', 'BII-S-7', 'experiment_set.xml'), 'rb').read()
        actual_experiment_set_xml_biis7 = etree.fromstring(experiment_set_xml)
        self.assertEqual(self._expected_experiment_set_xml_biis7.xpath('count(//EXPERIMENT_SET)'),
                         actual_experiment_set_xml_biis7.xpath('count(//EXPERIMENT_SET)'))
        self.assertEqual(self._expected_experiment_set_xml_biis7.xpath('count(//EXPERIMENT)'),
                         actual_experiment_set_xml_biis7.xpath('count(//EXPERIMENT)'))
        self.assertEqual(self._expected_experiment_set_xml_biis7.xpath('count(//TITLE)'),
                         actual_experiment_set_xml_biis7.xpath('count(//TITLE)'))
        self.assertEqual(self._expected_experiment_set_xml_biis7.xpath('count(//STUDY_REF)'),
                         actual_experiment_set_xml_biis7.xpath('count(//STUDY_REF)'))
        self.assertEqual(self._expected_experiment_set_xml_biis7.xpath('count(//DESIGN)'),
                         actual_experiment_set_xml_biis7.xpath('count(//DESIGN)'))
        self.assertEqual(self._expected_experiment_set_xml_biis7.xpath('count(//DESIGN_DESCRIPTION)'),
                         actual_experiment_set_xml_biis7.xpath('count(//DESIGN_DESCRIPTION)'))
        self.assertEqual(self._expected_experiment_set_xml_biis7.xpath('count(//SAMPLE_DESCRIPTOR)'),
                         actual_experiment_set_xml_biis7.xpath('count(//SAMPLE_DESCRIPTOR)'))
        self.assertEqual(self._expected_experiment_set_xml_biis7.xpath('count(//LIBRARY_DESCRIPTOR)'),
                         actual_experiment_set_xml_biis7.xpath('count(//LIBRARY_DESCRIPTOR)'))
        self.assertEqual(self._expected_experiment_set_xml_biis7.xpath('count(//LIBRARY_NAME)'),
                         actual_experiment_set_xml_biis7.xpath('count(//LIBRARY_NAME)'))
        self.assertEqual(self._expected_experiment_set_xml_biis7.xpath('count(//LIBRARY_STRATEGY)'),
                         actual_experiment_set_xml_biis7.xpath('count(//LIBRARY_STRATEGY)'))
        self.assertEqual(self._expected_experiment_set_xml_biis7.xpath('count(//LIBRARY_SOURCE)'),
                         actual_experiment_set_xml_biis7.xpath('count(//LIBRARY_SOURCE)'))
        self.assertEqual(self._expected_experiment_set_xml_biis7.xpath('count(//LIBRARY_SELECTION)'),
                         actual_experiment_set_xml_biis7.xpath('count(//LIBRARY_SELECTION)'))
        self.assertEqual(self._expected_experiment_set_xml_biis7.xpath('count(//LIBRARY_LAYOUT)'),
                         actual_experiment_set_xml_biis7.xpath('count(//LIBRARY_LAYOUT)'))
        self.assertEqual(self._expected_experiment_set_xml_biis7.xpath('count(//SINGLE)'),
                         actual_experiment_set_xml_biis7.xpath('count(//SINGLE)'))
        self.assertEqual(self._expected_experiment_set_xml_biis7.xpath('count(//TARGETED_LOCI)'),
                         actual_experiment_set_xml_biis7.xpath('count(//TARGETED_LOCI)'))
        self.assertEqual(self._expected_experiment_set_xml_biis7.xpath('count(//LOCUS)'),
                         actual_experiment_set_xml_biis7.xpath('count(//LOCUS)'))
        self.assertEqual(self._expected_experiment_set_xml_biis7.xpath('count(//POOLING_STRATEGY)'),
                         actual_experiment_set_xml_biis7.xpath('count(//POOLING_STRATEGY)'))
        self.assertEqual(self._expected_experiment_set_xml_biis7.xpath('count(//LIBRARY_CONSTRUCTION_PROTOCOL)'),
                         actual_experiment_set_xml_biis7.xpath('count(//LIBRARY_CONSTRUCTION_PROTOCOL)'))
        self.assertEqual(self._expected_experiment_set_xml_biis7.xpath('count(//SPOT_DESCRIPTOR)'),
                         actual_experiment_set_xml_biis7.xpath('count(//SPOT_DESCRIPTOR)'))
        self.assertEqual(self._expected_experiment_set_xml_biis7.xpath('count(//SPOT_DECODE_SPEC)'),
                         actual_experiment_set_xml_biis7.xpath('count(//SPOT_DECODE_SPEC)'))
        self.assertEqual(self._expected_experiment_set_xml_biis7.xpath('count(//READ_SPEC)'),
                         actual_experiment_set_xml_biis7.xpath('count(//READ_SPEC)'))
        self.assertEqual(self._expected_experiment_set_xml_biis7.xpath('count(//READ_INDEX)'),
                         actual_experiment_set_xml_biis7.xpath('count(//READ_INDEX)'))
        self.assertEqual(self._expected_experiment_set_xml_biis7.xpath('count(//READ_CLASS)'),
                         actual_experiment_set_xml_biis7.xpath('count(//READ_CLASS)'))
        self.assertEqual(self._expected_experiment_set_xml_biis7.xpath('count(//READ_TYPE)'),
                         actual_experiment_set_xml_biis7.xpath('count(//READ_TYPE)'))
        self.assertEqual(self._expected_experiment_set_xml_biis7.xpath('count(//BASE_COORD)'),
                         actual_experiment_set_xml_biis7.xpath('count(//BASE_COORD)'))
        self.assertEqual(self._expected_experiment_set_xml_biis7.xpath('count(//READ_INDEX)'),
                         actual_experiment_set_xml_biis7.xpath('count(//READ_INDEX)'))
        self.assertEqual(self._expected_experiment_set_xml_biis7.xpath('count(//EXPECTED_BASECALL_TABLE)'),
                         actual_experiment_set_xml_biis7.xpath('count(//EXPECTED_BASECALL_TABLE)'))
        self.assertEqual(self._expected_experiment_set_xml_biis7.xpath('count(//BASECALL)'),
                         actual_experiment_set_xml_biis7.xpath('count(//BASECALL)'))
        self.assertEqual(self._expected_experiment_set_xml_biis7.xpath('count(//RELATIVE_ORDER)'),
                         actual_experiment_set_xml_biis7.xpath('count(//RELATIVE_ORDER)'))
        self.assertEqual(self._expected_experiment_set_xml_biis7.xpath('count(//PLATFORM)'),
                         actual_experiment_set_xml_biis7.xpath('count(//PLATFORM)'))
        self.assertEqual(self._expected_experiment_set_xml_biis7.xpath('count(//LS454)'),
                         actual_experiment_set_xml_biis7.xpath('count(//LS454)'))
        self.assertEqual(self._expected_experiment_set_xml_biis7.xpath('count(//INSTRUMENT_MODEL)'),
                         actual_experiment_set_xml_biis7.xpath('count(//INSTRUMENT_MODEL)'))

    def test_sra_dump_run_set_xml_biis7(self):
        isatab2sra.create_sra(self._biis7_dir, self._tmp_dir, self._sra_config_dir)
        run_set_xml = open(os.path.join(self._tmp_dir, 'sra', 'BII-S-7', 'run_set.xml'), 'rb').read()
        actual_run_set_xml_biis7 = etree.fromstring(run_set_xml)
        self.assertEqual(self._expected_run_set_xml_biis7.xpath('count(//RUN_SET)'),
                         actual_run_set_xml_biis7.xpath('count(//RUN_SET)'))
        self.assertEqual(self._expected_run_set_xml_biis7.xpath('count(//RUN)'),
                         actual_run_set_xml_biis7.xpath('count(//RUN)'))
        self.assertEqual(self._expected_run_set_xml_biis7.xpath('count(//EXPERIMENT_REF)'),
                         actual_run_set_xml_biis7.xpath('count(//EXPERIMENT_REF)'))
        self.assertEqual(self._expected_run_set_xml_biis7.xpath('count(//DATA_BLOCK)'),
                         actual_run_set_xml_biis7.xpath('count(//DATA_BLOCK)'))
        self.assertEqual(self._expected_run_set_xml_biis7.xpath('count(//FILES)'),
                         actual_run_set_xml_biis7.xpath('count(//FILES)'))
        self.assertEqual(self._expected_run_set_xml_biis7.xpath('count(//FILE)'),
                         actual_run_set_xml_biis7.xpath('count(//FILE)'))
=======
    def test_isatab2sra_dump_submission_xml_biis3(self):
        isatab2sra.convert(self._biis3_dir, self._tmp_dir, validate_first=False)
        submission_xml = open(os.path.join(self._tmp_dir, 'submission.xml'), 'rb').read()
        actual_submission_xml_biis3 = etree.fromstring(submission_xml)
        self.assertTrue(utils.assert_xml_equal(self._expected_submission_xml_biis3, actual_submission_xml_biis3))

    def test_isatab2sra_dump_project_set_xml_biis3(self):
        isatab2sra.convert(self._biis3_dir, self._tmp_dir, validate_first=False)
        project_set_xml = open(os.path.join(self._tmp_dir, 'project_set.xml'), 'rb').read()
        actual_project_set_xml_biis3 = etree.fromstring(project_set_xml)
        self.assertTrue(utils.assert_xml_equal(self._expected_project_set_xml_biis3, actual_project_set_xml_biis3))

    def test_isatab2sra_dump_sample_set_xml_biis3(self):
        isatab2sra.convert(self._biis3_dir, self._tmp_dir, validate_first=False)
        sample_set_xml = open(os.path.join(self._tmp_dir, 'sample_set.xml'), 'rb').read()
        actual_sample_set_xml_biis3 = etree.fromstring(sample_set_xml)
        self.assertTrue(utils.assert_xml_equal(self._expected_sample_set_xml_biis3, actual_sample_set_xml_biis3))

    def test_iatab2sra_dump_experiment_set_xml_biis3(self):
        isatab2sra.convert(self._biis3_dir, self._tmp_dir, validate_first=False)
        experiment_set_xml = open(os.path.join(self._tmp_dir, 'experiment_set.xml'), 'rb').read()
        actual_experiment_set_xml_biis3 = etree.fromstring(experiment_set_xml)
        self.assertTrue(utils.assert_xml_equal(self._expected_experiment_set_xml_biis3, actual_experiment_set_xml_biis3))

    def test_isatab2sra_dump_run_set_xml_biis3(self):
        isatab2sra.convert(self._biis3_dir, self._tmp_dir, validate_first=False)
        run_set_xml = open(os.path.join(self._tmp_dir, 'run_set.xml'), 'rb').read()
        actual_run_set_xml_biis3 = etree.fromstring(run_set_xml)
        self.assertTrue(utils.assert_xml_equal(self._expected_run_set_xml_biis3, actual_run_set_xml_biis3))

    def test_isatab2sra_dump_submission_xml_biis7(self):
        isatab2sra.convert(self._biis3_dir, self._tmp_dir, validate_first=False)
        submission_xml = open(os.path.join(self._tmp_dir, 'submission.xml'), 'rb').read()
        actual_submission_xml_biis7 = etree.fromstring(submission_xml)
        self.assertTrue(utils.assert_xml_equal(self._expected_submission_xml_biis7, actual_submission_xml_biis7))

    def test_isatab2sra_dump_project_set_xml_biis7(self):
        isatab2sra.convert(self._biis7_dir, self._tmp_dir, validate_first=False)
        project_set_xml = open(os.path.join(self._tmp_dir, 'project_set.xml'), 'rb').read()
        actual_project_set_xml_biis7 = etree.fromstring(project_set_xml)
        self.assertTrue(utils.assert_xml_equal(self._expected_project_set_xml_biis7, actual_project_set_xml_biis7))

    def test_isatab2sra_dump_sample_set_xml_biis7(self):
        isatab2sra.convert(self._biis7_dir, self._tmp_dir, validate_first=False)
        sample_set_xml = open(os.path.join(self._tmp_dir, 'sample_set.xml'), 'rb').read()
        actual_sample_set_xml_biis7 = etree.fromstring(sample_set_xml)
        self.assertTrue(utils.assert_xml_equal(self._expected_sample_set_xml_biis7, actual_sample_set_xml_biis7))

    def test_isatab2sra_dump_experiment_set_xml_biis7(self):
        isatab2sra.convert(self._biis7_dir, self._tmp_dir, validate_first=False)
        experiment_set_xml = open(os.path.join(self._tmp_dir, 'experiment_set.xml'), 'rb').read()
        actual_experiment_set_xml_biis7 = etree.fromstring(experiment_set_xml)
        self.assertTrue(utils.assert_xml_equal(self._expected_experiment_set_xml_biis7, actual_experiment_set_xml_biis7))

    def test_isatab2sra_dump_run_set_xml_biis7(self):
        isatab2sra.convert(self._biis7_dir, self._tmp_dir, validate_first=False)
        run_set_xml = open(os.path.join(self._tmp_dir, 'run_set.xml'), 'rb').read()
        actual_run_set_xml_biis7 = etree.fromstring(run_set_xml)
        self.assertTrue(utils.assert_xml_equal(self._expected_run_set_xml_biis7, actual_run_set_xml_biis7))
>>>>>>> 4c4763da
<|MERGE_RESOLUTION|>--- conflicted
+++ resolved
@@ -4,38 +4,14 @@
 import os
 import shutil
 from isatools.convert import isatab2sra
-<<<<<<< HEAD
-import logging
-from lxml import etree
-
-logging.basicConfig(format='%(asctime)s %(levelname)s: %(message)s', level=logging.INFO)
-logger = logging.getLogger(__name__)
-=======
 from lxml import etree
 from tests import utils
 import tempfile
->>>>>>> 4c4763da
 
 
 class TestIsaTab2Sra(unittest.TestCase):
 
     def setUp(self):
-<<<<<<< HEAD
-        """set up directories etc"""
-        self._tab_data_dir = os.path.join(os.path.dirname(__file__), 'data', 'tab')
-        self._sra_data_dir = os.path.join(os.path.dirname(__file__), 'data', 'sra')
-        self._sra_config_dir = os.path.join(os.path.dirname(__file__), 'data', 'configs', 'json_sra')
-        self._tmp_dir = os.path.join(os.path.join(os.path.dirname(__file__), './tmp/'))
-        self._biis3_dir = os.path.join(self._tab_data_dir, "BII-S-3")
-        self._biis7_dir = os.path.join(self._tab_data_dir, "BII-S-7")
-        if not os.path.exists(self._tmp_dir):
-            os.mkdir(self._tmp_dir)
-
-        self._expected_submission_xml_biis3 = etree.fromstring(
-            open(os.path.join(self._sra_data_dir, 'BII-S-3', 'submission.xml'), 'rb').read())
-        self._expected_study_xml_biis3 = etree.fromstring(
-            open(os.path.join(self._sra_data_dir, 'BII-S-3', 'study.xml'), 'rb').read())
-=======
         self._tab_data_dir = utils.TAB_DATA_DIR
         self._sra_data_dir = utils.SRA_DATA_DIR
         self._sra_config_dir = utils.SRA2016_XML_CONFIGS_DATA_DIR
@@ -48,7 +24,6 @@
             open(os.path.join(self._sra_data_dir, 'BII-S-3', 'submission.xml'), 'rb').read())
         self._expected_project_set_xml_biis3 = etree.fromstring(
             open(os.path.join(self._sra_data_dir, 'BII-S-3', 'project_set.xml'), 'rb').read())
->>>>>>> 4c4763da
         self._expected_sample_set_xml_biis3 = etree.fromstring(
             open(os.path.join(self._sra_data_dir, 'BII-S-3', 'sample_set.xml'), 'rb').read())
         self._expected_experiment_set_xml_biis3 = etree.fromstring(
@@ -58,13 +33,8 @@
 
         self._expected_submission_xml_biis7 = etree.fromstring(
             open(os.path.join(self._sra_data_dir, 'BII-S-7', 'submission.xml'), 'rb').read())
-<<<<<<< HEAD
-        self._expected_study_xml_biis7 = etree.fromstring(
-            open(os.path.join(self._sra_data_dir, 'BII-S-7', 'study.xml'), 'rb').read())
-=======
         self._expected_project_set_xml_biis7 = etree.fromstring(
             open(os.path.join(self._sra_data_dir, 'BII-S-7', 'project_set.xml'), 'rb').read())
->>>>>>> 4c4763da
         self._expected_sample_set_xml_biis7 = etree.fromstring(
             open(os.path.join(self._sra_data_dir, 'BII-S-7', 'sample_set.xml'), 'rb').read())
         self._expected_experiment_set_xml_biis7 = etree.fromstring(
@@ -73,377 +43,14 @@
             open(os.path.join(self._sra_data_dir, 'BII-S-7', 'run_set.xml'), 'rb').read())
 
     def tearDown(self):
-<<<<<<< HEAD
-        shutil.rmtree(self._tmp_dir, ignore_errors=True)
-        # pass
-
-    def test_sra_zip_return(self):
-        b = isatab2sra.create_sra(self._biis3_dir, self._tmp_dir, self._sra_config_dir)
-=======
         shutil.rmtree(self._tmp_dir)
 
     def test_isatab2sra_zip_return(self):
         b = isatab2sra.convert(self._biis3_dir, self._tmp_dir, validate_first=False)
->>>>>>> 4c4763da
         self.assertIsInstance(b, BytesIO)
         with ZipFile(b) as zip_file:
             self.assertEquals(len(zip_file.namelist()), 5)
 
-<<<<<<< HEAD
-    def test_sra_dump_dir_exists(self):
-        isatab2sra.create_sra(self._biis3_dir, self._tmp_dir, self._sra_config_dir)
-        self.assertTrue(os.path.exists(os.path.join(self._tmp_dir, 'sra')))
-
-    def test_sra_dump_file_set(self):
-
-        expected_sra_path = os.path.join(self._tmp_dir, 'sra', 'BII-S-3')
-        expected_file_set = {'experiment_set.xml', 'run_set.xml', 'sample_set.xml', 'study.xml', 'submission.xml'}
-        if os.path.exists(expected_sra_path):
-            actual_file_set = set(os.listdir(expected_sra_path))
-            extra_files_found = actual_file_set - expected_file_set
-            if len(extra_files_found) > 0:
-                self.fail("Unexpected file found in SRA output: " + str(extra_files_found))
-            expected_files_missing = expected_file_set - actual_file_set
-            if len(expected_files_missing) > 0:
-                self.fail("Unexpected file found in SRA output: " + str(expected_files_missing))
-
-    def test_sra_dump_submission_xml_biis3(self):
-        isatab2sra.create_sra(self._biis3_dir, self._tmp_dir, self._sra_config_dir)
-        # Now try load the SRA output in test and compare against the expected output in test data directory
-        submission_xml = open(os.path.join(self._tmp_dir, 'sra', 'BII-S-3', 'submission.xml'), 'rb').read()
-        actual_submission_xml_biis3 = etree.fromstring(submission_xml)
-        # count tags
-        self.assertEqual(self._expected_submission_xml_biis3.xpath('count(//SUBMISSION)'),
-                         actual_submission_xml_biis3.xpath('count(//SUBMISSION)'))
-        self.assertEqual(self._expected_submission_xml_biis3.xpath('count(//CONTACTS)'),
-                         actual_submission_xml_biis3.xpath('count(//CONTACTS)'))
-        self.assertEqual(self._expected_submission_xml_biis3.xpath('count(//CONTACT)'),
-                         actual_submission_xml_biis3.xpath('count(//CONTACT)'))
-        self.assertEqual(self._expected_submission_xml_biis3.xpath('count(//ACTIONS)'),
-                         actual_submission_xml_biis3.xpath('count(//ACTIONS)'))
-        self.assertEqual(self._expected_submission_xml_biis3.xpath('count(//ACTION)'),
-                         actual_submission_xml_biis3.xpath('count(//ACTION)'))
-        self.assertEqual(self._expected_submission_xml_biis3.xpath('count(//ADD)'),
-                         actual_submission_xml_biis3.xpath('count(//ADD)'))
-
-    def test_sra_dump_study_xml_biis3(self):
-        isatab2sra.create_sra(self._biis3_dir, self._tmp_dir, self._sra_config_dir)
-        # Now try load the SRA output in test and compare against the expected output in test data directory
-        study_xml = open(os.path.join(self._tmp_dir, 'sra', 'BII-S-3', 'study.xml'), 'rb').read()
-        actual_study_xml_biis3 = etree.fromstring(study_xml)
-        self.assertEqual(self._expected_study_xml_biis3.xpath('count(//STUDY)'),
-                         actual_study_xml_biis3.xpath('count(//STUDY)'))
-        self.assertEqual(self._expected_study_xml_biis3.xpath('count(//DESCRIPTOR)'),
-                         actual_study_xml_biis3.xpath('count(//DESCRIPTOR)'))
-        self.assertEqual(self._expected_study_xml_biis3.xpath('count(//CENTER_NAME)'),
-                         actual_study_xml_biis3.xpath('count(//CENTER_NAME)'))
-        self.assertEqual(self._expected_study_xml_biis3.xpath('count(//CENTER_PROJECT_NAME)'),
-                         actual_study_xml_biis3.xpath('count(//CENTER_PROJECT_NAME)'))
-        self.assertEqual(self._expected_study_xml_biis3.xpath('count(//STUDY_TITLE)'),
-                         actual_study_xml_biis3.xpath('count(//STUDY_TITLE)'))
-        self.assertEqual(self._expected_study_xml_biis3.xpath('count(//STUDY_DESCRIPTION)'),
-                         actual_study_xml_biis3.xpath('count(//STUDY_DESCRIPTION)'))
-        self.assertEqual(self._expected_study_xml_biis3.xpath('count(//STUDY_TYPE)'),
-                         actual_study_xml_biis3.xpath('count(//STUDY_TYPE)'))
-        self.assertEqual(self._expected_study_xml_biis3.xpath('count(//STUDY_LINKS)'),
-                         actual_study_xml_biis3.xpath('count(//STUDY_LINKS)'))
-        self.assertEqual(self._expected_study_xml_biis3.xpath('count(//STUDY_LINK)'),
-                         actual_study_xml_biis3.xpath('count(//STUDY_LINK)'))
-        self.assertEqual(self._expected_study_xml_biis3.xpath('count(//ENTREZ_LINK)'),
-                         actual_study_xml_biis3.xpath('count(//ENTREZ_LINK)'))
-        self.assertEqual(self._expected_study_xml_biis3.xpath('count(//DB)'), actual_study_xml_biis3.xpath('count(//DB)'))
-        self.assertEqual(self._expected_study_xml_biis3.xpath('count(//ID)'), actual_study_xml_biis3.xpath('count(//ID)'))
-        self.assertEqual(self._expected_study_xml_biis3.xpath('count(//STUDY_ATTRIBUTES)'),
-                         actual_study_xml_biis3.xpath('count(//STUDY_ATTRIBUTES)'))
-        self.assertEqual(self._expected_study_xml_biis3.xpath('count(//STUDY_ATTRIBUTE)'),
-                         actual_study_xml_biis3.xpath('count(//STUDY_ATTRIBUTE)'))
-        self.assertEqual(self._expected_study_xml_biis3.xpath('count(//TAG)'), actual_study_xml_biis3.xpath('count(//TAG)'))
-        self.assertEqual(self._expected_study_xml_biis3.xpath('count(//VALUE)'),
-                         actual_study_xml_biis3.xpath('count(//VALUE)'))
-
-    def test_sra_dump_sample_set_xml_biis3(self):
-        isatab2sra.create_sra(self._biis3_dir, self._tmp_dir, self._sra_config_dir)
-        sample_set_xml = open(os.path.join(self._tmp_dir, 'sra', 'BII-S-3', 'sample_set.xml'), 'rb').read()
-        actual_sample_set_xml_biis3 = etree.fromstring(sample_set_xml)
-        self.assertEqual(self._expected_sample_set_xml_biis3.xpath('count(//SAMPLE_SET)'),
-                         actual_sample_set_xml_biis3.xpath('count(//SAMPLE_SET)'))
-        self.assertEqual(self._expected_sample_set_xml_biis3.xpath('count(//SAMPLE)'),
-                         actual_sample_set_xml_biis3.xpath('count(//SAMPLE)'))
-        self.assertEqual(self._expected_sample_set_xml_biis3.xpath('count(//TITLE)'),
-                         actual_sample_set_xml_biis3.xpath('count(//TITLE)'))
-        self.assertEqual(self._expected_sample_set_xml_biis3.xpath('count(//SAMPLE_NAME)'),
-                         actual_sample_set_xml_biis3.xpath('count(//SAMPLE_NAME)'))
-        self.assertEqual(self._expected_sample_set_xml_biis3.xpath('count(//TAXON_ID)'),
-                         actual_sample_set_xml_biis3.xpath('count(//TAXON_ID)'))
-        self.assertEqual(self._expected_sample_set_xml_biis3.xpath('count(//SCIENTIFIC_NAME)'),
-                         actual_sample_set_xml_biis3.xpath('count(//SCIENTIFIC_NAME)'))
-        self.assertEqual(self._expected_sample_set_xml_biis3.xpath('count(//SAMPLE_ATTRIBUTES)'),
-                         actual_sample_set_xml_biis3.xpath('count(//SAMPLE_ATTRIBUTES)'))
-        self.assertEqual(self._expected_sample_set_xml_biis3.xpath('count(//SAMPLE_ATTRIBUTE)'),
-                         actual_sample_set_xml_biis3.xpath('count(//SAMPLE_ATTRIBUTE)'))
-        self.assertEqual(self._expected_sample_set_xml_biis3.xpath('count(//TAG)'),
-                         actual_sample_set_xml_biis3.xpath('count(//TAG)'))
-        self.assertEqual(self._expected_sample_set_xml_biis3.xpath('count(//VALUE)'),
-                         actual_sample_set_xml_biis3.xpath('count(//VALUE)'))
-        self.assertEqual(self._expected_sample_set_xml_biis3.xpath('count(//UNITS)'),
-                         actual_sample_set_xml_biis3.xpath('count(//UNITS)'))
-
-    def test_sra_dump_experiment_set_xml_biis3(self):
-        isatab2sra.create_sra(self._biis3_dir, self._tmp_dir, self._sra_config_dir)
-        experiment_set_xml = open(os.path.join(self._tmp_dir, 'sra', 'BII-S-3', 'experiment_set.xml'), 'rb').read()
-        actual_experiment_set_xml_biis3 = etree.fromstring(experiment_set_xml)
-        self.assertEqual(self._expected_experiment_set_xml_biis3.xpath('count(//EXPERIMENT_SET)'),
-                         actual_experiment_set_xml_biis3.xpath('count(//EXPERIMENT_SET)'))
-        self.assertEqual(self._expected_experiment_set_xml_biis3.xpath('count(//EXPERIMENT)'),
-                         actual_experiment_set_xml_biis3.xpath('count(//EXPERIMENT)'))
-        self.assertEqual(self._expected_experiment_set_xml_biis3.xpath('count(//TITLE)'),
-                         actual_experiment_set_xml_biis3.xpath('count(//TITLE)'))
-        self.assertEqual(self._expected_experiment_set_xml_biis3.xpath('count(//STUDY_REF)'),
-                         actual_experiment_set_xml_biis3.xpath('count(//STUDY_REF)'))
-        self.assertEqual(self._expected_experiment_set_xml_biis3.xpath('count(//DESIGN)'),
-                         actual_experiment_set_xml_biis3.xpath('count(//DESIGN)'))
-        self.assertEqual(self._expected_experiment_set_xml_biis3.xpath('count(//DESIGN_DESCRIPTION)'),
-                         actual_experiment_set_xml_biis3.xpath('count(//DESIGN_DESCRIPTION)'))
-        self.assertEqual(self._expected_experiment_set_xml_biis3.xpath('count(//SAMPLE_DESCRIPTOR)'),
-                         actual_experiment_set_xml_biis3.xpath('count(//SAMPLE_DESCRIPTOR)'))
-        self.assertEqual(self._expected_experiment_set_xml_biis3.xpath('count(//LIBRARY_DESCRIPTOR)'),
-                         actual_experiment_set_xml_biis3.xpath('count(//LIBRARY_DESCRIPTOR)'))
-        self.assertEqual(self._expected_experiment_set_xml_biis3.xpath('count(//LIBRARY_NAME)'),
-                         actual_experiment_set_xml_biis3.xpath('count(//LIBRARY_NAME)'))
-        self.assertEqual(self._expected_experiment_set_xml_biis3.xpath('count(//LIBRARY_STRATEGY)'),
-                         actual_experiment_set_xml_biis3.xpath('count(//LIBRARY_STRATEGY)'))
-        self.assertEqual(self._expected_experiment_set_xml_biis3.xpath('count(//LIBRARY_SOURCE)'),
-                         actual_experiment_set_xml_biis3.xpath('count(//LIBRARY_SOURCE)'))
-        self.assertEqual(self._expected_experiment_set_xml_biis3.xpath('count(//LIBRARY_SELECTION)'),
-                         actual_experiment_set_xml_biis3.xpath('count(//LIBRARY_SELECTION)'))
-        self.assertEqual(self._expected_experiment_set_xml_biis3.xpath('count(//LIBRARY_LAYOUT)'),
-                         actual_experiment_set_xml_biis3.xpath('count(//LIBRARY_LAYOUT)'))
-        self.assertEqual(self._expected_experiment_set_xml_biis3.xpath('count(//SINGLE)'),
-                         actual_experiment_set_xml_biis3.xpath('count(//SINGLE)'))
-        self.assertEqual(self._expected_experiment_set_xml_biis3.xpath('count(//TARGETED_LOCI)'),
-                         actual_experiment_set_xml_biis3.xpath('count(//TARGETED_LOCI)'))
-        self.assertEqual(self._expected_experiment_set_xml_biis3.xpath('count(//LOCUS)'),
-                         actual_experiment_set_xml_biis3.xpath('count(//LOCUS)'))
-        self.assertEqual(self._expected_experiment_set_xml_biis3.xpath('count(//POOLING_STRATEGY)'),
-                         actual_experiment_set_xml_biis3.xpath('count(//POOLING_STRATEGY)'))
-        self.assertEqual(self._expected_experiment_set_xml_biis3.xpath('count(//LIBRARY_CONSTRUCTION_PROTOCOL)'),
-                         actual_experiment_set_xml_biis3.xpath('count(//LIBRARY_CONSTRUCTION_PROTOCOL)'))
-        self.assertEqual(self._expected_experiment_set_xml_biis3.xpath('count(//SPOT_DESCRIPTOR)'),
-                         actual_experiment_set_xml_biis3.xpath('count(//SPOT_DESCRIPTOR)'))
-        self.assertEqual(self._expected_experiment_set_xml_biis3.xpath('count(//SPOT_DECODE_SPEC)'),
-                         actual_experiment_set_xml_biis3.xpath('count(//SPOT_DECODE_SPEC)'))
-        self.assertEqual(self._expected_experiment_set_xml_biis3.xpath('count(//READ_SPEC)'),
-                         actual_experiment_set_xml_biis3.xpath('count(//READ_SPEC)'))
-        self.assertEqual(self._expected_experiment_set_xml_biis3.xpath('count(//READ_INDEX)'),
-                         actual_experiment_set_xml_biis3.xpath('count(//READ_INDEX)'))
-        self.assertEqual(self._expected_experiment_set_xml_biis3.xpath('count(//READ_CLASS)'),
-                         actual_experiment_set_xml_biis3.xpath('count(//READ_CLASS)'))
-        self.assertEqual(self._expected_experiment_set_xml_biis3.xpath('count(//READ_TYPE)'),
-                         actual_experiment_set_xml_biis3.xpath('count(//READ_TYPE)'))
-        self.assertEqual(self._expected_experiment_set_xml_biis3.xpath('count(//BASE_COORD)'),
-                         actual_experiment_set_xml_biis3.xpath('count(//BASE_COORD)'))
-        self.assertEqual(self._expected_experiment_set_xml_biis3.xpath('count(//READ_INDEX)'),
-                         actual_experiment_set_xml_biis3.xpath('count(//READ_INDEX)'))
-        self.assertEqual(self._expected_experiment_set_xml_biis3.xpath('count(//EXPECTED_BASECALL_TABLE)'),
-                         actual_experiment_set_xml_biis3.xpath('count(//EXPECTED_BASECALL_TABLE)'))
-        self.assertEqual(self._expected_experiment_set_xml_biis3.xpath('count(//BASECALL)'),
-                         actual_experiment_set_xml_biis3.xpath('count(//BASECALL)'))
-        self.assertEqual(self._expected_experiment_set_xml_biis3.xpath('count(//RELATIVE_ORDER)'),
-                         actual_experiment_set_xml_biis3.xpath('count(//RELATIVE_ORDER)'))
-        self.assertEqual(self._expected_experiment_set_xml_biis3.xpath('count(//PLATFORM)'),
-                         actual_experiment_set_xml_biis3.xpath('count(//PLATFORM)'))
-        self.assertEqual(self._expected_experiment_set_xml_biis3.xpath('count(//LS454)'),
-                         actual_experiment_set_xml_biis3.xpath('count(//LS454)'))
-        self.assertEqual(self._expected_experiment_set_xml_biis3.xpath('count(//INSTRUMENT_MODEL)'),
-                         actual_experiment_set_xml_biis3.xpath('count(//INSTRUMENT_MODEL)'))
-
-    def test_sra_dump_run_set_xml_biis3(self):
-        isatab2sra.create_sra(self._biis3_dir, self._tmp_dir, self._sra_config_dir)
-        run_set_xml = open(os.path.join(self._tmp_dir, 'sra', 'BII-S-3', 'run_set.xml'), 'rb').read()
-        actual_run_set_xml_biis3 = etree.fromstring(run_set_xml)
-        self.assertEqual(self._expected_run_set_xml_biis3.xpath('count(//RUN_SET)'),
-                         actual_run_set_xml_biis3.xpath('count(//RUN_SET)'))
-        self.assertEqual(self._expected_run_set_xml_biis3.xpath('count(//RUN)'),
-                         actual_run_set_xml_biis3.xpath('count(//RUN)'))
-        self.assertEqual(self._expected_run_set_xml_biis3.xpath('count(//EXPERIMENT_REF)'),
-                         actual_run_set_xml_biis3.xpath('count(//EXPERIMENT_REF)'))
-        self.assertEqual(self._expected_run_set_xml_biis3.xpath('count(//DATA_BLOCK)'),
-                         actual_run_set_xml_biis3.xpath('count(//DATA_BLOCK)'))
-        self.assertEqual(self._expected_run_set_xml_biis3.xpath('count(//FILES)'),
-                         actual_run_set_xml_biis3.xpath('count(//FILES)'))
-        self.assertEqual(self._expected_run_set_xml_biis3.xpath('count(//FILE)'),
-                         actual_run_set_xml_biis3.xpath('count(//FILE)'))
-
-    def test_sra_dump_submission_xml_biis7(self):
-        isatab2sra.create_sra(self._biis7_dir, self._tmp_dir, self._sra_config_dir)
-        # Now try load the SRA output in test and compare against the expected output in test data directory
-        submission_xml = open(os.path.join(self._tmp_dir, 'sra', 'BII-S-7', 'submission.xml'), 'rb').read()
-        actual_submission_xml_biis7 = etree.fromstring(submission_xml)
-        # count tags
-        self.assertEqual(self._expected_submission_xml_biis7.xpath('count(//SUBMISSION)'),
-                         actual_submission_xml_biis7.xpath('count(//SUBMISSION)'))
-        self.assertEqual(self._expected_submission_xml_biis7.xpath('count(//CONTACTS)'),
-                         actual_submission_xml_biis7.xpath('count(//CONTACTS)'))
-        self.assertEqual(self._expected_submission_xml_biis7.xpath('count(//CONTACT)'),
-                         actual_submission_xml_biis7.xpath('count(//CONTACT)'))
-        self.assertEqual(self._expected_submission_xml_biis7.xpath('count(//ACTIONS)'),
-                         actual_submission_xml_biis7.xpath('count(//ACTIONS)'))
-        self.assertEqual(self._expected_submission_xml_biis7.xpath('count(//ACTION)'),
-                         actual_submission_xml_biis7.xpath('count(//ACTION)'))
-        self.assertEqual(self._expected_submission_xml_biis7.xpath('count(//ADD)'),
-                         actual_submission_xml_biis7.xpath('count(//ADD)'))
-
-    def test_sra_dump_study_xml_biis7(self):
-        isatab2sra.create_sra(self._biis7_dir, self._tmp_dir, self._sra_config_dir)
-        # Now try load the SRA output in test and compare against the expected output in test data directory
-        study_xml = open(os.path.join(self._tmp_dir, 'sra', 'BII-S-7', 'study.xml'), 'rb').read()
-        actual_study_xml_biis7 = etree.fromstring(study_xml)
-        self.assertEqual(self._expected_study_xml_biis7.xpath('count(//STUDY)'),
-                         actual_study_xml_biis7.xpath('count(//STUDY)'))
-        self.assertEqual(self._expected_study_xml_biis7.xpath('count(//DESCRIPTOR)'),
-                         actual_study_xml_biis7.xpath('count(//DESCRIPTOR)'))
-        self.assertEqual(self._expected_study_xml_biis7.xpath('count(//CENTER_NAME)'),
-                         actual_study_xml_biis7.xpath('count(//CENTER_NAME)'))
-        self.assertEqual(self._expected_study_xml_biis7.xpath('count(//CENTER_PROJECT_NAME)'),
-                         actual_study_xml_biis7.xpath('count(//CENTER_PROJECT_NAME)'))
-        self.assertEqual(self._expected_study_xml_biis7.xpath('count(//STUDY_TITLE)'),
-                         actual_study_xml_biis7.xpath('count(//STUDY_TITLE)'))
-        self.assertEqual(self._expected_study_xml_biis7.xpath('count(//STUDY_DESCRIPTION)'),
-                         actual_study_xml_biis7.xpath('count(//STUDY_DESCRIPTION)'))
-        self.assertEqual(self._expected_study_xml_biis7.xpath('count(//STUDY_TYPE)'),
-                         actual_study_xml_biis7.xpath('count(//STUDY_TYPE)'))
-        self.assertEqual(self._expected_study_xml_biis7.xpath('count(//STUDY_LINKS)'),
-                         actual_study_xml_biis7.xpath('count(//STUDY_LINKS)'))
-        self.assertEqual(self._expected_study_xml_biis7.xpath('count(//STUDY_LINK)'),
-                         actual_study_xml_biis7.xpath('count(//STUDY_LINK)'))
-        self.assertEqual(self._expected_study_xml_biis7.xpath('count(//ENTREZ_LINK)'),
-                         actual_study_xml_biis7.xpath('count(//ENTREZ_LINK)'))
-        self.assertEqual(self._expected_study_xml_biis7.xpath('count(//DB)'),
-                         actual_study_xml_biis7.xpath('count(//DB)'))
-        self.assertEqual(self._expected_study_xml_biis7.xpath('count(//ID)'),
-                         actual_study_xml_biis7.xpath('count(//ID)'))
-        self.assertEqual(self._expected_study_xml_biis7.xpath('count(//STUDY_ATTRIBUTES)'),
-                         actual_study_xml_biis7.xpath('count(//STUDY_ATTRIBUTES)'))
-        self.assertEqual(self._expected_study_xml_biis7.xpath('count(//STUDY_ATTRIBUTE)'),
-                         actual_study_xml_biis7.xpath('count(//STUDY_ATTRIBUTE)'))
-        self.assertEqual(self._expected_study_xml_biis7.xpath('count(//TAG)'),
-                         actual_study_xml_biis7.xpath('count(//TAG)'))
-        self.assertEqual(self._expected_study_xml_biis7.xpath('count(//VALUE)'),
-                         actual_study_xml_biis7.xpath('count(//VALUE)'))
-
-    def test_sra_dump_sample_set_xml_biis7(self):
-        isatab2sra.create_sra(self._biis7_dir, self._tmp_dir, self._sra_config_dir)
-        sample_set_xml = open(os.path.join(self._tmp_dir, 'sra', 'BII-S-7', 'sample_set.xml'), 'rb').read()
-        actual_sample_set_xml_biis7 = etree.fromstring(sample_set_xml)
-        self.assertEqual(self._expected_sample_set_xml_biis7.xpath('count(//SAMPLE_SET)'),
-                         actual_sample_set_xml_biis7.xpath('count(//SAMPLE_SET)'))
-        self.assertEqual(self._expected_sample_set_xml_biis7.xpath('count(//SAMPLE)'),
-                         actual_sample_set_xml_biis7.xpath('count(//SAMPLE)'))
-        self.assertEqual(self._expected_sample_set_xml_biis7.xpath('count(//TITLE)'),
-                         actual_sample_set_xml_biis7.xpath('count(//TITLE)'))
-        self.assertEqual(self._expected_sample_set_xml_biis7.xpath('count(//SAMPLE_NAME)'),
-                         actual_sample_set_xml_biis7.xpath('count(//SAMPLE_NAME)'))
-        self.assertEqual(self._expected_sample_set_xml_biis7.xpath('count(//TAXON_ID)'),
-                         actual_sample_set_xml_biis7.xpath('count(//TAXON_ID)'))
-        self.assertEqual(self._expected_sample_set_xml_biis7.xpath('count(//SCIENTIFIC_NAME)'),
-                         actual_sample_set_xml_biis7.xpath('count(//SCIENTIFIC_NAME)'))
-        self.assertEqual(self._expected_sample_set_xml_biis7.xpath('count(//SAMPLE_ATTRIBUTES)'),
-                         actual_sample_set_xml_biis7.xpath('count(//SAMPLE_ATTRIBUTES)'))
-        self.assertEqual(self._expected_sample_set_xml_biis7.xpath('count(//SAMPLE_ATTRIBUTE)'),
-                         actual_sample_set_xml_biis7.xpath('count(//SAMPLE_ATTRIBUTE)'))
-        self.assertEqual(self._expected_sample_set_xml_biis7.xpath('count(//TAG)'),
-                         actual_sample_set_xml_biis7.xpath('count(//TAG)'))
-        self.assertEqual(self._expected_sample_set_xml_biis7.xpath('count(//VALUE)'),
-                         actual_sample_set_xml_biis7.xpath('count(//VALUE)'))
-        self.assertEqual(self._expected_sample_set_xml_biis7.xpath('count(//UNITS)'),
-                         actual_sample_set_xml_biis7.xpath('count(//UNITS)'))
-
-    def test_sra_dump_experiment_set_xml_biis7(self):
-        isatab2sra.create_sra(self._biis7_dir, self._tmp_dir, self._sra_config_dir)
-        experiment_set_xml = open(os.path.join(self._tmp_dir, 'sra', 'BII-S-7', 'experiment_set.xml'), 'rb').read()
-        actual_experiment_set_xml_biis7 = etree.fromstring(experiment_set_xml)
-        self.assertEqual(self._expected_experiment_set_xml_biis7.xpath('count(//EXPERIMENT_SET)'),
-                         actual_experiment_set_xml_biis7.xpath('count(//EXPERIMENT_SET)'))
-        self.assertEqual(self._expected_experiment_set_xml_biis7.xpath('count(//EXPERIMENT)'),
-                         actual_experiment_set_xml_biis7.xpath('count(//EXPERIMENT)'))
-        self.assertEqual(self._expected_experiment_set_xml_biis7.xpath('count(//TITLE)'),
-                         actual_experiment_set_xml_biis7.xpath('count(//TITLE)'))
-        self.assertEqual(self._expected_experiment_set_xml_biis7.xpath('count(//STUDY_REF)'),
-                         actual_experiment_set_xml_biis7.xpath('count(//STUDY_REF)'))
-        self.assertEqual(self._expected_experiment_set_xml_biis7.xpath('count(//DESIGN)'),
-                         actual_experiment_set_xml_biis7.xpath('count(//DESIGN)'))
-        self.assertEqual(self._expected_experiment_set_xml_biis7.xpath('count(//DESIGN_DESCRIPTION)'),
-                         actual_experiment_set_xml_biis7.xpath('count(//DESIGN_DESCRIPTION)'))
-        self.assertEqual(self._expected_experiment_set_xml_biis7.xpath('count(//SAMPLE_DESCRIPTOR)'),
-                         actual_experiment_set_xml_biis7.xpath('count(//SAMPLE_DESCRIPTOR)'))
-        self.assertEqual(self._expected_experiment_set_xml_biis7.xpath('count(//LIBRARY_DESCRIPTOR)'),
-                         actual_experiment_set_xml_biis7.xpath('count(//LIBRARY_DESCRIPTOR)'))
-        self.assertEqual(self._expected_experiment_set_xml_biis7.xpath('count(//LIBRARY_NAME)'),
-                         actual_experiment_set_xml_biis7.xpath('count(//LIBRARY_NAME)'))
-        self.assertEqual(self._expected_experiment_set_xml_biis7.xpath('count(//LIBRARY_STRATEGY)'),
-                         actual_experiment_set_xml_biis7.xpath('count(//LIBRARY_STRATEGY)'))
-        self.assertEqual(self._expected_experiment_set_xml_biis7.xpath('count(//LIBRARY_SOURCE)'),
-                         actual_experiment_set_xml_biis7.xpath('count(//LIBRARY_SOURCE)'))
-        self.assertEqual(self._expected_experiment_set_xml_biis7.xpath('count(//LIBRARY_SELECTION)'),
-                         actual_experiment_set_xml_biis7.xpath('count(//LIBRARY_SELECTION)'))
-        self.assertEqual(self._expected_experiment_set_xml_biis7.xpath('count(//LIBRARY_LAYOUT)'),
-                         actual_experiment_set_xml_biis7.xpath('count(//LIBRARY_LAYOUT)'))
-        self.assertEqual(self._expected_experiment_set_xml_biis7.xpath('count(//SINGLE)'),
-                         actual_experiment_set_xml_biis7.xpath('count(//SINGLE)'))
-        self.assertEqual(self._expected_experiment_set_xml_biis7.xpath('count(//TARGETED_LOCI)'),
-                         actual_experiment_set_xml_biis7.xpath('count(//TARGETED_LOCI)'))
-        self.assertEqual(self._expected_experiment_set_xml_biis7.xpath('count(//LOCUS)'),
-                         actual_experiment_set_xml_biis7.xpath('count(//LOCUS)'))
-        self.assertEqual(self._expected_experiment_set_xml_biis7.xpath('count(//POOLING_STRATEGY)'),
-                         actual_experiment_set_xml_biis7.xpath('count(//POOLING_STRATEGY)'))
-        self.assertEqual(self._expected_experiment_set_xml_biis7.xpath('count(//LIBRARY_CONSTRUCTION_PROTOCOL)'),
-                         actual_experiment_set_xml_biis7.xpath('count(//LIBRARY_CONSTRUCTION_PROTOCOL)'))
-        self.assertEqual(self._expected_experiment_set_xml_biis7.xpath('count(//SPOT_DESCRIPTOR)'),
-                         actual_experiment_set_xml_biis7.xpath('count(//SPOT_DESCRIPTOR)'))
-        self.assertEqual(self._expected_experiment_set_xml_biis7.xpath('count(//SPOT_DECODE_SPEC)'),
-                         actual_experiment_set_xml_biis7.xpath('count(//SPOT_DECODE_SPEC)'))
-        self.assertEqual(self._expected_experiment_set_xml_biis7.xpath('count(//READ_SPEC)'),
-                         actual_experiment_set_xml_biis7.xpath('count(//READ_SPEC)'))
-        self.assertEqual(self._expected_experiment_set_xml_biis7.xpath('count(//READ_INDEX)'),
-                         actual_experiment_set_xml_biis7.xpath('count(//READ_INDEX)'))
-        self.assertEqual(self._expected_experiment_set_xml_biis7.xpath('count(//READ_CLASS)'),
-                         actual_experiment_set_xml_biis7.xpath('count(//READ_CLASS)'))
-        self.assertEqual(self._expected_experiment_set_xml_biis7.xpath('count(//READ_TYPE)'),
-                         actual_experiment_set_xml_biis7.xpath('count(//READ_TYPE)'))
-        self.assertEqual(self._expected_experiment_set_xml_biis7.xpath('count(//BASE_COORD)'),
-                         actual_experiment_set_xml_biis7.xpath('count(//BASE_COORD)'))
-        self.assertEqual(self._expected_experiment_set_xml_biis7.xpath('count(//READ_INDEX)'),
-                         actual_experiment_set_xml_biis7.xpath('count(//READ_INDEX)'))
-        self.assertEqual(self._expected_experiment_set_xml_biis7.xpath('count(//EXPECTED_BASECALL_TABLE)'),
-                         actual_experiment_set_xml_biis7.xpath('count(//EXPECTED_BASECALL_TABLE)'))
-        self.assertEqual(self._expected_experiment_set_xml_biis7.xpath('count(//BASECALL)'),
-                         actual_experiment_set_xml_biis7.xpath('count(//BASECALL)'))
-        self.assertEqual(self._expected_experiment_set_xml_biis7.xpath('count(//RELATIVE_ORDER)'),
-                         actual_experiment_set_xml_biis7.xpath('count(//RELATIVE_ORDER)'))
-        self.assertEqual(self._expected_experiment_set_xml_biis7.xpath('count(//PLATFORM)'),
-                         actual_experiment_set_xml_biis7.xpath('count(//PLATFORM)'))
-        self.assertEqual(self._expected_experiment_set_xml_biis7.xpath('count(//LS454)'),
-                         actual_experiment_set_xml_biis7.xpath('count(//LS454)'))
-        self.assertEqual(self._expected_experiment_set_xml_biis7.xpath('count(//INSTRUMENT_MODEL)'),
-                         actual_experiment_set_xml_biis7.xpath('count(//INSTRUMENT_MODEL)'))
-
-    def test_sra_dump_run_set_xml_biis7(self):
-        isatab2sra.create_sra(self._biis7_dir, self._tmp_dir, self._sra_config_dir)
-        run_set_xml = open(os.path.join(self._tmp_dir, 'sra', 'BII-S-7', 'run_set.xml'), 'rb').read()
-        actual_run_set_xml_biis7 = etree.fromstring(run_set_xml)
-        self.assertEqual(self._expected_run_set_xml_biis7.xpath('count(//RUN_SET)'),
-                         actual_run_set_xml_biis7.xpath('count(//RUN_SET)'))
-        self.assertEqual(self._expected_run_set_xml_biis7.xpath('count(//RUN)'),
-                         actual_run_set_xml_biis7.xpath('count(//RUN)'))
-        self.assertEqual(self._expected_run_set_xml_biis7.xpath('count(//EXPERIMENT_REF)'),
-                         actual_run_set_xml_biis7.xpath('count(//EXPERIMENT_REF)'))
-        self.assertEqual(self._expected_run_set_xml_biis7.xpath('count(//DATA_BLOCK)'),
-                         actual_run_set_xml_biis7.xpath('count(//DATA_BLOCK)'))
-        self.assertEqual(self._expected_run_set_xml_biis7.xpath('count(//FILES)'),
-                         actual_run_set_xml_biis7.xpath('count(//FILES)'))
-        self.assertEqual(self._expected_run_set_xml_biis7.xpath('count(//FILE)'),
-                         actual_run_set_xml_biis7.xpath('count(//FILE)'))
-=======
     def test_isatab2sra_dump_submission_xml_biis3(self):
         isatab2sra.convert(self._biis3_dir, self._tmp_dir, validate_first=False)
         submission_xml = open(os.path.join(self._tmp_dir, 'submission.xml'), 'rb').read()
@@ -502,5 +109,4 @@
         isatab2sra.convert(self._biis7_dir, self._tmp_dir, validate_first=False)
         run_set_xml = open(os.path.join(self._tmp_dir, 'run_set.xml'), 'rb').read()
         actual_run_set_xml_biis7 = etree.fromstring(run_set_xml)
-        self.assertTrue(utils.assert_xml_equal(self._expected_run_set_xml_biis7, actual_run_set_xml_biis7))
->>>>>>> 4c4763da
+        self.assertTrue(utils.assert_xml_equal(self._expected_run_set_xml_biis7, actual_run_set_xml_biis7))