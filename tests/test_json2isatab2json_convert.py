--- conflicted
+++ resolved
@@ -26,39 +26,22 @@
 
     def test_json2isatab_isatab2json_2way_convert_sample_pool(self):
         test_case = 'TEST-ISA-sample-pool'
-<<<<<<< HEAD
         with open(os.path.join(self._json_data_dir, test_case + '.json')) as test_json:
-            json2isatab.convert(test_json, self._tmp_dir)
+            json2isatab.convert(test_json, self._tmp_dir, validate_first=False)
             test_json.seek(0)  # reset pointer
             expected_json = json.load(test_json)
-            actual_json = isatab2json.convert(self._tmp_dir)
+            actual_json = isatab2json.convert(self._tmp_dir, validate_first=False)
             self.assertTrue(utils.assert_json_equal(expected_json, actual_json))
 
     def test_json2isatab_isatab2json_2way_convert_source_split(self):
         test_case = 'TEST-ISA-source-split'
         with open(os.path.join(self._json_data_dir, test_case + '.json')) as test_json:
-            json2isatab.convert(test_json, self._tmp_dir)
+            json2isatab.convert(test_json, self._tmp_dir, validate_first=False)
             test_json.seek(0)  # reset pointer
             expected_json = json.load(test_json)
-            actual_json = isatab2json.convert(self._tmp_dir)
+            actual_json = isatab2json.convert(self._tmp_dir, validate_first=False)
             self.assertTrue(utils.assert_json_equal(expected_json, actual_json))
-=======
-        test_json = open(os.path.join(self._json_data_dir, test_case + '.json'))
-        json2isatab.convert(test_json, self._tmp_dir, validate_first=False)
-        test_json.seek(0)  # reset pointer
-        expected_json = json.load(test_json)
-        actual_json = isatab2json.convert(self._tmp_dir, validate_first=False)
-        self.assertTrue(utils.assert_json_equal(expected_json, actual_json))
 
-    def test_json2isatab_isatab2json_2way_convert_source_split(self):
-        test_case = 'TEST-ISA-source-split'
-        test_json = open(os.path.join(self._json_data_dir, test_case + '.json'))
-        json2isatab.convert(test_json, self._tmp_dir, validate_first=False)
-        test_json.seek(0)  # reset pointer
-        expected_json = json.load(test_json)
-        actual_json = isatab2json.convert(self._tmp_dir, validate_first=False)
-        self.assertTrue(utils.assert_json_equal(expected_json, actual_json))
->>>>>>> 58c7e67c
 
     # def test_json2isatab_isatab2json_2way_convert_bii_i_1(self):
     #     #  FIXME: Get error in isatab2json.createUnitsCategories
