--- conflicted
+++ resolved
@@ -1,188 +1,162 @@
-from unittest import TestCase
-from unittest.mock import patch
-
-from isatools.model.factor_value import FactorValue, StudyFactor
-from isatools.model.ontology_annotation import OntologyAnnotation
-
-
-class TestStudyFactor(TestCase):
-
-    def setUp(self):
-        self.study_factor = StudyFactor(id_='id')
-
-    def test_init(self):
-        self.assertEqual(self.study_factor.id, 'id')
-        study_factor = StudyFactor(id_='id', name='name', factor_type='term')
-        self.assertTrue(study_factor.id == 'id')
-        self.assertTrue(study_factor.name == 'name')
-        self.assertTrue(study_factor.factor_type == 'term')
-
-    def test_name(self):
-        self.assertTrue(self.study_factor.name == '')
-        self.study_factor.name = 'name'
-        self.assertTrue(self.study_factor.name == 'name')
-
-        with self.assertRaises(AttributeError) as context:
-            self.study_factor.name = 1
-        self.assertTrue("StudyFactor.name must be a str or None; got 1:<class 'int'>" in str(context.exception))
-
-    def test_factor_type(self):
-        self.assertTrue(self.study_factor.factor_type.term == '')
-        self.assertTrue(isinstance(self.study_factor.factor_type, OntologyAnnotation))
-        self.study_factor.factor_type = OntologyAnnotation(term='term')
-        self.assertTrue(self.study_factor.factor_type.term == 'term')
-
-        with self.assertRaises(AttributeError) as context:
-            self.study_factor.factor_type = 1
-        self.assertTrue("StudyFactor.factor_type must be a OntologyAnnotation or None; got 1:<class 'int'>"
-                        in str(context.exception))
-
-    def test_repr(self):
-        expected_repr = ("isatools.model.StudyFactor(name='', factor_type=isatools.model.OntologyAnnotation(term='', "
-                         "term_source=None, term_accession='', comments=[]), comments=[])")
-        self.assertTrue(repr(self.study_factor) == expected_repr)
-        self.assertTrue(hash(self.study_factor) == hash(expected_repr))
-
-    def test_str(self):
-        expected_str = ("StudyFactor(\n\t"
-                        "name=\n\t"
-                        "factor_type=\n\t"
-                        "comments=0 Comment objects\n)")
-        self.assertEqual(str(self.study_factor), expected_str)
-
-    def test_equalities(self):
-        second_study_factor = StudyFactor(id_='id', name='name', factor_type='term')
-        third_study_factor = StudyFactor(id_='id', name='name', factor_type='term')
-        self.assertTrue(second_study_factor == third_study_factor)
-        self.assertTrue(second_study_factor != self.study_factor)
-
-<<<<<<< HEAD
-    def test_to_dict(self):
-        expected_dict = {
-            '@id': 'test_factor_id',
-            'name': 'test_name',
-            'comments': [],
-            'factor_type': {
-                '@id': 'factor_type_id',
-                'annotationValue': 'test_factor_type',
-                'termSource': '',
-                'termAccession': '',
-                'comments': []
-            }
-        }
-
-        study_factor = StudyFactor(id_='test_factor_id',
-                                   name='test_name',
-                                   factor_type=OntologyAnnotation(term='test_factor_type',
-                                                                  id_='factor_type_id',
-                                                                  comments=[]),
-                                   comments=[]
-                                   )
-
-        self.assertEqual(study_factor.to_dict(), expected_dict)
-=======
-    @patch('isatools.model.factor_value.uuid4', return_value='test_uuid')
-    def test_to_dict(self, mock_uuid):
-        first_factor_value = FactorValue(factor_name=StudyFactor(name='test_factor_name', id_="#factor/0"),
-                                         value=OntologyAnnotation(term='test_value', id_="#factor_value/0"),
-                                         unit=OntologyAnnotation(term='test_unit', id_="#unit/0"))
-        second_factor_value = FactorValue(factor_name=StudyFactor(name='factor_name1', id_="#factor/1"),
-                                          unit="unit1")
-        expected_dict = {
-            'category': {'@id': '#factor/0'},
-            'value': {
-                '@id': '#factor_value/0',
-                'annotationValue': 'test_value',
-                'termSource': '',
-                'termAccession': '',
-                'comments': []},
-            'unit': {'@id': '#unit/0'}
-        }
-        self.assertEqual(first_factor_value.to_dict(), expected_dict)
-
-        expected_dict = {
-            'category': {'@id': '#factor/1'},
-            'value': '',
-            'unit': {'@id': '#unit/' + mock_uuid.return_value}
-        }
-        self.assertEqual(second_factor_value.to_dict(), expected_dict)
->>>>>>> b6d1f379
-
-
-class TestFactorValue(TestCase):
-
-    def setUp(self):
-        self.factor_value = FactorValue(factor_name=StudyFactor(name='Control'),
-                                        value=12,
-                                        unit=OntologyAnnotation(term='mg'))
-
-    def test_factor_name(self):
-        self.assertTrue(isinstance(self.factor_value.factor_name, StudyFactor))
-        self.assertEqual(self.factor_value.factor_name.name, 'Control')
-
-        with self.assertRaises(AttributeError) as context:
-            self.factor_value.factor_name = 1
-        self.assertTrue("FactorValue.factor_name must be a StudyFactor or None; got 1:<class 'int'>"
-                        in str(context.exception))
-
-    def test_value(self):
-        self.assertEqual(self.factor_value.value, 12)
-        self.factor_value.value = 13
-        self.assertEqual(self.factor_value.value, 13)
-
-        with self.assertRaises(AttributeError) as context:
-            self.factor_value.value = {}
-        self.assertTrue("FactorValue.value must be a string, numeric, an OntologyAnnotation, or None; "
-                        "got {}:<class 'dict'>" in str(context.exception))
-
-    def test_unit(self):
-        self.assertTrue(isinstance(self.factor_value.unit, OntologyAnnotation))
-        self.assertEqual(self.factor_value.unit.term, 'mg')
-
-        with self.assertRaises(AttributeError) as context:
-            self.factor_value.unit = 1
-        self.assertTrue("FactorValue.unit must be an OntologyAnnotation, o string, or None; got 1:<class 'int'>"
-                        in str(context.exception))
-
-    def test_repr(self):
-        factor_name_str = ("isatools.model.StudyFactor(name='Control', factor_type=isatools.model.OntologyAnnotation("
-                           "term='', term_source=None, term_accession='', comments=[]), comments=[])")
-        unit_str = "isatools.model.OntologyAnnotation(term='mg', term_source=None, term_accession='', comments=[])"
-        expected_str = "isatools.model.FactorValue(factor_name={0}, value=12, unit={1})".format(factor_name_str,
-                                                                                                unit_str)
-        self.assertEqual(repr(self.factor_value), expected_str)
-        self.assertEqual(hash(self.factor_value), hash(expected_str))
-
-    def test_str(self):
-        expected_str = ("FactorValue(\n\t"
-                        "factor_name=Control\n\t"
-                        "value=12\n\t"
-                        "unit=mg\n)")
-        self.assertEqual(str(self.factor_value), expected_str)
-
-    def test_equalities(self):
-        second_factor_value = FactorValue(factor_name=StudyFactor(name='Control'),
-                                          value=12,
-                                          unit=OntologyAnnotation(term='mg'))
-        third_factor_value = FactorValue(factor_name=StudyFactor(name='Control'),
-                                         value=13,
-                                         unit=OntologyAnnotation(term='mg'))
-        self.assertTrue(second_factor_value != third_factor_value)
-        self.assertTrue(second_factor_value == self.factor_value)
-
-    def test_to_dict(self):
-        expected_str = {
-            "@id": '',
-            "factor_name": 'factor_test_name',
-            "value": 'test_value',
-            "unit": 'test_unit',
-            "comments": []
-        }
-        factor = StudyFactor(name='factor_test_name')
-        fv = FactorValue(id_='',
-                         factor_name=factor,
-                         value='test_value',
-                         unit='test_unit',
-                         comments=[])
-
-        self.assertTrue(fv.to_dict(), expected_str)
+from unittest import TestCase
+from unittest.mock import patch
+
+from isatools.model.factor_value import FactorValue, StudyFactor
+from isatools.model.ontology_annotation import OntologyAnnotation
+
+
+class TestStudyFactor(TestCase):
+
+    def setUp(self):
+        self.study_factor = StudyFactor(id_='id')
+
+    def test_init(self):
+        self.assertEqual(self.study_factor.id, 'id')
+        study_factor = StudyFactor(id_='id', name='name', factor_type='term')
+        self.assertTrue(study_factor.id == 'id')
+        self.assertTrue(study_factor.name == 'name')
+        self.assertTrue(study_factor.factor_type == 'term')
+
+    def test_name(self):
+        self.assertTrue(self.study_factor.name == '')
+        self.study_factor.name = 'name'
+        self.assertTrue(self.study_factor.name == 'name')
+
+        with self.assertRaises(AttributeError) as context:
+            self.study_factor.name = 1
+        self.assertTrue("StudyFactor.name must be a str or None; got 1:<class 'int'>" in str(context.exception))
+
+    def test_factor_type(self):
+        self.assertTrue(self.study_factor.factor_type.term == '')
+        self.assertTrue(isinstance(self.study_factor.factor_type, OntologyAnnotation))
+        self.study_factor.factor_type = OntologyAnnotation(term='term')
+        self.assertTrue(self.study_factor.factor_type.term == 'term')
+
+        with self.assertRaises(AttributeError) as context:
+            self.study_factor.factor_type = 1
+        self.assertTrue("StudyFactor.factor_type must be a OntologyAnnotation or None; got 1:<class 'int'>"
+                        in str(context.exception))
+
+    def test_repr(self):
+        expected_repr = ("isatools.model.StudyFactor(name='', factor_type=isatools.model.OntologyAnnotation(term='', "
+                         "term_source=None, term_accession='', comments=[]), comments=[])")
+        self.assertTrue(repr(self.study_factor) == expected_repr)
+        self.assertTrue(hash(self.study_factor) == hash(expected_repr))
+
+    def test_str(self):
+        expected_str = ("StudyFactor(\n\t"
+                        "name=\n\t"
+                        "factor_type=\n\t"
+                        "comments=0 Comment objects\n)")
+        self.assertEqual(str(self.study_factor), expected_str)
+
+    def test_equalities(self):
+        second_study_factor = StudyFactor(id_='id', name='name', factor_type='term')
+        third_study_factor = StudyFactor(id_='id', name='name', factor_type='term')
+        self.assertTrue(second_study_factor == third_study_factor)
+        self.assertTrue(second_study_factor != self.study_factor)
+
+    @patch('isatools.model.factor_value.uuid4', return_value='test_uuid')
+    def test_to_dict(self, mock_uuid):
+        first_factor_value = FactorValue(factor_name=StudyFactor(name='test_factor_name', id_="#factor/0"),
+                                         value=OntologyAnnotation(term='test_value', id_="#factor_value/0"),
+                                         unit=OntologyAnnotation(term='test_unit', id_="#unit/0"))
+        second_factor_value = FactorValue(factor_name=StudyFactor(name='factor_name1', id_="#factor/1"),
+                                          unit="unit1")
+        expected_dict = {
+            'category': {'@id': '#factor/0'},
+            'value': {
+                '@id': '#factor_value/0',
+                'annotationValue': 'test_value',
+                'termSource': '',
+                'termAccession': '',
+                'comments': []},
+            'unit': {'@id': '#unit/0'}
+        }
+        self.assertEqual(first_factor_value.to_dict(), expected_dict)
+
+        expected_dict = {
+            'category': {'@id': '#factor/1'},
+            'value': '',
+            'unit': {'@id': '#unit/' + mock_uuid.return_value}
+        }
+        self.assertEqual(second_factor_value.to_dict(), expected_dict)
+
+
+class TestFactorValue(TestCase):
+
+    def setUp(self):
+        self.factor_value = FactorValue(factor_name=StudyFactor(name='Control'),
+                                        value=12,
+                                        unit=OntologyAnnotation(term='mg'))
+
+    def test_factor_name(self):
+        self.assertTrue(isinstance(self.factor_value.factor_name, StudyFactor))
+        self.assertEqual(self.factor_value.factor_name.name, 'Control')
+
+        with self.assertRaises(AttributeError) as context:
+            self.factor_value.factor_name = 1
+        self.assertTrue("FactorValue.factor_name must be a StudyFactor or None; got 1:<class 'int'>"
+                        in str(context.exception))
+
+    def test_value(self):
+        self.assertEqual(self.factor_value.value, 12)
+        self.factor_value.value = 13
+        self.assertEqual(self.factor_value.value, 13)
+
+        with self.assertRaises(AttributeError) as context:
+            self.factor_value.value = {}
+        self.assertTrue("FactorValue.value must be a string, numeric, an OntologyAnnotation, or None; "
+                        "got {}:<class 'dict'>" in str(context.exception))
+
+    def test_unit(self):
+        self.assertTrue(isinstance(self.factor_value.unit, OntologyAnnotation))
+        self.assertEqual(self.factor_value.unit.term, 'mg')
+
+        with self.assertRaises(AttributeError) as context:
+            self.factor_value.unit = 1
+        self.assertTrue("FactorValue.unit must be an OntologyAnnotation, o string, or None; got 1:<class 'int'>"
+                        in str(context.exception))
+
+    def test_repr(self):
+        factor_name_str = ("isatools.model.StudyFactor(name='Control', factor_type=isatools.model.OntologyAnnotation("
+                           "term='', term_source=None, term_accession='', comments=[]), comments=[])")
+        unit_str = "isatools.model.OntologyAnnotation(term='mg', term_source=None, term_accession='', comments=[])"
+        expected_str = "isatools.model.FactorValue(factor_name={0}, value=12, unit={1})".format(factor_name_str,
+                                                                                                unit_str)
+        self.assertEqual(repr(self.factor_value), expected_str)
+        self.assertEqual(hash(self.factor_value), hash(expected_str))
+
+    def test_str(self):
+        expected_str = ("FactorValue(\n\t"
+                        "factor_name=Control\n\t"
+                        "value=12\n\t"
+                        "unit=mg\n)")
+        self.assertEqual(str(self.factor_value), expected_str)
+
+    def test_equalities(self):
+        second_factor_value = FactorValue(factor_name=StudyFactor(name='Control'),
+                                          value=12,
+                                          unit=OntologyAnnotation(term='mg'))
+        third_factor_value = FactorValue(factor_name=StudyFactor(name='Control'),
+                                         value=13,
+                                         unit=OntologyAnnotation(term='mg'))
+        self.assertTrue(second_factor_value != third_factor_value)
+        self.assertTrue(second_factor_value == self.factor_value)
+
+    def test_to_dict(self):
+        expected_str = {
+            "@id": '',
+            "factor_name": 'factor_test_name',
+            "value": 'test_value',
+            "unit": 'test_unit',
+            "comments": []
+        }
+        factor = StudyFactor(name='factor_test_name')
+        fv = FactorValue(id_='',
+                         factor_name=factor,
+                         value='test_value',
+                         unit='test_unit',
+                         comments=[])
+
+        self.assertTrue(fv.to_dict(), expected_str)