--- conflicted
+++ resolved
@@ -1,330 +1,324 @@
-from unittest import TestCase
-
-from isatools.model.investigation import Investigation
-from isatools.model.ontology_source import OntologySource
-from isatools.model.study import Study
-from isatools.model.person import Person
-from isatools.model.publication import Publication
-from isatools.model.comments import Comment
-from isatools.model.ontology_annotation import OntologyAnnotation
-from isatools.model.protocol import Protocol
-from isatools.model.protocol_parameter import ProtocolParameter
-from isatools.model.source import Source
-from isatools.model.sample import Sample
-from isatools.model.material import LabeledExtract
-from isatools.model.characteristic import Characteristic
-from isatools.model.factor_value import FactorValue, StudyFactor
-from isatools.model.process import Process
-from isatools.model.assay import Assay
-from isatools.model.context import set_context
-
-comments = [Comment(name='comment'), Comment(name='comment1', value='value1')]
-expected_comments = [{'name': 'comment', 'value': ''}, {'name': 'comment1', 'value': 'value1'}]
-contacts = [
-    Person(first_name='first_name1', last_name='last_name1', email='email1',
-           roles=[OntologyAnnotation(term='role1', id_='id1')]),
-    Person(first_name='first_name2')
-]
-expected_contacts = [
-    {
-        'address': '',
-        'affiliation': '',
-        'comments': [], 'email':
-        'email1', 'fax': '',
-        'firstName': 'first_name1',
-        'lastName': 'last_name1',
-        'midInitials': '', 'phone': '',
-        'roles': [
-            {
-                '@id': 'id1',
-                'annotationValue': 'role1',
-                'termSource': '',
-                'termAccession': '',
-                'comments': []
-            }
-        ]
-    },
-    {
-        'address': '',
-        'affiliation': '',
-        'comments': [],
-        'email': '',
-        'fax': '',
-        'firstName': 'first_name2',
-        'lastName': '',
-        'midInitials': '',
-        'phone': '',
-        'roles': []
-    }
-]
-publications = [Publication(pubmed_id='pubmed_id', doi='doi', status='status', author_list='a, b, c')]
-expected_publications = [
-    {
-        'authorList': 'a, b, c',
-        'comments': [],
-        'doi': 'doi',
-        'pubMedID': 'pubmed_id',
-        'status': 'status',
-        'title': ''
-    }
-]
-
-
-class TestSerialize(TestCase):
-
-    def setUp(self):
-        self.investigation = Investigation()
-
-    def test_investigation_to_dict(self):
-        expected_dict = {'identifier': '', 'title': '', 'publicReleaseDate': '', 'submissionDate': '',
-                         'description': '',
-                         'comments': [], 'ontologySourceReferences': [], 'people': [], 'publications': [], 'studies': []
-                         }
-        self.assertEqual(self.investigation.to_dict(), expected_dict)
-
-        # Test string fields
-        expected_dict['identifier'] = 'id_1'
-        expected_dict['title'] = 'Title'
-        expected_dict['publicReleaseDate'] = 'why am I a string ?'
-        expected_dict['submissionDate'] = 'why am I a string ?'
-        self.investigation.title = 'Title'
-        self.investigation.identifier = "id_1"
-        self.investigation.public_release_date = "why am I a string ?"
-        self.investigation.submission_date = "why am I a string ?"
-        self.assertEqual(self.investigation.to_dict(), expected_dict)
-
-        # Test comments
-        self.investigation.comments = comments
-        expected_dict['comments'] = expected_comments
-        self.assertEqual(self.investigation.to_dict(), expected_dict)
-
-        # Test ontology source references
-        self.investigation.ontology_source_references = [
-            OntologySource(name='name1', comments=[Comment(name='comment')]),
-            OntologySource(name='name2', version='version2')
-        ]
-        expected_dict['ontologySourceReferences'] = [
-            {
-                'name': 'name1',
-                'version': '',
-                'comments': [{'name': 'comment', 'value': ''}],
-                'file': '',
-                'description': ''
-            },
-            {'name': 'name2', 'version': 'version2', 'comments': [], 'file': '', 'description': ''},
-        ]
-        self.assertEqual(self.investigation.to_dict(), expected_dict)
-
-        # Test people/contacts
-        self.investigation.contacts = contacts
-        expected_dict['people'] = expected_contacts
-        self.assertEqual(self.investigation.to_dict(), expected_dict)
-
-        # Test publications
-        self.assertEqual(self.investigation.publications, [])
-        self.investigation.publications = publications
-        expected_dict['publications'] = expected_publications
-        self.assertEqual(expected_dict, self.investigation.to_dict())
-
-    def test_study_to_dict(self):
-        study = Study()
-        expected_dict = {
-            "filename": '', "identifier": '', "title": '', "description": '',
-            "submissionDate": '', "publicReleaseDate": '',
-            "publications": [],
-            "people": [],
-            "studyDesignDescriptors": [],
-            "protocols": [],
-            "materials": {"sources": [], "samples": [], "otherMaterials": []},
-            "processSequence": [],
-            "factors": [],
-            "characteristicCategories": [],
-            "unitCategories": [],
-            "comments": [],
-            "assays": []
-        }
-        self.assertEqual(study.to_dict(), expected_dict)
-
-        # Test string fields
-        study.filename = 'filename'
-        study.identifier = 'id_1'
-        study.title = 'Title'
-        study.description = 'Description'
-        study.submission_date = 'submission_date'
-        study.public_release_date = 'public_release_date'
-        expected_dict['filename'] = 'filename'
-        expected_dict['identifier'] = 'id_1'
-        expected_dict['title'] = 'Title'
-        expected_dict['description'] = 'Description'
-        expected_dict['submissionDate'] = 'submission_date'
-        expected_dict['publicReleaseDate'] = 'public_release_date'
-        self.assertEqual(study.to_dict(), expected_dict)
-
-        # Test comments
-        study.comments = comments
-        expected_dict['comments'] = expected_comments
-        self.assertEqual(study.to_dict(), expected_dict)
-
-        # Test contacts
-        study.contacts = contacts
-        expected_dict['people'] = expected_contacts
-        self.assertEqual(study.to_dict(), expected_dict)
-
-        # Test publications
-        study.publications = publications
-        expected_dict['publications'] = expected_publications
-        self.assertEqual(study.to_dict(), expected_dict)
-
-        # Test study design descriptors
-        study.design_descriptors = [
-            OntologyAnnotation(term_accession='accession1', term_source='source1', term='name1', id_='id1',
-                               comments=comments)
-        ]
-        expected_dict['studyDesignDescriptors'] = [
-            {
-                '@id': 'id1',
-                'annotationValue': 'name1',
-                'termSource': 'source1',
-                'termAccession': 'accession1',
-                'comments': expected_comments
-            }
-        ]
-        self.assertEqual(study.to_dict(), expected_dict)
-
-        # Test protocols
-        expected_dict['protocols'] = [
-            {
-                '@id': 'test_id',
-                'name': 'test_name', 'version': '1.0', 'description': '', 'uri': '',
-                'comments': [{'name': 'test_comment', 'value': ''}],
-                'parameters': [
-                    {
-                        'parameterName': {
-                            '@id': 'protocol_name_id',
-                            'annotationValue': 'test_parameter', 'termSource': '', 'termAccession': '', 'comments': []
-                        },
-                        '@id': 'protocol_parameter_id'
-                    }
-                ],
-                'protocolType': {
-                    '@id': 'protocol_type_id',
-                    'annotationValue': 'test_protocol_type',
-                    'termSource': '',
-                    'termAccession': '',
-                    'comments': []},
-                'components': []
-            }
-        ]
-        protocol = Protocol(name='test_name', version='1.0',
-                            id_='test_id',
-                            comments=[Comment(name='test_comment')],
-                            parameters=[
-                                ProtocolParameter(
-                                    parameter_name=OntologyAnnotation(term='test_parameter', id_='protocol_name_id'),
-                                    id_='protocol_parameter_id'
-                                ),
-                            ],
-                            protocol_type=OntologyAnnotation(term='test_protocol_type', id_='protocol_type_id'))
-        study.protocols = [protocol]
-        self.assertEqual(study.to_dict(), expected_dict)
-
-        # Test materials
-        source = Source(name='source', id_='source_id')
-        sample = Sample(name='sample', id_='sample_id')
-        other_material = LabeledExtract(name='extract', id_='extract_id')
-        study.sources = [source]
-        study.samples = [sample]
-        study.other_material = [other_material]
-        expected_dict['materials'] = {
-            'sources': [{'@id': 'source_id', 'name': 'source', 'characteristics': [], 'comments': []}],
-            'samples': [
-                {
-                    '@id': 'sample_id', 'name': 'sample',
-                    'characteristics': [], 'factorValues': [], 'derivesFrom': [], 'comments': []
-                }
-            ],
-            'otherMaterials': [
-                {
-                    '@id': 'extract_id', 'name': 'extract', 'type': 'Labeled Extract Name',
-                    'characteristics': [], 'comments': []
-                }
-            ]
-        }
-
-        self.assertEqual(study.to_dict(), expected_dict)
-
-
-class LDTest(TestCase):
-
-    def setUp(self):
-        self.investigation = Investigation()
-
-    def test_to_ld(self):
-        from isatools.model import Comment, OntologySource
-        import json
-
-        self.maxDiff = None
-
-        comment_1 = Comment(name='comment_1', value='value_1')
-        comment_2 = Comment(name='comment_2', value='value_2')
-        comment_3 = Comment(name='comment_3', value='value_3')
-        osr_1 = OntologySource(name='osr_1', file='file_1', version='version_1', description='description_1',
-                               comments=[comment_3])
-        role = OntologyAnnotation(term='term_1', id_='oa1', comments=[comment_2])
-        person = Person(first_name='first_name', last_name='last_name', mid_initials='mid_initials', roles=[role])
-        publication = Publication(title='title', status=OntologyAnnotation(term='status', id_='status_id'), doi='doi')
-        design_descriptor = OntologyAnnotation(term='term_2', id_='oa2')
-        protocol = Protocol(name='name', version='version', id_='protocol_id',
-                            parameters=[ProtocolParameter(parameter_name=OntologyAnnotation(term='term_3'))],
-                            protocol_type=OntologyAnnotation(term='protocolType', id_='oa4'))
-        category = OntologyAnnotation(term='term_4', id_='#characteristic_category/1234')
-        characteristic = Characteristic(category=category,
-                                        value=OntologyAnnotation(term='my characteristic value', id_='char_val_id'))
-        source = Source(name='source1', id_='source_id', comments=[comment_1], characteristics=[characteristic])
-        study_factor = StudyFactor(name='factor_name', factor_type=OntologyAnnotation(term='type'))
-        factor_value = FactorValue(factor_name=study_factor,
-                                   value=OntologyAnnotation(term='value'))
-        sample = Sample(name='sample1', id_='sample_id',
-                        comments=[comment_1], characteristics=[characteristic],
-                        factor_values=[factor_value], derives_from=[source])
-        process = Process(name='p1', id_='process_id_1',
-                          executes_protocol=protocol, inputs=[source], outputs=[sample])
-        next_process = Process(name='p3', id_='process_id_3', executes_protocol=protocol, inputs=[sample])
-
-        assay = Assay()
-
-        study = Study(filename='filename', identifier='identifier', title='title', description='description',
-                      contacts=[person],
-                      publications=[publication],
-                      comments=[comment_1],
-                      design_descriptors=[design_descriptor],
-                      protocols=[protocol],
-                      sources=[source],
-                      samples=[sample],
-                      factors=[study_factor],
-                      process_sequence=[process, next_process],
-                      characteristic_categories=[category],
-                      units=[OntologyAnnotation(term='unit', id_='unit_id')],
-                      assays=[assay])
-
-        self.investigation.comments = [comment_1]
-        self.investigation.ontology_source_references = [osr_1]
-        self.investigation.contacts = [person]
-        self.investigation.publications = [publication]
-        self.investigation.studies = [study]
-
-        set_context('wdt', False, False)
-        inv_ld = self.investigation.to_ld()
-<<<<<<< HEAD
-        print(json.dumps(inv_ld))
-=======
-        investigation = Investigation()
-        investigation.from_dict(inv_ld)
-        self.assertEqual(investigation.to_dict(), self.investigation.to_dict())
-
-        set_context(vocab='wd', all_in_one=False, local=False)
-        inv_ld = self.investigation.to_ld()
->>>>>>> 79c4bbc4
-        investigation = Investigation()
-        investigation.from_dict(inv_ld)
-        self.assertEqual(investigation.to_dict(), self.investigation.to_dict())
+from unittest import TestCase
+
+from isatools.model.investigation import Investigation
+from isatools.model.ontology_source import OntologySource
+from isatools.model.study import Study
+from isatools.model.person import Person
+from isatools.model.publication import Publication
+from isatools.model.comments import Comment
+from isatools.model.ontology_annotation import OntologyAnnotation
+from isatools.model.protocol import Protocol
+from isatools.model.protocol_parameter import ProtocolParameter
+from isatools.model.source import Source
+from isatools.model.sample import Sample
+from isatools.model.material import LabeledExtract
+from isatools.model.characteristic import Characteristic
+from isatools.model.factor_value import FactorValue, StudyFactor
+from isatools.model.process import Process
+from isatools.model.assay import Assay
+from isatools.model.context import set_context
+
+comments = [Comment(name='comment'), Comment(name='comment1', value='value1')]
+expected_comments = [{'name': 'comment', 'value': ''}, {'name': 'comment1', 'value': 'value1'}]
+contacts = [
+    Person(first_name='first_name1', last_name='last_name1', email='email1',
+           roles=[OntologyAnnotation(term='role1', id_='id1')]),
+    Person(first_name='first_name2')
+]
+expected_contacts = [
+    {
+        'address': '',
+        'affiliation': '',
+        'comments': [], 'email':
+        'email1', 'fax': '',
+        'firstName': 'first_name1',
+        'lastName': 'last_name1',
+        'midInitials': '', 'phone': '',
+        'roles': [
+            {
+                '@id': 'id1',
+                'annotationValue': 'role1',
+                'termSource': '',
+                'termAccession': '',
+                'comments': []
+            }
+        ]
+    },
+    {
+        'address': '',
+        'affiliation': '',
+        'comments': [],
+        'email': '',
+        'fax': '',
+        'firstName': 'first_name2',
+        'lastName': '',
+        'midInitials': '',
+        'phone': '',
+        'roles': []
+    }
+]
+publications = [Publication(pubmed_id='pubmed_id', doi='doi', status='status', author_list='a, b, c')]
+expected_publications = [
+    {
+        'authorList': 'a, b, c',
+        'comments': [],
+        'doi': 'doi',
+        'pubMedID': 'pubmed_id',
+        'status': 'status',
+        'title': ''
+    }
+]
+
+
+class TestSerialize(TestCase):
+
+    def setUp(self):
+        self.investigation = Investigation()
+
+    def test_investigation_to_dict(self):
+        expected_dict = {'identifier': '', 'title': '', 'publicReleaseDate': '', 'submissionDate': '',
+                         'description': '',
+                         'comments': [], 'ontologySourceReferences': [], 'people': [], 'publications': [], 'studies': []
+                         }
+        self.assertEqual(self.investigation.to_dict(), expected_dict)
+
+        # Test string fields
+        expected_dict['identifier'] = 'id_1'
+        expected_dict['title'] = 'Title'
+        expected_dict['publicReleaseDate'] = 'why am I a string ?'
+        expected_dict['submissionDate'] = 'why am I a string ?'
+        self.investigation.title = 'Title'
+        self.investigation.identifier = "id_1"
+        self.investigation.public_release_date = "why am I a string ?"
+        self.investigation.submission_date = "why am I a string ?"
+        self.assertEqual(self.investigation.to_dict(), expected_dict)
+
+        # Test comments
+        self.investigation.comments = comments
+        expected_dict['comments'] = expected_comments
+        self.assertEqual(self.investigation.to_dict(), expected_dict)
+
+        # Test ontology source references
+        self.investigation.ontology_source_references = [
+            OntologySource(name='name1', comments=[Comment(name='comment')]),
+            OntologySource(name='name2', version='version2')
+        ]
+        expected_dict['ontologySourceReferences'] = [
+            {
+                'name': 'name1',
+                'version': '',
+                'comments': [{'name': 'comment', 'value': ''}],
+                'file': '',
+                'description': ''
+            },
+            {'name': 'name2', 'version': 'version2', 'comments': [], 'file': '', 'description': ''},
+        ]
+        self.assertEqual(self.investigation.to_dict(), expected_dict)
+
+        # Test people/contacts
+        self.investigation.contacts = contacts
+        expected_dict['people'] = expected_contacts
+        self.assertEqual(self.investigation.to_dict(), expected_dict)
+
+        # Test publications
+        self.assertEqual(self.investigation.publications, [])
+        self.investigation.publications = publications
+        expected_dict['publications'] = expected_publications
+        self.assertEqual(expected_dict, self.investigation.to_dict())
+
+    def test_study_to_dict(self):
+        study = Study()
+        expected_dict = {
+            "filename": '', "identifier": '', "title": '', "description": '',
+            "submissionDate": '', "publicReleaseDate": '',
+            "publications": [],
+            "people": [],
+            "studyDesignDescriptors": [],
+            "protocols": [],
+            "materials": {"sources": [], "samples": [], "otherMaterials": []},
+            "processSequence": [],
+            "factors": [],
+            "characteristicCategories": [],
+            "unitCategories": [],
+            "comments": [],
+            "assays": []
+        }
+        self.assertEqual(study.to_dict(), expected_dict)
+
+        # Test string fields
+        study.filename = 'filename'
+        study.identifier = 'id_1'
+        study.title = 'Title'
+        study.description = 'Description'
+        study.submission_date = 'submission_date'
+        study.public_release_date = 'public_release_date'
+        expected_dict['filename'] = 'filename'
+        expected_dict['identifier'] = 'id_1'
+        expected_dict['title'] = 'Title'
+        expected_dict['description'] = 'Description'
+        expected_dict['submissionDate'] = 'submission_date'
+        expected_dict['publicReleaseDate'] = 'public_release_date'
+        self.assertEqual(study.to_dict(), expected_dict)
+
+        # Test comments
+        study.comments = comments
+        expected_dict['comments'] = expected_comments
+        self.assertEqual(study.to_dict(), expected_dict)
+
+        # Test contacts
+        study.contacts = contacts
+        expected_dict['people'] = expected_contacts
+        self.assertEqual(study.to_dict(), expected_dict)
+
+        # Test publications
+        study.publications = publications
+        expected_dict['publications'] = expected_publications
+        self.assertEqual(study.to_dict(), expected_dict)
+
+        # Test study design descriptors
+        study.design_descriptors = [
+            OntologyAnnotation(term_accession='accession1', term_source='source1', term='name1', id_='id1',
+                               comments=comments)
+        ]
+        expected_dict['studyDesignDescriptors'] = [
+            {
+                '@id': 'id1',
+                'annotationValue': 'name1',
+                'termSource': 'source1',
+                'termAccession': 'accession1',
+                'comments': expected_comments
+            }
+        ]
+        self.assertEqual(study.to_dict(), expected_dict)
+
+        # Test protocols
+        expected_dict['protocols'] = [
+            {
+                '@id': 'test_id',
+                'name': 'test_name', 'version': '1.0', 'description': '', 'uri': '',
+                'comments': [{'name': 'test_comment', 'value': ''}],
+                'parameters': [
+                    {
+                        'parameterName': {
+                            '@id': 'protocol_name_id',
+                            'annotationValue': 'test_parameter', 'termSource': '', 'termAccession': '', 'comments': []
+                        },
+                        '@id': 'protocol_parameter_id'
+                    }
+                ],
+                'protocolType': {
+                    '@id': 'protocol_type_id',
+                    'annotationValue': 'test_protocol_type',
+                    'termSource': '',
+                    'termAccession': '',
+                    'comments': []},
+                'components': []
+            }
+        ]
+        protocol = Protocol(name='test_name', version='1.0',
+                            id_='test_id',
+                            comments=[Comment(name='test_comment')],
+                            parameters=[
+                                ProtocolParameter(
+                                    parameter_name=OntologyAnnotation(term='test_parameter', id_='protocol_name_id'),
+                                    id_='protocol_parameter_id'
+                                ),
+                            ],
+                            protocol_type=OntologyAnnotation(term='test_protocol_type', id_='protocol_type_id'))
+        study.protocols = [protocol]
+        self.assertEqual(study.to_dict(), expected_dict)
+
+        # Test materials
+        source = Source(name='source', id_='source_id')
+        sample = Sample(name='sample', id_='sample_id')
+        other_material = LabeledExtract(name='extract', id_='extract_id')
+        study.sources = [source]
+        study.samples = [sample]
+        study.other_material = [other_material]
+        expected_dict['materials'] = {
+            'sources': [{'@id': 'source_id', 'name': 'source', 'characteristics': [], 'comments': []}],
+            'samples': [
+                {
+                    '@id': 'sample_id', 'name': 'sample',
+                    'characteristics': [], 'factorValues': [], 'derivesFrom': [], 'comments': []
+                }
+            ],
+            'otherMaterials': [
+                {
+                    '@id': 'extract_id', 'name': 'extract', 'type': 'Labeled Extract Name',
+                    'characteristics': [], 'comments': []
+                }
+            ]
+        }
+
+        self.assertEqual(study.to_dict(), expected_dict)
+
+
+class LDTest(TestCase):
+
+    def setUp(self):
+        self.investigation = Investigation()
+
+    def test_to_ld(self):
+
+
+        self.maxDiff = None
+
+        comment_1 = Comment(name='comment_1', value='value_1')
+        comment_2 = Comment(name='comment_2', value='value_2')
+        comment_3 = Comment(name='comment_3', value='value_3')
+        osr_1 = OntologySource(name='osr_1', file='file_1', version='version_1', description='description_1',
+                               comments=[comment_3])
+        role = OntologyAnnotation(term='term_1', id_='oa1', comments=[comment_2])
+        person = Person(first_name='first_name', last_name='last_name', mid_initials='mid_initials', roles=[role])
+        publication = Publication(title='title', status=OntologyAnnotation(term='status', id_='status_id'), doi='doi')
+        design_descriptor = OntologyAnnotation(term='term_2', id_='oa2')
+        protocol = Protocol(name='name', version='version', id_='protocol_id',
+                            parameters=[ProtocolParameter(parameter_name=OntologyAnnotation(term='term_3'))],
+                            protocol_type=OntologyAnnotation(term='protocolType', id_='oa4'))
+        category = OntologyAnnotation(term='term_4', id_='#characteristic_category/1234')
+        characteristic = Characteristic(category=category,
+                                        value=OntologyAnnotation(term='my characteristic value', id_='char_val_id'))
+        source = Source(name='source1', id_='source_id', comments=[comment_1], characteristics=[characteristic])
+        study_factor = StudyFactor(name='factor_name', factor_type=OntologyAnnotation(term='type'))
+        factor_value = FactorValue(factor_name=study_factor,
+                                   value=OntologyAnnotation(term='value'))
+        sample = Sample(name='sample1', id_='sample_id',
+                        comments=[comment_1], characteristics=[characteristic],
+                        factor_values=[factor_value], derives_from=[source])
+        process = Process(name='p1', id_='process_id_1',
+                          executes_protocol=protocol, inputs=[source], outputs=[sample])
+        next_process = Process(name='p3', id_='process_id_3', executes_protocol=protocol, inputs=[sample])
+
+        assay = Assay()
+
+        study = Study(filename='filename', identifier='identifier', title='title', description='description',
+                      contacts=[person],
+                      publications=[publication],
+                      comments=[comment_1],
+                      design_descriptors=[design_descriptor],
+                      protocols=[protocol],
+                      sources=[source],
+                      samples=[sample],
+                      factors=[study_factor],
+                      process_sequence=[process, next_process],
+                      characteristic_categories=[category],
+                      units=[OntologyAnnotation(term='unit', id_='unit_id')],
+                      assays=[assay])
+
+        self.investigation.comments = [comment_1]
+        self.investigation.ontology_source_references = [osr_1]
+        self.investigation.contacts = [person]
+        self.investigation.publications = [publication]
+        self.investigation.studies = [study]
+
+        inv_ld = self.investigation.to_ld()
+        investigation = Investigation()
+        investigation.from_dict(inv_ld)
+        self.assertEqual(investigation.to_dict(), self.investigation.to_dict())
+
+        set_context(vocab='wd', all_in_one=False, local=False)
+        inv_ld = self.investigation.to_ld()
+        investigation = Investigation()
+        investigation.from_dict(inv_ld)
+        self.assertEqual(investigation.to_dict(), self.investigation.to_dict())