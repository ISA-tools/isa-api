--- conflicted
+++ resolved
@@ -77,12 +77,8 @@
 
     def test_sra_export_project_set_xml(self):
         sra.export(self._inv_obj, self._tmp_dir, sra_settings=self._sra_default_config)
-<<<<<<< HEAD
         # actual_project_set_xml_obj = etree.fromstring(open(os.path.join(self._tmp_dir, 'project_set.xml'), 'rb').read())
         actual_project_set_xml_obj = etree.parse(os.path.join(self._tmp_dir, 'project_set.xml'))
-        self.assertTrue(utils.assert_xml_equal(self._expected_project_set_xml_obj, actual_project_set_xml_obj))
-=======
-        actual_project_set_xml_obj = etree.fromstring(open(os.path.join(self._tmp_dir, 'project_set.xml'), 'rb').read())
         self.assertTrue(utils.assert_xml_equal(self._expected_project_set_xml_obj, actual_project_set_xml_obj))
 
     def test_create_datafile_hashes_success(self):
@@ -91,5 +87,4 @@
 
     def test_create_datafile_hashes_fail(self):
         with self.assertRaises(FileNotFoundError):
-            sra.create_datafile_hashes(os.path.join(utils.TAB_DATA_DIR, 'BII-S-7'), ['1EU'])
->>>>>>> f8341f65
+            sra.create_datafile_hashes(os.path.join(utils.TAB_DATA_DIR, 'BII-S-7'), ['1EU'])