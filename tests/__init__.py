<<<<<<< HEAD
__author__ = 'althonos'


import sys

if sys.version_info[0]==2:

    import os
    import importlib

    _testdir = os.path.dirname(os.path.abspath(__file__))
    sys.path.insert(0, _testdir)
    # import all tests in current directory
    for filename in os.listdir(_testdir):
        if filename.startswith("test_") and filename.endswith(".py"):
            importlib.import_module(filename[:-3])
=======
>>>>>>> f8341f65
<|MERGE_RESOLUTION|>--- conflicted
+++ resolved
@@ -1,4 +1,4 @@
-<<<<<<< HEAD
+# coding: utf-8
 __author__ = 'althonos'
 
 
@@ -14,6 +14,4 @@
     # import all tests in current directory
     for filename in os.listdir(_testdir):
         if filename.startswith("test_") and filename.endswith(".py"):
-            importlib.import_module(filename[:-3])
-=======
->>>>>>> f8341f65
+            importlib.import_module(filename[:-3])