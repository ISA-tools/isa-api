from collections import OrderedDict

from isatools import isatab
from isatools.create.connectors import (
    assay_template_to_ordered_dict,
    assay_ordered_dict_to_template,
    generate_study_design,
    generate_assay_ord_dict_from_config,
    _reverse_map_ontology_annotation,
    _map_ontology_annotation
)

import unittest
import os
import json

from isatools.model import (
    Characteristic,
    OntologyAnnotation,
    OntologySource
)
from isatools.model import (
    Study,
    Investigation,
    Sample
)
from isatools.create.model import (
    StudyDesign,
    StudyArm,
    StudyCell,
    SampleAndAssayPlan,
    AssayGraph
)
from isatools.create.constants import DATA_FILE, DEFAULT_EXTENSION
from isatools.create.constants import IS_TREATMENT_EPOCH, SEQUENCE_ORDER_FACTOR_
from isatools.isajson import ISAJSONEncoder
from isatools.tests.create_sample_assay_plan_odicts import (
    ms_assay_dict,
    annotated_ms_assay_dict
)

SLOW_TESTS = int(os.getenv('SLOW_TESTS', '0'))


class TestMappings(unittest.TestCase):

    def setUp(self):
        self.maxDiff = None
        self.met_prof_jsons = []
        filenames = (
            'metabolite-profiling-ms.json',
            'metabolite-profiling-ms-annotated.json',
            'metabolite-profiling-nmr.json',
            'empty.json'
        )
        for filename in filenames:
            file_path = os.path.abspath(
                os.path.join(
                    os.path.dirname(__file__),
                    '..', 'data', 'json', 'create', 'templates',
                    filename
                )
            )
            with open(file_path) as json_fp:
                self.met_prof_jsons.append(json.load(json_fp))

    def test_map_ontology_annotation(self):

        source = {'iri': 'GO:2314',
                  'source': {'description': 'toto', 'file': 'file', 'name': 'A', 'version': '1'},
                  'term': 'toto'}
        self.assertEqual(_map_ontology_annotation(source, False), OntologyAnnotation(term="toto", term_accession="GO:2314", term_source=OntologySource(name='A', file="file", version="1", description="toto")))

    def test_reverse_map_ontology_annotation(self):
        ontosrc = OntologySource(name='A', file="file", version="1", description="toto")
        ontology_annot_1 = OntologyAnnotation(term="toto", term_accession="GO:2314", term_source=ontosrc)
        expected = {'iri': 'GO:2314',
                    'source': {'description': 'toto', 'file': 'file', 'name': 'A', 'version': '1'},
                    'term': 'toto'}
        self.assertEqual(_reverse_map_ontology_annotation(ontology_annot_1, False), expected)

        ontosrc_string = "onto"
        ontology_annot_2 = OntologyAnnotation(term="toto", term_accession="GO:2314", term_source=ontosrc_string)
        expected_src_string = {'iri': 'GO:2314',
                               'source': "onto",
                               'term': 'toto'}
        self.assertEqual(_reverse_map_ontology_annotation(ontology_annot_2, False), expected_src_string)

    def test_assay_template_convert_json_to_ordered_dict_met_prof_mass_spec(self):
        actual_odict_mp_ms = assay_template_to_ordered_dict(self.met_prof_jsons[0])
        self.assertEqual(actual_odict_mp_ms, ms_assay_dict)

    def test_assay_template_convert_json_to_ordered_dict_met_prof_mass_spec_annotated(self):
        actual_annotated_odict_mp_ms = assay_template_to_ordered_dict(self.met_prof_jsons[1])
        self.assertEqual(actual_annotated_odict_mp_ms, annotated_ms_assay_dict)

    def test_assay_template_convert_ordered_dict_to_json_met_prof_mass_spec(self):
        actual_json_mp_ms = assay_ordered_dict_to_template(ms_assay_dict)
        self.assertEqual(actual_json_mp_ms, self.met_prof_jsons[0])

    def test_assay_template_convert_ordered_dict_to_json_met_prof_mass_spec_annotated(self):
        actual_annotated_json_mp_ms = assay_ordered_dict_to_template(annotated_ms_assay_dict)
        self.assertEqual(actual_annotated_json_mp_ms, {
            key: value for key, value in self.met_prof_jsons[1].items() if key not in ['@context']
        })

    def test_assay_template_convert_ordered_dict_empty_nodes(self):
        empty_json = assay_ordered_dict_to_template(self.met_prof_jsons[3])
<<<<<<< HEAD
        self.assertNotEqual(empty_json['workflow'], [])
=======
        print(empty_json['workflow'])
        self.assertEqual(empty_json['workflow'], [])
>>>>>>> f1008375

    @staticmethod
    def _load_config(file_name):
        ds_design_config_file_path = os.path.abspath(
            os.path.join(
                os.path.dirname(__file__), '..', 'data', 'json', 'create', 'datascriptor',
                file_name
            )
        )
        with open(ds_design_config_file_path) as json_fp:
            ds_design_config = json.load(json_fp)
        return ds_design_config

    def test_generate_assay_ord_dict_from_datascriptor_config(self):
        ds_design_config = self._load_config('factorial-study-design-12-arms-blood-saliva-genomeseq-ms.json')
        assay_config = ds_design_config['assayPlan'][0]
        test_arm_name = ds_design_config['arms']['selected'][0]['name']
        test_epoch_no = -1   # last epoch, follow-up
        assay_odict = generate_assay_ord_dict_from_config(assay_config, test_arm_name, test_epoch_no)
        self.assertIsInstance(assay_odict, OrderedDict)
        assay_graph = AssayGraph.generate_assay_plan_from_dict(assay_odict)
        self.assertIsInstance(assay_graph, AssayGraph)

    def test_generate_assay_ord_dict_from_datascriptor_config_fail_missing_param_value(self):
        assay_config_with_empty_param_value = self._load_config('assay-empty-param-value.json')
        test_arm_name = next(key for key in assay_config_with_empty_param_value['selectedCells'].keys())
        test_epoch_no = -1  # last epoch, follow-up
        self.assertRaises(
            ValueError, generate_assay_ord_dict_from_config, assay_config_with_empty_param_value,
            test_arm_name, test_epoch_no
        )

    def test_generate_assay_ord_dict_from_datascriptor_config_fail_missing_char_value(self):
        assay_config_with_empty_param_value = self._load_config('assay-empty-characteristic-value.json')
        test_arm_name = next(key for key in assay_config_with_empty_param_value['selectedCells'].keys())
        test_epoch_no = -1  # last epoch, follow-up
        self.assertRaises(
            ValueError, generate_assay_ord_dict_from_config, assay_config_with_empty_param_value,
            test_arm_name, test_epoch_no
        )

    def test_generate_assay_ord_dict_from_config_file_extension(self):
        ds_study_config = self._load_config('crossover-study-human.json')
        marker_panel_assay_plan_config = ds_study_config['design']['assayPlan'][0]
        self.assertEqual(marker_panel_assay_plan_config['name'], 'hematology by marker panel')
        assay_odict = generate_assay_ord_dict_from_config(
            marker_panel_assay_plan_config, arm_name="Arm_0", epoch_no=1
        )
        assay_graph = AssayGraph.generate_assay_plan_from_dict(assay_odict)
        self.assertIsInstance(assay_graph, AssayGraph)
        file_node = next(node for node in assay_graph.nodes if getattr(node, 'type', None) == DATA_FILE)
        self.assertEqual(file_node.name, marker_panel_assay_plan_config['workflow'][-1][0])
        self.assertTrue(file_node.extension, DEFAULT_EXTENSION)

    def test_generate_study_design(self):
        ds_study_config = self._load_config('factorial-sweeteners-study.json')
        ds_design_config = ds_study_config['design']
        design = generate_study_design(ds_study_config)
        self.assertIsInstance(design, StudyDesign)
        self.assertEqual(len(design.study_arms), len(ds_design_config['arms']['selected']))
        for arm in design.study_arms:
            self.assertIsInstance(arm, StudyArm)
            for cell, samp_ass_plan in arm.arm_map.items():
                self.assertIsInstance(cell, StudyCell)
                self.assertIsInstance(samp_ass_plan, SampleAndAssayPlan)
        study = design.generate_isa_study()
        self.assertIsInstance(study, Study)
        self.assertEqual(study.title, ds_study_config['name'])
        self.assertEqual(study.identifier, ds_study_config['_id'])
        self.assertEqual(study.description, ds_study_config['description'])
        self.assertIsInstance(study.design_descriptors[0], OntologyAnnotation)
        self.assertEqual(study.design_descriptors[0].term, ds_design_config['designType']['term'])
        self.assertEqual(study.design_descriptors[0].term_accession, ds_design_config['designType']['iri'])
        counter = 0
        nb_epochs = len(ds_design_config['arms']['selected'][0]['epochs'])
        for sample in study.samples:
            self.assertIsInstance(sample, Sample)
            self.assertTrue(len(sample.factor_values), 3)
            is_treatment = next(comment for comment in sample.comments if comment.name == IS_TREATMENT_EPOCH)
            self.assertIn(is_treatment.value, ('YES', 'NO'))
            sequence_no = next(
                fv for fv in sample.factor_values if fv.factor_name.name == SEQUENCE_ORDER_FACTOR_['name']
            )
            self.assertGreaterEqual(sequence_no.value, 0)
            self.assertLess(sequence_no.value, nb_epochs)
            try:
                agent_fv = next(fv for fv in sample.factor_values if fv.factor_name.name == 'AGENT')
                intensity_fv = next(fv for fv in sample.factor_values if fv.factor_name.name == 'INTENSITY')
                duration_fv = next(fv for fv in sample.factor_values if fv.factor_name.name == 'DURATION')
                self.assertIn(agent_fv.value, ds_design_config['treatmentPlan']['elementParams']['agents'])
                self.assertIn(intensity_fv.value, ds_design_config['treatmentPlan']['elementParams']['intensities'])
                self.assertIn(duration_fv.value, ds_design_config['treatmentPlan']['elementParams']['durations'])
                counter += 1
            except StopIteration:
                continue
        ms_assay = next(
            assay for assay in study.assays if assay.filename.endswith('mass-spectrometry.txt')
        )
        self.assertTrue(
            all(data_file.filename.split('.')[-1] == 'mzML' for data_file in ms_assay.data_files)
        )
        self.assertGreater(counter, 0)      # at least one sample must have factor value annotations
        investigation = Investigation(studies=[study])
        inv_json = json.dumps(
            investigation,
            cls=ISAJSONEncoder,
            sort_keys=True,
            indent=4,
            separators=(',', ': ')
        )
        self.assertIsInstance(inv_json, str)
        isatab_txt = isatab.dumps(investigation)
        print(isatab_txt)
        self.assertTrue(isatab_txt)
        expected_snippet = 'Assay Name'
        self.assertIn(expected_snippet, isatab_txt)
        if SLOW_TESTS:
            data_frames = isatab.dump_tables_to_dataframes(investigation)
            self.assertIsInstance(data_frames, dict)
            self.assertGreater(len(data_frames), 1)

    def test_generate_study_design_observational(self):
        ds_study_config = self._load_config('observational-study-students.json')
        design = generate_study_design(ds_study_config)
        ds_design_config = ds_study_config['design']
        self.assertIsInstance(design, StudyDesign)
        self.assertEqual(len(design.study_arms), len(ds_design_config['arms']['selected']))
        for arm in design.study_arms:
            self.assertIsInstance(arm, StudyArm)
            for cell, samp_ass_plan in arm.arm_map.items():
                self.assertIsInstance(cell, StudyCell)
                self.assertIsInstance(samp_ass_plan, SampleAndAssayPlan)
        study = design.generate_isa_study()
        self.assertIsInstance(study, Study)
        self.assertEqual(study.title, ds_study_config['name'])
        self.assertEqual(study.identifier, ds_study_config['_id'])
        self.assertEqual(study.description, ds_study_config['description'])
        self.assertIsInstance(study.design_descriptors[0], OntologyAnnotation)
        self.assertEqual(study.design_descriptors[0].term, ds_design_config['designType']['term'])
        self.assertEqual(study.design_descriptors[0].term_accession, ds_design_config['designType']['iri'])
        for sample in study.samples:
            self.assertIsInstance(sample, Sample)
        investigation = Investigation(studies=[study])
        inv_json = json.dumps(
            investigation,
            cls=ISAJSONEncoder,
            sort_keys=True,
            indent=4,
            separators=(',', ': ')
        )
        self.assertIsInstance(inv_json, str)
        if SLOW_TESTS:
            data_frames = isatab.dump_tables_to_dataframes(investigation)
            self.assertIsInstance(data_frames, dict)
            self.assertGreater(len(data_frames), 1)

    # in this test subject and samples are ontology annotations
    def test_generate_study_design_with_observational_factors_and_ontology_annotations(self):
        ds_study_config = self._load_config('crossover-study-dietary-dog.json')
        design = generate_study_design(ds_study_config)
        ds_design_config = ds_study_config['design']
        self.assertIsInstance(design, StudyDesign)
        for ix, arm in enumerate(design.study_arms):
            self.assertIsInstance(arm, StudyArm)
            self.assertIsInstance(arm.source_type, Characteristic)
            self.assertIsInstance(arm.source_characteristics, set)
            self.assertEqual(len(arm.source_characteristics), len(ds_design_config['observationalFactors']))
            for source_char in arm.source_characteristics:
                self.assertIsInstance(source_char, Characteristic)
                self.assertIsInstance(source_char.category, OntologyAnnotation)
                self.assertIsInstance(source_char.value, OntologyAnnotation)
        investigation = Investigation(studies=[design.generate_isa_study()])
        # two assay types are selected, so we expect to find only two assays in the studies
        self.assertEqual(len(investigation.studies[0].assays), 2)
        if SLOW_TESTS:
            inv_json = json.dumps(
                investigation,
                cls=ISAJSONEncoder,
                sort_keys=True,
                indent=4,
                separators=(',', ': ')
            )
            inv_dict = json.loads(inv_json)
            self.assertIsInstance(inv_dict, dict)
            data_frames = isatab.dump_tables_to_dataframes(investigation)
            self.assertIsInstance(data_frames, dict)

    # in this test subject and samples are ontology annotations
    def test_generate_study_design_with_chained_protocols_and_ontology_annotations(self):
        ds_study_config = self._load_config('crossover-study-human.json')
        design = generate_study_design(ds_study_config)
        ds_design_config = ds_study_config['design']
        self.assertIsInstance(design, StudyDesign)
        investigation = Investigation(studies=[design.generate_isa_study()])
        self.assertIsInstance(investigation.studies[0], Study)
        self.assertEqual(len(investigation.studies[0].assays), len(ds_design_config['assayPlan']))
        sequencing_assay = next(
            assay for assay in investigation.studies[0].assays if assay.filename.endswith('nucleic-acid-sequencing.txt')
        )
        self.assertTrue(
            all(data_file.filename.split('.')[-1] == 'raw' for data_file in sequencing_assay.data_files)
        )
        marker_panel_assay = next(
            assay for assay in investigation.studies[0].assays if assay.filename.endswith('marker-panel.txt')
        )
        marker_panel_samples = [
            proc.inputs[0] for proc in marker_panel_assay.process_sequence
            if proc.executes_protocol.name == 'sample preparation'
        ]
        blood_sample = ds_design_config['samplePlan'][0]['sampleType']
        self.assertTrue(
            all(sample.characteristics[0].value.term == blood_sample['term'] for sample in marker_panel_samples)
        )
        self.assertTrue(
            all(sample.characteristics[0].value.term_accession == blood_sample['iri']
                for sample in marker_panel_samples)
        )
        self.assertTrue(
            all(data_file.filename.split('.')[-1] == 'raw' for data_file in marker_panel_assay.data_files)
        )
        if SLOW_TESTS:
            json.dumps(
                investigation,
                cls=ISAJSONEncoder,
                sort_keys=True,
                indent=4,
                separators=(',', ': ')
            )
            data_frames = isatab.dump_tables_to_dataframes(investigation)
            self.assertIsInstance(data_frames, dict)
            self.assertEqual(len(data_frames), len(ds_design_config['assayPlan']) + 1)<|MERGE_RESOLUTION|>--- conflicted
+++ resolved
@@ -106,12 +106,10 @@
 
     def test_assay_template_convert_ordered_dict_empty_nodes(self):
         empty_json = assay_ordered_dict_to_template(self.met_prof_jsons[3])
-<<<<<<< HEAD
-        self.assertNotEqual(empty_json['workflow'], [])
-=======
+
         print(empty_json['workflow'])
         self.assertEqual(empty_json['workflow'], [])
->>>>>>> f1008375
+
 
     @staticmethod
     def _load_config(file_name):
