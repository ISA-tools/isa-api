from unittest import TestCase
from isatools import isajson, isatab
import os


class ValidateIsaJsonTest(TestCase):

    def setUp(self):
        self._dir = os.path.dirname(__file__)

    def tearDown(self):
        pass

    def test_json_load(self):
        """Tests against 0001"""
        log_msg_stream = isajson.validate(open(os.path.join(self._dir, 'data', 'json', 'minimal_syntax.json')))
        if "There was an error when trying to parse the JSON" in log_msg_stream.getvalue():
            self.fail("Error raised when trying to parse JSON, when it should have been fine!")
        log_msg_stream = isajson.validate(open(os.path.join(self._dir, 'data', 'json', 'invalid.json')))
        if "There was an error when trying to parse the JSON" not in log_msg_stream.getvalue():
            self.fail("NO error raised when trying to parse invalid formed JSON!")

    def test_isajson_schemas(self):
        """Tests against 0002"""
        log_msg_stream = isajson.validate(open(os.path.join(self._dir, 'data', 'json', 'minimal_syntax.json')))
        if "The JSON does not validate against the ISA-JSON schemas!" in log_msg_stream.getvalue():
            self.fail("Error raised when trying to parse valid ISA-JSON, when it should have been fine!")
        # log_msg_stream = isajson.validate(open(os.path.join(self._dir, 'data', 'json', 'invalid_isajson.json')))
        # if "The JSON does not validate against the ISA-JSON schemas!" not in log_msg_stream.getvalue():
        #     self.fail("NO error raised when validating against some non-ISA-JSON conforming JSON!")

    def test_encoding_check(self):
        """Tests against 0010"""
        log_msg_stream = isajson.validate(open(os.path.join(self._dir, 'data', 'json', 'minimal_syntax.json')))
        if "File should be UTF-8 encoding" in log_msg_stream.getvalue():
            self.fail("Validation warning present when testing against UTF-8 encoded file")

        log_msg_stream = isajson.validate(open(os.path.join(self._dir, 'data', 'json', 'non_utf8.json')))
        if "File should be UTF-8 encoding" not in log_msg_stream.getvalue():
            self.fail("Validation warning missing when testing against UTF-16 encoded file (UTF-8 required)")

    def test_source_link(self):
        """Tests against 1002"""
        log_msg_stream = isajson.validate(open(os.path.join(self._dir, 'data', 'json', 'source_link.json')))
        if "['#source/1'] not found" in log_msg_stream.getvalue():
            self.fail("Validation error present when should pass without error - source link reports broken when "
                      "present in data")

        log_msg_stream = isajson.validate(open(os.path.join(self._dir, 'data', 'json', 'source_link_fail.json')))
        if "['#source/1'] not found" not in log_msg_stream.getvalue():
            self.fail("Validation error missing when should report error - data has broken source link but not "
                      "reported in validation report")

    def test_sample_link(self):
        """Tests against 1003"""
        log_msg_stream = isajson.validate(open(os.path.join(self._dir, 'data', 'json', 'sample_link.json')))
        if "['#sample/1'] not found" in log_msg_stream.getvalue():
            self.fail(
                "Validation error present when should pass without error - sample link reports broken when present in "
                "data")

        log_msg_stream = isajson.validate(open(os.path.join(self._dir, 'data', 'json', 'sample_link_fail.json')))
        if "['#sample/1'] not found" not in log_msg_stream.getvalue():
            self.fail(
                "Validation error missing when should report error - data has broken sample link but not reported in "
                "validation report")

    def test_data_file_link(self):
        """Tests against 1004"""
        log_msg_stream = isajson.validate(open(os.path.join(self._dir, 'data', 'json', 'datafile_link.json')))
        if "['#data/a_file.dat'] not found" in log_msg_stream.getvalue():
            self.fail(
                "Validation error present when should pass without error - data file link reports broken when present "
                "in data")

        log_msg_stream = isajson.validate(open(os.path.join(self._dir, 'data', 'json', 'datafile_link_fail.json')))
        if "['#data/a_file.dat'] not found" not in log_msg_stream.getvalue():
            self.fail(
                "Validation error missing when should report error - data has broken data file link but not reported "
                "in validation report")

    def test_material_link(self):
        """Tests against 1005"""
        log_msg_stream = isajson.validate(open(os.path.join(self._dir, 'data', 'json', 'material_link.json')))
        if "['#material/1'] not found" in log_msg_stream.getvalue():
            self.fail(
                "Validation error present when should pass without error -materiallink link reports broken when "
                "present in data")

        log_msg_stream = isajson.validate(open(os.path.join(self._dir, 'data', 'json', 'material_link_fail.json')))
        if "['#material/1'] not found" not in log_msg_stream.getvalue():
            self.fail(
        "Validation error missing when should report error - data has broken material link but not reported in "
        "validation report")

    def test_process_link(self):
        """Tests against 1006"""
        log_msg_stream = isajson.validate(open(os.path.join(self._dir, 'data', 'json', 'process_link.json')))
        if "link #process/1 in process #process/2 does not refer to another process" in log_msg_stream.getvalue():
            self.fail(
                "Validation error present when should pass without error - process link reports broken when present "
                "in data")

        log_msg_stream = isajson.validate(open(os.path.join(self._dir, 'data', 'json', 'process_link_fail.json')))
        if "link #process/1 in process #process/2 does not refer to another process" not in log_msg_stream.getvalue():
            self.fail(
                "Validation error missing when should report error - data has broken process link but not reported in "
                "validation report")

    def test_protocol_ref_link(self):
        """Tests against 1007"""
        log_msg_stream = isajson.validate(open(os.path.join(self._dir, 'data', 'json', 'protocol_ref_link.json')))
        if "['#protocol/1'] used in a study or assay process sequence not declared" in log_msg_stream.getvalue():
            self.fail(
                "Validation error present when should pass without error - executesProtocol link reports broken when "
                "present in data")
        log_msg_stream = isajson.validate(open(os.path.join(self._dir, 'data', 'json', 'protocol_ref_link_fail.json')))
        if "['#protocol/1'] used in a study or assay process sequence not declared" not in log_msg_stream.getvalue():
            self.fail(
                "Validation error missing when should report error - data has broken executesProtocol link but not "
                "reported in validation report")

    def test_factor_link(self):
        """Tests against 1008"""
        log_msg_stream = isajson.validate(open(os.path.join(self._dir, 'data', 'json', 'factor_link.json')))
        if "['#factor/1'] used in a study or assay process sequence not declared" in log_msg_stream.getvalue():
            self.fail(
                "Validation error present when should pass without error - factor link in factorValue reports broken "
                "when present in data")

        log_msg_stream = isajson.validate(open(os.path.join(self._dir, 'data', 'json', 'factor_link_fail.json')))
        if "['#factor/1'] used in a study or assay process sequence not declared" in log_msg_stream.getvalue():
            self.fail(
                "Validation error missing when should report error - data has broken factor link in factorValue but "
                "not reported in validation report")

    def test_characteristic_link(self):
        """Tests against 1008"""
        log_msg_stream = isajson.validate(open(os.path.join(self._dir, 'data', 'json', 'characteristic_link.json')))
        if "['#characteristic/1'] used in a study or assay process sequence not declared" in log_msg_stream.getvalue():
            self.fail(
                "Validation error present when should pass without error - characteristic link reports broken when present in data")

        log_msg_stream = isajson.validate(open(os.path.join(self._dir, 'data', 'json', 'characteristic_link_fail.json')))
        if "['#characteristic/1'] used in a study or assay process sequence not declared" in log_msg_stream.getvalue():
            self.fail(
                "Validation error missing when should report error - data has broken factor link in factorValue but not reported in validation report")


    # def test_unit_categories_link(self):
    #     """Tests against 1008"""
    #     log_msg_stream = isajson.validate(open(os.path.join(self._dir, 'data', 'json', 'unit_link.json')))
    #     if "['#Unit/1'] used in a study or assay process sequence not declared" in log_msg_stream.getvalue():
    #         self.fail(
    #             "Validation error present when should pass without error - unit link in factorValue reports broken when present in data")
    #
    #     log_msg_stream = isajson.validate(open(os.path.join(self._dir, 'data', 'json', 'unit_link.json')))
    #     if "['#Unit/1'] used in a study or assay process sequence not declared" not in log_msg_stream.getvalue():
    #         self.fail(
    #             "Validation error missing when should report error - data has broken factor link in factorValue but not reported in validation report")


    def test_protocol_parameter_link(self):
        """Tests against 1009"""
        log_msg_stream = isajson.validate(open(os.path.join(self._dir, 'data', 'json', 'protocol_parameter_link.json')))
        if "['#parameter/1'] used in a study or assay process sequence not declared" in log_msg_stream.getvalue():
            self.fail(
                "Validation error present when should pass without error - parameter link in parameterValue reports "
                "broken when present in data")

        log_msg_stream = isajson.validate(open(os.path.join(self._dir, 'data', 'json', 'protocol_'
                                                                                       'parameter_link_fail.json')))
        if "['#parameter/1'] used in a study or assay process sequence not declared" in log_msg_stream.getvalue():
            self.fail(
                "Validation error missing when should report error - data has broken parameter link in parameterValue "
                "but not reported in validation report")

    def test_iso8601(self):
        """Tests against 3001"""
        log_msg_stream = isajson.validate(open(os.path.join(self._dir, 'data', 'json', 'iso8601.json')))
        if "does not conform to ISO8601 format" in log_msg_stream.getvalue():
            self.fail(
                "Validation error present when should pass without error - incorrectly formatted ISO8601 date in "
                "publicReleaseDate reports invalid when valid data")

        log_msg_stream = isajson.validate(open(os.path.join(self._dir, 'data', 'json', 'iso8601_fail.json')))
        if "does not conform to ISO8601 format" not in log_msg_stream.getvalue():
            self.fail(
                "Validation error missing when should report error - data has incorrectly formatted ISO8601 date in "
                "publicReleaseDate but not reported in validation report")

    def test_doi(self):
        """Tests against 3002"""
        log_msg_stream = isajson.validate(open(os.path.join(self._dir, 'data', 'json', 'doi.json')))
        if "does not conform to DOI format" in log_msg_stream.getvalue():
            self.fail(
                "Validation error present when should pass without error - incorrectly formatted DOI in publication "
                "reports invalid when valid data")

        log_msg_stream = isajson.validate(open(os.path.join(self._dir, 'data', 'json', 'doi_fail.json')))
        if "does not conform to DOI format" not in log_msg_stream.getvalue():
            self.fail(
                "Validation error missing when should report error - data has incorrectly formatted DOI in publication "
                "but not reported in validation report")

    def test_pubmed(self):
        """Tests against 3003"""
        log_msg_stream = isajson.validate(open(os.path.join(self._dir, 'data', 'json', 'pubmed.json')))
        if "is not valid format" in log_msg_stream.getvalue():
            self.fail(
                "Validation error present when should pass without error - incorrectly formatted Pubmed ID in "
                "publication reports invalid when valid data")

        log_msg_stream = isajson.validate(open(os.path.join(self._dir, 'data', 'json', 'pubmed_fail.json')))
        if "is not valid format" not in log_msg_stream.getvalue():
            self.fail(
<<<<<<< HEAD
                "Validation error missing when should report error - data has incorrectly formatted Pubmed ID in publication but not reported in validation report")
=======
                "Validation error missing when should report error - data has incorrectly formatted Pubmed ID in "
                "publication but not reported in validation report")
>>>>>>> ce68311e

    def test_protocol_used(self):
        """Tests against 1019"""
        log_msg_stream = isajson.validate(open(os.path.join(self._dir, 'data', 'json', 'protocol_used.json')))
        if "['#protocol/1'] not used" in log_msg_stream.getvalue():
            self.fail(
                "Validation error present when should pass without error - incorrectly reports #protocol/1 not used "
                "when it has been used in #process/1")

        log_msg_stream = isajson.validate(open(os.path.join(self._dir, 'data', 'json', 'protocol_used_fail.json')))
        if "['#protocol/1'] not used" not in log_msg_stream.getvalue():
            self.fail(
                "Validation error missing when should report error - data has incorrectly reported everything is OK "
                "but not reported #protocol/1 as being unused")

    def test_factor_used(self):
        """Tests against 1021"""
        log_msg_stream = isajson.validate(open(os.path.join(self._dir, 'data', 'json', 'factor_used.json')))
        if "factors declared ['#factor/1'] that have not been used" in log_msg_stream.getvalue():
            self.fail(
                "Validation error present when should pass without error - incorrectly reports #factor/1 not used when "
                "it has been used in #sample/1")
        log_msg_stream = isajson.validate(open(os.path.join(self._dir, 'data', 'json', 'factor_used_fail.json')))
        if "factors declared ['#factor/1'] that have not been used" not in log_msg_stream.getvalue():
            self.fail(
                "Validation error missing when should report error - data has incorrectly reported everything is OK "
                "but not reported #factor/1 as being unused")

    def test_term_source_used(self):
        """Tests against 3007"""
        log_msg_stream = isajson.validate(open(os.path.join(self._dir, 'data', 'json', 'term_source_used.json')))
        if "ontology sources declared ['PATO'] that have not been used" in log_msg_stream.getvalue():
            self.fail(
                "Validation error present when should pass without error - incorrectly reports PATO not used when it "
                "has been used in #factor/1")

        log_msg_stream = isajson.validate(open(os.path.join(self._dir, 'data', 'json', 'term_source_used_fail.json')))
        if "ontology sources declared ['PATO'] that have not been used" not in log_msg_stream.getvalue():
            self.fail(
<<<<<<< HEAD
                "Validation error missing when should report error - data has incorrectly reported everything is OK but not reported PATO as being unused")

    def test_load_config(self):
        """Tests against 4001"""
        try:
            isajson.load_config(os.path.join(self._dir, 'data', 'json', 'configs'))
        except IOError as e:
            self.fail("Could not load config because... " + str(e))

    def test_get_config(self):
        """Tests against 4002"""
        try:
            configs = isajson.load_config(os.path.join(self._dir, 'data', 'json', 'configs'))
            if configs is None:
                self.fail("There was a problem and config is null")
            else:
                self.assertIsNotNone(configs[('metagenome sequencing', 'nucleotide sequencing')])
        except IOError as e:
            self.fail("Could not load config because... " + str(e))

    def test_study_config_validation(self):
        """Tests against 4004"""
        log_msg_stream = isajson.validate(open(os.path.join(self._dir, 'data', 'json', 'study_config.json')))
        if "protocol sequence ['sample collection'] does not match study graph" in log_msg_stream.getvalue():
            self.fail("Validation failed against default study configuration, when it should have passed")
        log_msg_stream = isajson.validate(open(os.path.join(self._dir, 'data', 'json', 'study_config_fail.json')))
        if "protocol sequence ['sample collection'] does not match study graph" not in log_msg_stream.getvalue():
            self.fail("Validation passed against default study configuration, when it should have failed")

    def test_assay_config_validation(self):
        """Tests against 4004"""
        log_msg_stream = isajson.validate(open(os.path.join(self._dir, 'data', 'json', 'assay_config.json')))
        if "protocol sequence ['nucleic acid extraction', 'library construction', 'nucleic acid sequencing', 'sequence analysis data transformation'] does not match study graph" in log_msg_stream.getvalue():
            self.fail("Validation failed against transcription_seq.json configuration, when it should have passed")
        log_msg_stream = isajson.validate(open(os.path.join(self._dir, 'data', 'json', 'assay_config_fail.json')))
        if "protocol sequence ['nucleic acid extraction', 'library construction', 'nucleic acid sequencing', 'sequence analysis data transformation'] does not match study graph" not in log_msg_stream.getvalue():
            self.fail("Validation passed against transcription_seq.json configuration, when it should have failed")

# class ValidateIsaTabTest(TestCase):
#
#     def setUp(self):
#         self._dir = os.path.dirname(__file__)
#         self.reporting_level = INFO
#
#     def tearDown(self):
#         pass
#
#     def test_i_no_content(self):
#         with self.assertRaises(ValidationError):
#             isatab.validate_i_file(i_fp=open(os.path.join(self._dir, 'data', 'tab', 'invalid_i', 'i_01.txt')))
#
#     def test_i_no_required_labels(self):
#         with self.assertRaises(ValidationError):
#             isatab.validate_i_file(i_fp=open(os.path.join(self._dir, 'data', 'tab', 'invalid_i', 'i_02.txt')))
#
#     def test_i_valid_labels(self):
#         isatab.validate_i_file(i_fp=open(os.path.join(self._dir, 'data', 'tab', 'valid_i', 'i_01.txt')))
#
#     def test_i_content(self):
#         isatab.validate_i_file(i_fp=open(os.path.join(self._dir, 'data', 'tab', 'invalid_i', 'i_03.txt')))
=======
                "Validation error missing when should report error - data has incorrectly reported everything is OK "
                "but not reported PATO as being unused")


class ValidateIsaTabTest(TestCase):

    def setUp(self):
        self._dir = os.path.dirname(__file__)

    def tearDown(self):
        pass

    def test_validate_bii_i_1(self):
        log_msg_stream = isatab.validate2(open(os.path.join(self._dir, 'data', 'BII-I-1', 'i_investigation.txt')))
        log = log_msg_stream.getvalue()
        if "Finished validation..." not in log:
            self.fail("Validation did not complete successfully when it should have!")
        if '(W)' not in log or '(E)' not in log:
            self.fail("Validation error and warnings are missing when should report some with BII-I-1")

    def test_validate_bii_s_3(self):
        log_msg_stream = isatab.validate2(open(os.path.join(self._dir, 'data', 'BII-S-3', 'i_gilbert.txt')))
        log = log_msg_stream.getvalue()
        if "Finished validation..." not in log:
            self.fail("Validation did not complete successfully when it should have!")
        elif '(W)' not in log:
            self.fail("Validation error and warnings are missing when should report some with BII-S-3")

    def test_validate_bii_s_7(self):
        log_msg_stream = isatab.validate2(open(os.path.join(self._dir, 'data', 'BII-S-7', 'i_matteo.txt')))
        log = log_msg_stream.getvalue()
        if "Finished validation..." not in log:
            self.fail("Validation did not complete successfully when it should have!")
        elif '(W)' not in log:
            self.fail("Validation error and warnings are missing when should report some with BII-S-7")
>>>>>>> ce68311e
<|MERGE_RESOLUTION|>--- conflicted
+++ resolved
@@ -25,9 +25,9 @@
         log_msg_stream = isajson.validate(open(os.path.join(self._dir, 'data', 'json', 'minimal_syntax.json')))
         if "The JSON does not validate against the ISA-JSON schemas!" in log_msg_stream.getvalue():
             self.fail("Error raised when trying to parse valid ISA-JSON, when it should have been fine!")
-        # log_msg_stream = isajson.validate(open(os.path.join(self._dir, 'data', 'json', 'invalid_isajson.json')))
-        # if "The JSON does not validate against the ISA-JSON schemas!" not in log_msg_stream.getvalue():
-        #     self.fail("NO error raised when validating against some non-ISA-JSON conforming JSON!")
+        log_msg_stream = isajson.validate(open(os.path.join(self._dir, 'data', 'json', 'invalid_isajson.json')))
+        if "The JSON does not validate against the ISA-JSON schemas!" not in log_msg_stream.getvalue():
+            self.fail("NO error raised when validating against some non-ISA-JSON conforming JSON!")
 
     def test_encoding_check(self):
         """Tests against 0010"""
@@ -134,32 +134,6 @@
                 "Validation error missing when should report error - data has broken factor link in factorValue but "
                 "not reported in validation report")
 
-    def test_characteristic_link(self):
-        """Tests against 1008"""
-        log_msg_stream = isajson.validate(open(os.path.join(self._dir, 'data', 'json', 'characteristic_link.json')))
-        if "['#characteristic/1'] used in a study or assay process sequence not declared" in log_msg_stream.getvalue():
-            self.fail(
-                "Validation error present when should pass without error - characteristic link reports broken when present in data")
-
-        log_msg_stream = isajson.validate(open(os.path.join(self._dir, 'data', 'json', 'characteristic_link_fail.json')))
-        if "['#characteristic/1'] used in a study or assay process sequence not declared" in log_msg_stream.getvalue():
-            self.fail(
-                "Validation error missing when should report error - data has broken factor link in factorValue but not reported in validation report")
-
-
-    # def test_unit_categories_link(self):
-    #     """Tests against 1008"""
-    #     log_msg_stream = isajson.validate(open(os.path.join(self._dir, 'data', 'json', 'unit_link.json')))
-    #     if "['#Unit/1'] used in a study or assay process sequence not declared" in log_msg_stream.getvalue():
-    #         self.fail(
-    #             "Validation error present when should pass without error - unit link in factorValue reports broken when present in data")
-    #
-    #     log_msg_stream = isajson.validate(open(os.path.join(self._dir, 'data', 'json', 'unit_link.json')))
-    #     if "['#Unit/1'] used in a study or assay process sequence not declared" not in log_msg_stream.getvalue():
-    #         self.fail(
-    #             "Validation error missing when should report error - data has broken factor link in factorValue but not reported in validation report")
-
-
     def test_protocol_parameter_link(self):
         """Tests against 1009"""
         log_msg_stream = isajson.validate(open(os.path.join(self._dir, 'data', 'json', 'protocol_parameter_link.json')))
@@ -214,15 +188,11 @@
         log_msg_stream = isajson.validate(open(os.path.join(self._dir, 'data', 'json', 'pubmed_fail.json')))
         if "is not valid format" not in log_msg_stream.getvalue():
             self.fail(
-<<<<<<< HEAD
-                "Validation error missing when should report error - data has incorrectly formatted Pubmed ID in publication but not reported in validation report")
-=======
                 "Validation error missing when should report error - data has incorrectly formatted Pubmed ID in "
                 "publication but not reported in validation report")
->>>>>>> ce68311e
 
     def test_protocol_used(self):
-        """Tests against 1019"""
+        """Tests against 3005"""
         log_msg_stream = isajson.validate(open(os.path.join(self._dir, 'data', 'json', 'protocol_used.json')))
         if "['#protocol/1'] not used" in log_msg_stream.getvalue():
             self.fail(
@@ -236,7 +206,7 @@
                 "but not reported #protocol/1 as being unused")
 
     def test_factor_used(self):
-        """Tests against 1021"""
+        """Tests against 3006"""
         log_msg_stream = isajson.validate(open(os.path.join(self._dir, 'data', 'json', 'factor_used.json')))
         if "factors declared ['#factor/1'] that have not been used" in log_msg_stream.getvalue():
             self.fail(
@@ -259,68 +229,6 @@
         log_msg_stream = isajson.validate(open(os.path.join(self._dir, 'data', 'json', 'term_source_used_fail.json')))
         if "ontology sources declared ['PATO'] that have not been used" not in log_msg_stream.getvalue():
             self.fail(
-<<<<<<< HEAD
-                "Validation error missing when should report error - data has incorrectly reported everything is OK but not reported PATO as being unused")
-
-    def test_load_config(self):
-        """Tests against 4001"""
-        try:
-            isajson.load_config(os.path.join(self._dir, 'data', 'json', 'configs'))
-        except IOError as e:
-            self.fail("Could not load config because... " + str(e))
-
-    def test_get_config(self):
-        """Tests against 4002"""
-        try:
-            configs = isajson.load_config(os.path.join(self._dir, 'data', 'json', 'configs'))
-            if configs is None:
-                self.fail("There was a problem and config is null")
-            else:
-                self.assertIsNotNone(configs[('metagenome sequencing', 'nucleotide sequencing')])
-        except IOError as e:
-            self.fail("Could not load config because... " + str(e))
-
-    def test_study_config_validation(self):
-        """Tests against 4004"""
-        log_msg_stream = isajson.validate(open(os.path.join(self._dir, 'data', 'json', 'study_config.json')))
-        if "protocol sequence ['sample collection'] does not match study graph" in log_msg_stream.getvalue():
-            self.fail("Validation failed against default study configuration, when it should have passed")
-        log_msg_stream = isajson.validate(open(os.path.join(self._dir, 'data', 'json', 'study_config_fail.json')))
-        if "protocol sequence ['sample collection'] does not match study graph" not in log_msg_stream.getvalue():
-            self.fail("Validation passed against default study configuration, when it should have failed")
-
-    def test_assay_config_validation(self):
-        """Tests against 4004"""
-        log_msg_stream = isajson.validate(open(os.path.join(self._dir, 'data', 'json', 'assay_config.json')))
-        if "protocol sequence ['nucleic acid extraction', 'library construction', 'nucleic acid sequencing', 'sequence analysis data transformation'] does not match study graph" in log_msg_stream.getvalue():
-            self.fail("Validation failed against transcription_seq.json configuration, when it should have passed")
-        log_msg_stream = isajson.validate(open(os.path.join(self._dir, 'data', 'json', 'assay_config_fail.json')))
-        if "protocol sequence ['nucleic acid extraction', 'library construction', 'nucleic acid sequencing', 'sequence analysis data transformation'] does not match study graph" not in log_msg_stream.getvalue():
-            self.fail("Validation passed against transcription_seq.json configuration, when it should have failed")
-
-# class ValidateIsaTabTest(TestCase):
-#
-#     def setUp(self):
-#         self._dir = os.path.dirname(__file__)
-#         self.reporting_level = INFO
-#
-#     def tearDown(self):
-#         pass
-#
-#     def test_i_no_content(self):
-#         with self.assertRaises(ValidationError):
-#             isatab.validate_i_file(i_fp=open(os.path.join(self._dir, 'data', 'tab', 'invalid_i', 'i_01.txt')))
-#
-#     def test_i_no_required_labels(self):
-#         with self.assertRaises(ValidationError):
-#             isatab.validate_i_file(i_fp=open(os.path.join(self._dir, 'data', 'tab', 'invalid_i', 'i_02.txt')))
-#
-#     def test_i_valid_labels(self):
-#         isatab.validate_i_file(i_fp=open(os.path.join(self._dir, 'data', 'tab', 'valid_i', 'i_01.txt')))
-#
-#     def test_i_content(self):
-#         isatab.validate_i_file(i_fp=open(os.path.join(self._dir, 'data', 'tab', 'invalid_i', 'i_03.txt')))
-=======
                 "Validation error missing when should report error - data has incorrectly reported everything is OK "
                 "but not reported PATO as being unused")
 
@@ -355,5 +263,4 @@
         if "Finished validation..." not in log:
             self.fail("Validation did not complete successfully when it should have!")
         elif '(W)' not in log:
-            self.fail("Validation error and warnings are missing when should report some with BII-S-7")
->>>>>>> ce68311e
+            self.fail("Validation error and warnings are missing when should report some with BII-S-7")