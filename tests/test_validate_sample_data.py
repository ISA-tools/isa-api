# coding: utf-8
import unittest
import os
import logging

from isatools import isajson
from tests import utils


class TestIsaJsonSampleData(unittest.TestCase):

    def test_validate_sampledata_bii_i_1_json(self):
        test_case = 'BII-I-1'
<<<<<<< HEAD
        with open(os.path.join(utils.SAMPLE_DATA_DIR, test_case + '.json')) as sample_file:
            log_msg_stream = isajson.validate(fp=sample_file,log_level=logging.ERROR)
        if '(E)' in log_msg_stream.getvalue():
            self.fail("Error found when validating ISA JSON: {}".format(log_msg_stream.getvalue()))

    def test_validate_sampledata_bii_s_3_json(self):
        test_case = 'BII-S-3'
        with open(os.path.join(utils.SAMPLE_DATA_DIR, test_case + '.json')) as sample_file:
            log_msg_stream = isajson.validate(fp=sample_file,log_level=logging.ERROR)
        if '(E)' in log_msg_stream.getvalue():
            self.fail("Error found when validating ISA JSON: {}".format(log_msg_stream.getvalue()))

    def test_validate_sampledata_bii_s_7_json(self):
        test_case = 'BII-S-7'
        with open(os.path.join(utils.SAMPLE_DATA_DIR, test_case + '.json')) as sample_file:
            log_msg_stream = isajson.validate(fp=sample_file,log_level=logging.ERROR)
        if '(E)' in log_msg_stream.getvalue():
            self.fail("Error found when validating ISA JSON: {}".format(log_msg_stream.getvalue()))
=======
        report = isajson.validate(fp=open(os.path.join(utils.SAMPLE_DATA_DIR, test_case + '.json')),
                                  log_level=logging.ERROR)
        if len(report['errors']) > 0:
            self.fail("Errors found when validating ISA JSON: {}".format(report['errors']))

    def test_validate_sampledata_bii_s_3_json(self):
        test_case = 'BII-S-3'
        report = isajson.validate(fp=open(os.path.join(utils.SAMPLE_DATA_DIR, test_case + '.json')),
                                  log_level=logging.ERROR)
        if len(report['errors']) > 0:
            self.fail("Error found when validating ISA JSON: {}".format(report['errors']))

    def test_validate_sampledata_bii_s_7_json(self):
        test_case = 'BII-S-7'
        report = isajson.validate(fp=open(os.path.join(utils.SAMPLE_DATA_DIR, test_case + '.json')),
                                  log_level=logging.ERROR)
        if len(report['errors']) > 0:
            self.fail("Error found when validating ISA JSON: {}".format(report['errors']))
>>>>>>> 58c7e67c
<|MERGE_RESOLUTION|>--- conflicted
+++ resolved
@@ -11,42 +11,21 @@
 
     def test_validate_sampledata_bii_i_1_json(self):
         test_case = 'BII-I-1'
-<<<<<<< HEAD
-        with open(os.path.join(utils.SAMPLE_DATA_DIR, test_case + '.json')) as sample_file:
-            log_msg_stream = isajson.validate(fp=sample_file,log_level=logging.ERROR)
-        if '(E)' in log_msg_stream.getvalue():
-            self.fail("Error found when validating ISA JSON: {}".format(log_msg_stream.getvalue()))
-
-    def test_validate_sampledata_bii_s_3_json(self):
-        test_case = 'BII-S-3'
-        with open(os.path.join(utils.SAMPLE_DATA_DIR, test_case + '.json')) as sample_file:
-            log_msg_stream = isajson.validate(fp=sample_file,log_level=logging.ERROR)
-        if '(E)' in log_msg_stream.getvalue():
-            self.fail("Error found when validating ISA JSON: {}".format(log_msg_stream.getvalue()))
-
-    def test_validate_sampledata_bii_s_7_json(self):
-        test_case = 'BII-S-7'
-        with open(os.path.join(utils.SAMPLE_DATA_DIR, test_case + '.json')) as sample_file:
-            log_msg_stream = isajson.validate(fp=sample_file,log_level=logging.ERROR)
-        if '(E)' in log_msg_stream.getvalue():
-            self.fail("Error found when validating ISA JSON: {}".format(log_msg_stream.getvalue()))
-=======
-        report = isajson.validate(fp=open(os.path.join(utils.SAMPLE_DATA_DIR, test_case + '.json')),
-                                  log_level=logging.ERROR)
-        if len(report['errors']) > 0:
+        with open(os.path.join(utils.SAMPLE_DATA_DIR, test_case + '.json')) as test_json:
+            report = isajson.validate(fp=test_json, log_level=logging.ERROR)
+        if report['errors']:
             self.fail("Errors found when validating ISA JSON: {}".format(report['errors']))
 
     def test_validate_sampledata_bii_s_3_json(self):
         test_case = 'BII-S-3'
-        report = isajson.validate(fp=open(os.path.join(utils.SAMPLE_DATA_DIR, test_case + '.json')),
-                                  log_level=logging.ERROR)
-        if len(report['errors']) > 0:
+        with open(os.path.join(utils.SAMPLE_DATA_DIR, test_case + '.json')) as test_json:
+            report = isajson.validate(fp=test_json, log_level=logging.ERROR)
+        if report['errors']:
             self.fail("Error found when validating ISA JSON: {}".format(report['errors']))
 
     def test_validate_sampledata_bii_s_7_json(self):
         test_case = 'BII-S-7'
-        report = isajson.validate(fp=open(os.path.join(utils.SAMPLE_DATA_DIR, test_case + '.json')),
-                                  log_level=logging.ERROR)
-        if len(report['errors']) > 0:
-            self.fail("Error found when validating ISA JSON: {}".format(report['errors']))
->>>>>>> 58c7e67c
+        with open(os.path.join(utils.SAMPLE_DATA_DIR, test_case + '.json')) as test_json:
+            report = isajson.validate(fp=test_json, log_level=logging.ERROR)
+        if report['errors']:
+            self.fail("Error found when validating ISA JSON: {}".format(report['errors']))