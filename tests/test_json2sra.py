--- conflicted
+++ resolved
@@ -123,13 +123,9 @@
         self.assertTrue(utils.assert_xml_equal(self._expected_run_set_xml_biis3, actual_run_set_xml_biis3))
 
     def test_sra_dump_submission_xml_biis7(self):
-<<<<<<< HEAD
+        sra_settings = self._sra_default_config
         with open(os.path.join(self._json_data_dir, 'BII-S-7', 'BII-S-7.json')) as src_file:
-            json2sra.convert2(src_file, self._tmp_dir, validate_first=False)
-=======
-        sra_settings = self._sra_default_config
-        json2sra.convert2(open(os.path.join(self._json_data_dir, 'BII-S-7', 'BII-S-7.json')), self._tmp_dir, sra_settings=sra_settings, validate_first=False)
->>>>>>> db609f46
+            json2sra.convert2(src_file, self._tmp_dir, validate_first=False, sra_settings=sra_settings)
         # Now try load the SRA output in test and compare against the expected output in test data directory
         # submission_xml = open(os.path.join(self._tmp_dir, 'submission.xml'), 'rb').read()
         # actual_submission_xml_biis7 = etree.fromstring(submission_xml)
