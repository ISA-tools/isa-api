--- conflicted
+++ resolved
@@ -48,23 +48,7 @@
         'Programming Language :: Python :: 3.4',
         'Programming Language :: Python :: 3.5',
         ],
-<<<<<<< HEAD
     install_requires=install_requires,
     tests_require=tests_require,
-=======
-    install_requires=[
-        'numpy',
-        'jsonschema',
-        'pandas',
-        'networkx',
-        'lxml',
-        'requests',
-        'chardet',
-        'iso8601',
-        'jinja2',
-        'bs4',
-        'mzml2isa'
-    ],
->>>>>>> 7a1206b5
     test_suite='tests'
 )