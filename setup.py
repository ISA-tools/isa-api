from distutils.core import setup

setup(
<<<<<<< HEAD
    name='isatools_api',
    version='0.0.1',
    packages=['isatools', 'isatools.convert', 'isatools.io', 'isatools.schemas'],
    description='ISA version 0.0.1 API',
=======
    name='isatools',
    version='0.0.2',
    packages=['isatools', 'isatools.convert', 'isatools.io', 'isatools.model'],
    description='ISA version 1.0 API',
>>>>>>> 7e8ac97d
    author='ISA Infrastructure Team',
    author_email='isatools@googlegroups.com',
    classifiers=[
        'Development Status :: 2 - Pre-Alpha',
        'Intended Audience :: Developers',
        'Topic :: Software Development :: Library',
<<<<<<< HEAD
        'Programming Language :: Python :: 3',
        'Intended Audience :: Science/Research',
        'Programming Language :: Python',
=======
        'Programming Language :: Python :: 3.5',
>>>>>>> 7e8ac97d
        ],
    url='https://github.com/ISA-tools/isa-api',
)<|MERGE_RESOLUTION|>--- conflicted
+++ resolved
@@ -1,30 +1,17 @@
 from distutils.core import setup
 
 setup(
-<<<<<<< HEAD
-    name='isatools_api',
-    version='0.0.1',
-    packages=['isatools', 'isatools.convert', 'isatools.io', 'isatools.schemas'],
-    description='ISA version 0.0.1 API',
-=======
     name='isatools',
     version='0.0.2',
     packages=['isatools', 'isatools.convert', 'isatools.io', 'isatools.model'],
     description='ISA version 1.0 API',
->>>>>>> 7e8ac97d
     author='ISA Infrastructure Team',
-    author_email='isatools@googlegroups.com',
+    author_email='isa@googlegroups.com',
     classifiers=[
-        'Development Status :: 2 - Pre-Alpha',
+        'Development Status :: 3 - Alpha',
         'Intended Audience :: Developers',
         'Topic :: Software Development :: Library',
-<<<<<<< HEAD
-        'Programming Language :: Python :: 3',
-        'Intended Audience :: Science/Research',
-        'Programming Language :: Python',
-=======
         'Programming Language :: Python :: 3.5',
->>>>>>> 7e8ac97d
         ],
-    url='https://github.com/ISA-tools/isa-api',
+    url='http://www.isa-tools.org/',
 )