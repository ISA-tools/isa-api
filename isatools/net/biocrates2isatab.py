# -*- coding: utf-8 -*-
"""Functions for importing from BioCrates"""
from time import time
import os
import pandas as pd
import glob
import logging


import subprocess
import sys
import uuid

import fileinput

from collections import defaultdict
from io import BytesIO
from shutil import rmtree
from zipfile import ZipFile

import bs4
from bs4 import BeautifulSoup


sys.modules['BeautifulSoup'] = bs4

__author__ = ['philippe.rocca-serra@oerc.ox.ac.uk',
              'massi@oerc.ox.ac.uk',
              'alfie']


DEFAULT_SAXON_EXECUTABLE = os.path.join(
    os.path.dirname(
        os.path.abspath(__file__)), 'resources', 'saxon9', 'saxon9he.jar')

BIOCRATES_DIR = os.path.join(os.path.dirname(__file__), 'resources',
                             'biocrates')

BIOCRATES_META_XSL_FILE = os.path.join(
    BIOCRATES_DIR, 'ISA-Team-Biocrates2ISATAB-refactor.xsl')

BIOCRATES_DATA_XSL_FILE = os.path.join(
    BIOCRATES_DIR, 'ISA-Team-Biocrates2MAF.xsl')

DESTINATION_DIR = 'output/isatab/'

SAMPLE_METADATA_INPUT_DIR = 'resources/biocrates/input-test/'

logger = logging.getLogger('isatools')


def replaceAll(file, searchExp,replaceExp):
    for line in fileinput.input(file, inplace=1):
        if searchExp in line:
            line = line.replace(searchExp,replaceExp)
        sys.stdout.write(line)


def zipdir(path, zip_file):
    """utility function to zip a whole directory"""
    # zip_file is zipfile handle
    for root, dirs, files in os.walk(path):
        for file in files:
            zip_file.write(os.path.join(root, file))


def merge_biocrates_files(input_dir):
    """ --Biocrates2ISA support script:
    a simple script to merge several Biocrates xml files into one.
    Invoke this method before running a conversion from Biocrates to ISA-Tab
    if and only if the Biocrates study comes in more than one file why is
    this necessary? Biocrates export function limits the number of plates
    meaning that several xml files may be necessary to represent a complete
    study.
    input: a bag of Biocrates XML documents . Note: those should be from the
    same xsd.
    output: a rather large XML document compliant with Biocrates XSD. This
    file should be used as input to Biocrates2ISA xsl stylesheet.
    Important: Remember to up the memory available to python """

    contacts = []
    samples = []
    plate_set = []
    projects = []
    metabolites = []

    for i in glob.iglob(os.path.join(input_dir, '*.xml')):

        # f = open('/Users/Philippe/Documents/git/biocrates/Biocrates-TUM/
        # input-Biocrates-XML-files/'
        #          'all-biocrates-xml-files/'+i)

        # note the "xml" argument: this is to ensure that BeautifulSoup does
        # not lowercase attribute elements
        # (without, the resulting xml trips the xsl)
        # soup = BeautifulSoup(open('/Users/Philippe/Documents/git/
        # biocrates-DATA/Biocrates-TUM/input-Biocrates-XML-files/
        # all-biocrates-xml-files/'+i), "xml")

        soup = BeautifulSoup(open(i), "xml")

        contacts = contacts + soup.find_all('contact')
        samples = samples + soup.find_all('sample')
        projects = projects + soup.find_all('project')
        plate_set = plate_set + soup.find_all('plate')
        metabolites = metabolites + soup.find_all('metabolite')

    # fh = open("/Users/Philippe/Documents/git/biocrates-DATA/Biocrates-TUM/
    # biocrates-merged-output.xml",  'w+')
    fh = open("biocrates-merged-output.xml", 'w+')
    fh.write("<?xml version=\"1.0\" encoding=\"UTF-8\" standalone=\"yes\"?>")
    fh.write("<data xmlns=\"http://www.biocrates.com/metstat/result/xml_1.0\" "
             "swVersion=\"MetIQ_5.4.8-DB100-Boron-2607"
             "-DB100-2607\" "
             "concentrationUnit=\"uM\" "
             "dateExport=\"2015-10-28T10:37:23.484+01:00\" user=\"labadmin\">")

    # the order in which these objects are written reflect the Biocrates XML
    # structure.
    # known issue: some elements (e.g. contacts may be duplicated but as the
    # objects differ from one attribute value, it is not possible to remove
    # them without further alignment heuristic

    metabolites = list(set(metabolites))
    for element in metabolites:
        fh.write(str(element))

    plate_set = list(set(plate_set))
    for element in plate_set:
        fh.write(str(element))

    projects = list(set(projects))
    for element in projects:
        fh.write(str(element))

    samples = list(set(samples))
    for element in samples:
        fh.write(str(element))

    contacts = list(set(contacts))
    for element in contacts:
        fh.write(str(element.encode('utf-8')))

    fh.write("</data>")
    fh.close()

    return fh


def biocrates_to_isatab_convert(biocrates_filename, saxon_jar_path=DEFAULT_SAXON_EXECUTABLE):
    """
    Given a directory containing one or more biocrates xml filename, the method
    convert it to ISA-tab using an XSL 2.0 transformation.
    If the directory contains more than one biocrates xml file corresponding to
    one same study, a method is called to merge the xml documents together
    prior to the transformation
    The XSLT is invoked using an executable script.

    Notice: this method depend on SAXON XSLT Processor

    Parameters:
         :param biocrates_filename (str or list) - if a string must contain
         only comma separated valid SRA accessionnumbers
         :param saxon_jar_path str - if provided, must be a valid path pointing
                                     to SAXON Java JAR file. Otherwise, the
                                     default Saxon HE JAR will be used, if
                                     installed

    # merged = merge_biocrates_files("/path/to/bag/of/biocrates-DATA/
    input-Biocrates-XML-files/")
    # biocrates_to_isatab_convert('biocrates-merged-output.xml',
    saxon_jar_path="/path/to/saxon9-he-processor/saxon9he.jar")

    Returns:zp
        :returns io.BytesIO if at least one of the SRA instances has been
        successfully converted
                 (NOTE: should I return StringIO instead?)
    """
    res = None
    dir_name = uuid.uuid4().hex
    buffer = BytesIO()

    destination_dir = os.path.abspath(dir_name)
<<<<<<< HEAD
    # print('Destination dir is: ' + destination_dir)
=======
    logger.debug('Destination dir is: ' + destination_dir)
>>>>>>> 2d179896
    logger.info('Destination dir is: ' + destination_dir)

    if os.path.exists(destination_dir):
        logger.debug('Removing dir' + destination_dir)
<<<<<<< HEAD
        # print('Removing dir' + destination_dir)
=======
        logger.debug('Removing dir' + destination_dir)
>>>>>>> 2d179896
        rmtree(destination_dir)

    try:
        INPUT_FILE = os.path.join(BIOCRATES_DIR, biocrates_filename)

        res = subprocess.call(['java', '-jar', saxon_jar_path, INPUT_FILE,
                               BIOCRATES_META_XSL_FILE,
                               'biocrates_filename=' + biocrates_filename,
                               'outputdir=' + destination_dir])

        logger.info('Subprocess Saxon exited with code: %d', res)

    except subprocess.CalledProcessError as err:
        logger.error("isatools.convert.biocrates2isatab: "
                     "CalledProcessError caught ", err.returncode)

<<<<<<< HEAD
        # print(err)
=======
        logger.debug(err)
>>>>>>> 2d179896

    with ZipFile(buffer, 'w') as zip_file:
        # use relative dir_name to avoid absolute path on file names
        zipdir(dir_name, zip_file)
<<<<<<< HEAD
        # print("!", zip_file.namelist())
=======
        logger.debug("!", zip_file.namelist())
>>>>>>> 2d179896

    # clean up the target directory after the ZIP file has been closed
    # rmtree(destination_dir)

    buffer.seek(0)
    return buffer


__author__ = 'alfie'


def generatePolarityAttrsDict(plate, polarity, myAttrs, myMetabolites, mydict):
    usedop = plate.get('usedop')
    platebarcode = plate.get('platebarcode')
    injection = plate.find_all('injection', {'polarity': polarity})
    if len(injection) > 0:
        for pi in injection:
            myAttrList = []
            myMetabolitesList = []
            for p in pi.find_all('measure'):
                myrdfname = p.find_parent('injection').get(
                    'rawdatafilename').split('.')[0]
                for attr, value in p.attrs.items():
                    if attr != 'metabolite':
                        mydict[p.get('metabolite') + '-' + myrdfname + '-'
                               + attr + '-' + polarity.lower() + '-' + usedop
                               + '-' + platebarcode] = value
                        if attr not in myAttrList:
                            myAttrList.append(attr)
                myMblite = p.get('metabolite')
                if myMblite not in myMetabolitesList:
                    myMetabolitesList.append(myMblite)
            # it is assume that the rawdatafilename is unique in each of the
            # plate grouping and polarity
            myAttrs[pi.get('rawdatafilename').split('.')[0]] = myAttrList
        myMetabolites[usedop + '-' + platebarcode + '-' + polarity.lower()] = \
            myMetabolitesList
    return myAttrs, mydict


def generateAttrsDict(plate):
    # using dictionaries of lists
    posAttrs = defaultdict(list)
    negAttrs = defaultdict(list)
    posMetabolites = defaultdict(list)
    negMetabolites = defaultdict(list)
    mydict = {}
    posAttrs, mydict = generatePolarityAttrsDict(
        plate, 'POSITIVE', posAttrs, posMetabolites, mydict)
    negAttrs, mydict = generatePolarityAttrsDict(
        plate, 'NEGATIVE', negAttrs, negMetabolites, mydict)
    return posAttrs, negAttrs, posMetabolites, negMetabolites, mydict


def writeOutToFile(plate, polarity, usedop, platebarcode, output_dir,
                   uniqueAttrs, uniqueMetaboliteIdentifiers, mydict):
    pos_injection = plate.find_all('injection', {'polarity': polarity})
    if len(pos_injection) > 0:
        filename = 'm_MTBLSXXX_' + usedop + '_' + platebarcode + '_' + polarity.lower() \
            + '_maf.txt'
<<<<<<< HEAD
        # print("filename: ", filename)
=======
        logger.debug("filename: ", filename)
>>>>>>> 2d179896
        with open(os.path.join(output_dir, filename), 'w') as file_handler:
            # writing out the header
            file_handler.write('metabolite_identification')
            for ua in uniqueAttrs:
                for myattr in uniqueAttrs[ua]:
                    file_handler.write('\t' + ua + '[' + myattr + ']')
            # now the rest of the rows
            for myMetabolite in uniqueMetaboliteIdentifiers[
                    usedop + '-'
                    + platebarcode + '-' + polarity.lower()]:
                file_handler.write('\n' + myMetabolite)
                for ua in uniqueAttrs:
                    for myattr in uniqueAttrs[ua]:
                        mykey = myMetabolite + '-' + ua + '-' + myattr \
                            + '-' + polarity.lower() + '-' + usedop \
                            + '-' + platebarcode
                        if mykey in mydict:
                            file_handler.write('\t' + mydict[mykey])
                        else:
                            file_handler.write('\t')
        file_handler.close()
        complete_MAF(os.path.join(output_dir, filename))


def complete_MAF(maf_stub):

    # data = pd_modin.read_csv(maf_stub, sep='\t')
    data = pd.read_csv(maf_stub, sep='\t')

    data.insert(1, "database_identifier", "")
    data.insert(2, "chemical_formula", "")
    data.insert(3, "smiles", "")
    data.insert(4, "inchi", "")
    data.insert(5, "mass_to_charge", "")
    data.insert(6, "modifications", "")
    data.insert(7, "charge", "")
    data.insert(8, "retention_time", "")
    data.insert(9, "taxid", "")
    data.insert(10, "species", "")
    data.insert(11, "database", "")
    data.insert(12, "database_version", "")
    data.insert(13, "reliability", "")
    data.insert(14, "uri", "")
    data.insert(15, "search_engine", "")
    data.insert(16, "search_engine_score", "")

    data.to_csv(maf_stub, sep='\t', encoding='utf-8', index=False)


def add_sample_metadata(sample_info_file, input_study_file):

    S_STUDY_LOC = os.path.join(DESTINATION_DIR, input_study_file)
<<<<<<< HEAD
    # print("study file location:", S_STUDY_LOC)

    # data = pd_modin.read_csv(S_STUDY_LOC, sep='\t')
    data = pd.read_csv(S_STUDY_LOC, sep='\t')
    # print("study file:", data)

    SAMPLE_METADATA_LOC = os.path.join(SAMPLE_METADATA_INPUT_DIR, sample_info_file)
    # print("sample metadata file location:", SAMPLE_METADATA_LOC)

    # sample_desc = pd_modin.read_csv(SAMPLE_METADATA_LOC)
    sample_desc = pd.read_csv(SAMPLE_METADATA_LOC)
    # print("sample metadata: ", sample_desc)
=======
    logger.debug("study file location:", S_STUDY_LOC)

    # data = pd_modin.read_csv(S_STUDY_LOC, sep='\t')
    data = pd.read_csv(S_STUDY_LOC, sep='\t')
    logger.debug("study file:", data)

    SAMPLE_METADATA_LOC = os.path.join(SAMPLE_METADATA_INPUT_DIR, sample_info_file)
    logger.debug("sample metadata file location:", SAMPLE_METADATA_LOC)

    # sample_desc = pd_modin.read_csv(SAMPLE_METADATA_LOC)
    sample_desc = pd.read_csv(SAMPLE_METADATA_LOC)
    logger.debug("sample metadata: ", sample_desc)
>>>>>>> 2d179896

    # data.join(sample_desc, on='Characteristics[barcode identifier]')

    # result = data.join(sample_desc, on='Characteristics[barcode identifier]')

    # result = pd_modin.merge(data, sample_desc, on='Characteristics[barcode identifier]', left_index=True, how='outer')
    result = pd.merge(data, sample_desc, on='Characteristics[barcode identifier]', left_index=True, how='outer')
    cols = result.columns.tolist()
<<<<<<< HEAD
    # print(cols)
=======
    logger.debug(cols)
>>>>>>> 2d179896

    result = result[['Source Name', 'Material Type', 'Characteristics[barcode identifier]', 'internal_ID', 'resolute_ID',
                     'Characteristics[Organism]', 'Term Source REF', 'Term Accession Number',
                     'cellLine', 'cellosaurusID', 'Characteristics[chemical compound]',
                     'Protocol REF_x', 'Date', 'Sample Name', 'Characteristics[Organism part]', 'Term Source REF.1',
                     'Term Accession Number.1',
                     'Factor value [cellNumber]', 'Factor value [replicate]', 'Factor value [extractionVolume, µl]'
                     ]]

    result['cellosaurusID'] = result['cellosaurusID'].str.replace('cellosaurus:CVCL_',' https://web.expasy.org/cellosaurus/CVCL_')

    result = result.rename(columns={'internal_ID': 'Characteristics[internal_ID]',
                                    'resolute_ID': 'Characteristics[resolute_ID]',
                                    'Characteristics[chemical compound]': 'Characteristics[qc element]',
                                    'cellLine': 'Characteristics[cell line]',
                                    'cellosaurusID': 'Term Accession Number',
                                    'Protocol REF_x': 'Protocol REF',
                                    'Characteristics[Organism part]':'Characteristics[material type]',
                                    'Material Type': 'Characteristics[specimen type]',
                                    'Factor value [cellNumber]': 'Factor Value[cell seeding density]',
                                    'Factor value [replicate]': 'Factor Value[replicate number]',
                                    'Factor value [extractionVolume, µl]': 'Factor Value[extraction volume]'
                                    })

    study_factor_names="Study Factor Name\"" + "\t" + "\"cell seeding density\"" + "\t" + "\"replicate number\"" + "\t" + "\"extraction volume"

    replaceAll(DESTINATION_DIR+"i_inv_biocrates.txt", "Study Factor Name", study_factor_names)

    result.insert(9, "Term Source REF.2", "cellosaurus")

    result.insert(21, "Unit", "µl")

    result = result.rename(columns={'Term Source REF.1': 'Term Source REF',
                                    'Term Source REF.2': 'Term Source REF',
                                    'Term Accession Number.1': 'Term Accession Number'
                                    })

<<<<<<< HEAD
    # print("results:", result)
    result.to_csv(S_STUDY_LOC , sep='\t', encoding='utf-8', index=False)
=======
    result.to_csv(S_STUDY_LOC, sep='\t', encoding='utf-8', index=False)
>>>>>>> 2d179896


def parseSample(biocrates_filename):

    folder_name = 'output/isatab/'
    output_dir = os.path.join(os.path.dirname(os.path.realpath(__file__)),
                              folder_name)

    # create the output directory if it does not exists
    if not os.path.exists(output_dir):
        os.makedirs(output_dir)

    # file = sys.argv[1]
    # file=biocrates_filename
    INPUT_FILE = os.path.join(BIOCRATES_DIR, biocrates_filename)
    # open and read up the file
    handler = open(INPUT_FILE).read()
    soup = BeautifulSoup(handler, features="lxml")

    # get all the plates
    plates = soup.find_all('plate')
    for plate in plates:
        usedop = plate.get('usedop')
        # logger.debug(usedop)
        platebarcode = plate.get('platebarcode')
        # extracting the the distinct column labels, metabolites,
        # and rawdatafilename collect the data into a dictionary
        posAttrs, negAttrs, posMetabolites, negMetabolites, mydict = \
            generateAttrsDict(plate)
        # and start creating the sample tab files
        writeOutToFile(plate, 'POSITIVE', usedop, platebarcode, output_dir,
                       posAttrs, posMetabolites, mydict)

        writeOutToFile(plate, 'NEGATIVE', usedop, platebarcode, output_dir,
                       negAttrs, negMetabolites, mydict)


if __name__ == "__main__":
    start = time()
    biocrates_to_isatab_convert('biocrates-merged-output.xml', saxon_jar_path=DEFAULT_SAXON_EXECUTABLE)
    parseSample(biocrates_filename='biocrates-merged-output.xml')
    add_sample_metadata('EX0003_sample_metadata.csv', 's_study_biocrates.txt')
    end = time()
<<<<<<< HEAD
    #print('The conversion took {:.2f} s.'.format(end - start))
=======
    logger.debug('The conversion took {:.2f} s.'.format(end - start))
>>>>>>> 2d179896
# parseSample(sys.argv[1])
# uncomment to run test
# merged = merge_biocrates_files("/Users/Philippe/Documents/git/biocrates-DATA/Biocrates-TUM/input-Biocrates-XML-files/all-biocrates-xml-files/")
# Conc_R100028_export_incl_information_20200309.xml<|MERGE_RESOLUTION|>--- conflicted
+++ resolved
@@ -181,20 +181,16 @@
     buffer = BytesIO()
 
     destination_dir = os.path.abspath(dir_name)
-<<<<<<< HEAD
-    # print('Destination dir is: ' + destination_dir)
-=======
+
     logger.debug('Destination dir is: ' + destination_dir)
->>>>>>> 2d179896
+
     logger.info('Destination dir is: ' + destination_dir)
 
     if os.path.exists(destination_dir):
         logger.debug('Removing dir' + destination_dir)
-<<<<<<< HEAD
-        # print('Removing dir' + destination_dir)
-=======
+
         logger.debug('Removing dir' + destination_dir)
->>>>>>> 2d179896
+
         rmtree(destination_dir)
 
     try:
@@ -211,20 +207,15 @@
         logger.error("isatools.convert.biocrates2isatab: "
                      "CalledProcessError caught ", err.returncode)
 
-<<<<<<< HEAD
-        # print(err)
-=======
         logger.debug(err)
->>>>>>> 2d179896
+
 
     with ZipFile(buffer, 'w') as zip_file:
         # use relative dir_name to avoid absolute path on file names
         zipdir(dir_name, zip_file)
-<<<<<<< HEAD
-        # print("!", zip_file.namelist())
-=======
+
         logger.debug("!", zip_file.namelist())
->>>>>>> 2d179896
+
 
     # clean up the target directory after the ZIP file has been closed
     # rmtree(destination_dir)
@@ -285,11 +276,9 @@
     if len(pos_injection) > 0:
         filename = 'm_MTBLSXXX_' + usedop + '_' + platebarcode + '_' + polarity.lower() \
             + '_maf.txt'
-<<<<<<< HEAD
-        # print("filename: ", filename)
-=======
+
         logger.debug("filename: ", filename)
->>>>>>> 2d179896
+
         with open(os.path.join(output_dir, filename), 'w') as file_handler:
             # writing out the header
             file_handler.write('metabolite_identification')
@@ -342,20 +331,7 @@
 def add_sample_metadata(sample_info_file, input_study_file):
 
     S_STUDY_LOC = os.path.join(DESTINATION_DIR, input_study_file)
-<<<<<<< HEAD
-    # print("study file location:", S_STUDY_LOC)
-
-    # data = pd_modin.read_csv(S_STUDY_LOC, sep='\t')
-    data = pd.read_csv(S_STUDY_LOC, sep='\t')
-    # print("study file:", data)
-
-    SAMPLE_METADATA_LOC = os.path.join(SAMPLE_METADATA_INPUT_DIR, sample_info_file)
-    # print("sample metadata file location:", SAMPLE_METADATA_LOC)
-
-    # sample_desc = pd_modin.read_csv(SAMPLE_METADATA_LOC)
-    sample_desc = pd.read_csv(SAMPLE_METADATA_LOC)
-    # print("sample metadata: ", sample_desc)
-=======
+
     logger.debug("study file location:", S_STUDY_LOC)
 
     # data = pd_modin.read_csv(S_STUDY_LOC, sep='\t')
@@ -368,7 +344,6 @@
     # sample_desc = pd_modin.read_csv(SAMPLE_METADATA_LOC)
     sample_desc = pd.read_csv(SAMPLE_METADATA_LOC)
     logger.debug("sample metadata: ", sample_desc)
->>>>>>> 2d179896
 
     # data.join(sample_desc, on='Characteristics[barcode identifier]')
 
@@ -377,11 +352,9 @@
     # result = pd_modin.merge(data, sample_desc, on='Characteristics[barcode identifier]', left_index=True, how='outer')
     result = pd.merge(data, sample_desc, on='Characteristics[barcode identifier]', left_index=True, how='outer')
     cols = result.columns.tolist()
-<<<<<<< HEAD
-    # print(cols)
-=======
+
     logger.debug(cols)
->>>>>>> 2d179896
+
 
     result = result[['Source Name', 'Material Type', 'Characteristics[barcode identifier]', 'internal_ID', 'resolute_ID',
                      'Characteristics[Organism]', 'Term Source REF', 'Term Accession Number',
@@ -419,12 +392,8 @@
                                     'Term Accession Number.1': 'Term Accession Number'
                                     })
 
-<<<<<<< HEAD
-    # print("results:", result)
-    result.to_csv(S_STUDY_LOC , sep='\t', encoding='utf-8', index=False)
-=======
     result.to_csv(S_STUDY_LOC, sep='\t', encoding='utf-8', index=False)
->>>>>>> 2d179896
+
 
 
 def parseSample(biocrates_filename):
@@ -468,11 +437,8 @@
     parseSample(biocrates_filename='biocrates-merged-output.xml')
     add_sample_metadata('EX0003_sample_metadata.csv', 's_study_biocrates.txt')
     end = time()
-<<<<<<< HEAD
-    #print('The conversion took {:.2f} s.'.format(end - start))
-=======
     logger.debug('The conversion took {:.2f} s.'.format(end - start))
->>>>>>> 2d179896
+
 # parseSample(sys.argv[1])
 # uncomment to run test
 # merged = merge_biocrates_files("/Users/Philippe/Documents/git/biocrates-DATA/Biocrates-TUM/input-Biocrates-XML-files/all-biocrates-xml-files/")
