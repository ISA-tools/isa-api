--- conflicted
+++ resolved
@@ -16,22 +16,12 @@
 logging.basicConfig(format='%(asctime)s %(levelname)s: %(message)s', level=logging.INFO)
 logger = logging.getLogger(__name__)
 
-<<<<<<< HEAD
 # This will remove the "'U' flag is deprecated" DeprecationWarning in Python3
 open = functools.partial(open, mode='r') if six.PY3 else functools.partial(open, mode='rU')
 
-errors = {
-    "errors": [
-        {
-            "message": "Sorry, that page does not exist",
-            "code": 34
-        }
-    ]
-}
-=======
 errors = list()
 warnings = list()
->>>>>>> 58c7e67c
+
 
 
 def load(fp):
@@ -138,7 +128,6 @@
             person.roles.append(role)
         person.comments = get_comments(person_json)
         investigation.contacts.append(person)
-<<<<<<< HEAD
     samples_dict = {}
     sources_dict = {}
     categories_dict = {}
@@ -147,15 +136,6 @@
     parameters_dict = {}
     units_dict = {}
     process_dict = {}
-=======
-    samples_dict = dict()
-    sources_dict = dict()
-    categories_dict = dict()
-    protocols_dict = dict()
-    factors_dict = dict()
-    parameters_dict = dict()
-    units_dict = dict()
->>>>>>> 58c7e67c
 
     # populate assay characteristicCategories first
     for study_json in investigation_json['studies']:
@@ -684,25 +664,17 @@
     node_ids = get_source_ids(study_json) + get_sample_ids(study_json) + get_material_ids(study_json) + \
                get_data_file_ids(study_json)
     io_ids_in_process_sequence = get_io_ids_in_process_sequence(study_json)
-<<<<<<< HEAD
-
     diff = set(io_ids_in_process_sequence) - set(node_ids)
     if diff: #len(set(io_ids_in_process_sequence)) - len(set(node_ids)) > 0:
         #diff = set(io_ids_in_process_sequence) - set(node_ids)
-        logger.error("(E) There are some inputs/outputs IDs {} not found in sources, samples, materials or data files declared"
-              .format(list(diff)))
-=======
-    if len(set(io_ids_in_process_sequence)) - len(set(node_ids)) > 0:
-        diff = set(io_ids_in_process_sequence) - set(node_ids)
         errors.append({
             "message": "Missing Material",
             "supplemental": "Inputs/outputs in {}  not found in sources, samples, materials or datafiles "
                             "declarations".format(list(diff)),
             "code": 1005
         })
-        logger.error("(E) There are some inputs/outputs IDs {} not found in sources, samples, materials or data files"
-                     "declared".format(list(diff)))
->>>>>>> 58c7e67c
+        logger.error("(E) There are some inputs/outputs IDs {} not found in sources, samples, materials or data files declared"
+              .format(list(diff)))
 
 
 def check_process_sequence_links(process_sequence_json):
@@ -757,23 +729,18 @@
                 protocol_ids_used.append(process['executesProtocol']['@id'])
             except KeyError:
                 pass
-    if set(protocol_ids_used) - set(protocol_ids_declared):
-        diff = set(protocol_ids_used) - set(protocol_ids_declared)
-<<<<<<< HEAD
-        logger.error("(E) There are protocol IDs {} used in a study or assay process sequence not declared"
-              .format(list(diff)))
-    elif set(protocol_ids_declared) - set(protocol_ids_used):
-=======
+    diff = set(protocol_ids_used) - set(protocol_ids_declared)
+    if diff:
         errors.append({
             "message": "Missing Protocol declaration",
             "supplemental": "protocol IDs {} not declared".format(list(diff)),
             "code": 1007
         })
-        logger.error("(E) There are protocol IDs {} used in a study or assay process sequence not declared".format(
-            list(diff)))
-    elif len(set(protocol_ids_declared) - set(protocol_ids_used)) > 0:
->>>>>>> 58c7e67c
-        diff = set(protocol_ids_declared) - set(protocol_ids_used)
+        logger.error("(E) There are protocol IDs {} used in a study or assay process sequence not declared"
+              .format(list(diff)))
+
+    diff = set(protocol_ids_declared) - set(protocol_ids_used)
+    if diff:
         warnings.append({
             "message": "Protocol declared but not used",
             "supplemental": "protocol IDs declared {} not used".format(list(diff)),
@@ -787,7 +754,7 @@
     """Used for rule 1009"""
     # return [elem for iterabl in [[param['@id'] for param in protocol['parameters']] for protocol in
     #                              study_json['protocols']] for elem in iterabl]
-    return [ param['@id'] for protocol in study_json['protocols'] for param in protocol[parameters] ]
+    return [ param['@id'] for protocol in study_json['protocols'] for param in protocol['parameters'] ]
 
 
 def get_parameter_value_parameter_ids(study_json):
@@ -821,23 +788,18 @@
     """Used for rule 1009 and 1020"""
     protocols_declared = get_study_protocols_parameter_ids(study_json) + ['#parameter/Array_Design_REF'] # + special case
     protocols_used = get_parameter_value_parameter_ids(study_json)
-    if set(protocols_used) - set(protocols_declared):
-        diff = set(protocols_used) - set(protocols_declared)
-<<<<<<< HEAD
-        logger.error("(E) There are protocol parameters {} used in a study or assay process not declared in any protocol"
-              .format(list(diff)))
-    elif set(protocols_declared) - set(protocols_used):
-=======
+
+    diff = set(protocols_used) - set(protocols_declared)
+    if diff:
         errors.append({
             "message": "Missing Protocol Parameter declaration",
             "supplemental": "protocol parameters {} used".format(list(diff)),
             "code": 1009
         })
-        logger.error("(E) There are protocol parameters {} used in a study or assay process not declared in any "
-                     "protocol".format(list(diff)))
-    elif len(set(protocols_declared) - set(protocols_used)) > 0:
->>>>>>> 58c7e67c
-        diff = set(protocols_declared) - set(protocols_used)
+        logger.error("(E) There are protocol parameters {} used in a study or assay process not declared in any protocol"
+              .format(list(diff)))
+    diff = set(protocols_declared) - set(protocols_used)
+    if diff:
         warnings.append({
             "message": "Protocol parameter declared in a protocol but never used",
             "supplemental": "protocol declared {} are not used".format(list(diff)),
@@ -893,13 +855,9 @@
         for assay in study_json['assays']:
             characteristic_categories_used_in_assay = get_characteristic_category_ids_in_assay_materials(assay)
             characteristic_categories_used += characteristic_categories_used_in_assay
-    if set(characteristic_categories_used) - set(characteristic_categories_declared):
-        diff = set(characteristic_categories_used) - set(characteristic_categories_declared)
-<<<<<<< HEAD
-        logger.error("(E) There are characteristic categories {} used in a source or sample characteristic that have not been not declared"
-              .format(list(diff)))
-    elif set(characteristic_categories_declared) - set(characteristic_categories_used):
-=======
+
+    diff = set(characteristic_categories_used) - set(characteristic_categories_declared)
+    if diff:
         errors.append({
                 "message": "Missing Characteristic Category declaration",
                 "supplemental": "Characteristic Categories {} used not declared".format(list(diff)),
@@ -907,9 +865,8 @@
             })
         logger.error("(E) There are characteristic categories {} used in a source or sample characteristic that have "
                      "not been not declared".format(list(diff)))
-    elif len(set(characteristic_categories_declared) - set(characteristic_categories_used)) > 0:
->>>>>>> 58c7e67c
-        diff = set(characteristic_categories_declared) - set(characteristic_categories_used)
+    diff = set(characteristic_categories_declared) - set(characteristic_categories_used)
+    if diff:
         warnings.append({
             "message": "Characteristic Category not used",
             "supplemental": "Characteristic Categories {} declared".format(list(diff)),
@@ -1069,32 +1026,19 @@
 def check_utf8(fp):
     """Used for rule 0010"""
     import chardet
-<<<<<<< HEAD
     with open(fp.name, mode='rb') as binary_fp:
         charset = chardet.detect(binary_fp.read())
     if charset['encoding'] not in {'UTF-8', 'ascii'}:
         #print(type(charset['encoding']), type('ascii'))
-        logger.warning("(W) File should be UTF-8 encoding but found it is '{0}' encoding with {1} confidence"
-                    .format(charset['encoding'], charset['confidence']))
-        errors['errors'].append({
+        warnings.append({
             "message": "File should be UTF8 encoding",
             "supplemental": "Encoding is '{0}' with confidence {1}".format(charset['encoding'], charset['confidence']),
             "code": 10
         })
+        logger.warning("(W) File should be UTF-8 encoding but found it is '{0}' encoding with {1} confidence"
+                       .format(charset['encoding'], charset['confidence']))
         raise SystemError
-=======
-    with open(fp.name, 'rb') as fp:
-        charset = chardet.detect(fp.read())
-        if charset['encoding'] is not 'UTF-8' and charset['encoding'] is not 'ascii':
-            warnings.append({
-                "message": "File should be UTF8 encoding",
-                "supplemental": "Encoding is '{0}' with confidence {1}".format(charset['encoding'], charset['confidence']),
-                "code": 10
-            })
-            logger.warning("(W) File should be UTF-8 encoding but found it is '{0}' encoding with {1} confidence"
-                           .format(charset['encoding'], charset['confidence']))
-            raise SystemError()
->>>>>>> 58c7e67c
+
 
 
 def check_isa_schemas(isa_json, investigation_schema_path):
@@ -1165,26 +1109,16 @@
 def check_filenames_present(isa_json):
     """Used for rule 3005"""
     for s_pos, study in enumerate(isa_json['studies']):
-<<<<<<< HEAD
         if not study['filename']:
-            errors['errors'].append({
-=======
-        if study['filename'] is '':
             warnings.append({
->>>>>>> 58c7e67c
                 "message": "Missing study file name",
                 "supplemental": "At study position {}".format(s_pos),
                 "code": 3005
             })
             logger.warning("(W) A study filename is missing")
         for a_pos, assay in enumerate(study['assays']):
-<<<<<<< HEAD
             if not assay['filename']:
-                errors['errors'].append({
-=======
-            if assay['filename'] is '':
                 warnings.append({
->>>>>>> 58c7e67c
                     "message": "Missing assay file name",
                     "supplemental": "At study position {}, assay position {}".format(s_pos, a_pos),
                     "code": 3005
@@ -1198,13 +1132,8 @@
         if pubmed_id_str:
             pmid_regex = re.compile('[0-9]{8}')
             pmcid_regex = re.compile('PMC[0-9]{8}')
-<<<<<<< HEAD
             if pmid_regex.match(pubmed_id_str) is None and pmcid_regex.match(pubmed_id_str) is None:
-                errors['errors'].append({
-=======
-            if (pmid_regex.match(pubmed_id_str) is None) and (pmcid_regex.match(pubmed_id_str) is None):
                 warnings.append({
->>>>>>> 58c7e67c
                     "message": "PubMed ID is not valid format",
                     "supplemental": "Found PubMedID {}".format(pubmed_id_str),
                     "code": 3003
@@ -1222,13 +1151,8 @@
     """Used for rule 1010"""
     for study in isa_json['studies']:
         for protocol in study['protocols']:
-<<<<<<< HEAD
             if not protocol['name']:
-                errors['errors'].append({
-=======
-            if protocol['name'] is '':
                 warnings.append({
->>>>>>> 58c7e67c
                     "message": "Protocol missing name",
                     "supplemental": "Protocol @id={}".format(protocol['@id']),
                     "code": 1010
@@ -1242,13 +1166,8 @@
     for study in isa_json['studies']:
         for protocol in study['protocols']:
             for parameter in protocol['parameters']:
-<<<<<<< HEAD
                 if not parameter['parameterName']:
-                    errors['errors'].append({
-=======
-                if parameter['parameterName'] is '':
                     warnings.append({
->>>>>>> 58c7e67c
                         "message": "Protocol Parameter missing name",
                         "supplemental": "Protocol Parameter @id={}".format(parameter['@id']),
                         "code": 1011
@@ -1261,13 +1180,8 @@
     """Used for rule 1012"""
     for study in isa_json['studies']:
         for factor in study['factors']:
-<<<<<<< HEAD
             if not factor['factorName']:
-                errors['errors'].append({
-=======
-            if factor['factorName'] is '':
                 warnings.append({
->>>>>>> 58c7e67c
                     "message": "Study Factor missing name",
                     "supplemental": "Study Factor @id={}".format(factor['@id']),
                     "code": 1012
@@ -1279,17 +1193,10 @@
 def check_ontology_sources(isa_json):
     """Used for rule 3008"""
     for ontology_source in isa_json['ontologySourceReferences']:
-<<<<<<< HEAD
         if not ontology_source['name']:
-            errors['errors'].append({
-                "message": "Study Factor missing name",
-                "supplemental": "Study Factor @id={}".format(factor['@id']),
-=======
-        if ontology_source['name'] is '':
             warnings.append({
                 "message": "Ontology Source missing name ref",
                 "supplemental": "name={}".format(ontology_source['name']),
->>>>>>> 58c7e67c
                 "code": 3008
             })
             logger.warning("(W) An Ontology Source Reference is missing Term Source Name, so can't be referenced")
@@ -1326,22 +1233,17 @@
     collector = list()
     walk_and_get_annotations(isa_json, collector)
     term_sources_used = [annotation['termSource'] for annotation in collector if annotation['termSource']]
-    if set(term_sources_used) - set(term_sources_declared):
-        diff = set(term_sources_used) - set(term_sources_declared)
+    diff = set(term_sources_used) - set(term_sources_declared)
+    if diff:
         errors.append({
             "message": "Missing Term Source",
             "supplemental": "Ontology sources missing {}".format(list(diff)),
             "code": 3009
         })
         logger.error("(E) There are ontology sources {} referenced in an annotation that have not been not declared"
-<<<<<<< HEAD
               .format(list(diff)))
-    elif set(term_sources_declared) - set(term_sources_used):
-=======
-                     .format(list(diff)))
-    elif len(set(term_sources_declared) - set(term_sources_used)) > 0:
->>>>>>> 58c7e67c
-        diff = set(term_sources_declared) - set(term_sources_used)
+    diff = set(term_sources_declared) - set(term_sources_used)
+    if diff:
         warnings.append({
             "message": "Ontology Source Reference is not used",
             "supplemental": "Ontology sources not used {}".format(list(diff)),
@@ -1356,15 +1258,9 @@
     collector = list()
     walk_and_get_annotations(isa_json, collector)
     terms_using_accession_no_source_ref = [annotation for annotation in collector if annotation['termAccession']
-<<<<<<< HEAD
                                            and not annotation['termSource']]
     if terms_using_accession_no_source_ref:
-        errors['errors'].append({
-=======
-                                           is not '' and annotation['termSource'] is '']
-    if len(terms_using_accession_no_source_ref) > 0:
         warnings.append({
->>>>>>> 58c7e67c
             "message": "Missing Term Source REF in annotation",
             "supplemental": "Terms with accession but no source reference {}".format(terms_using_accession_no_source_ref),
             "code": 3010
@@ -1415,7 +1311,6 @@
 def load_config(config_dir):
     import json
     configs = dict()
-<<<<<<< HEAD
     for file in glob.iglob(os.path.join(config_dir, "*.json")): # ignore non json files
         try:
             with open(os.path.join(config_dir, file)) as fp:
@@ -1427,21 +1322,7 @@
             else:
                 configs[(config_dict['measurementType'], config_dict['technologyType'])] = config_dict
         except ValidationError:
-            errors['errors'].append({
-=======
-    for file in os.listdir(config_dir):
-        if file.endswith(".json"):  # ignore non json files
-            try:
-                config_dict = json.load(open(os.path.join(config_dir, file)))
-                if os.path.basename(file) == 'protocol_definitions.json':
-                    configs['protocol_definitions'] = config_dict
-                elif os.path.basename(file) == 'study_config.json':
-                    configs['study'] = config_dict
-                else:
-                    configs[(config_dict['measurementType'], config_dict['technologyType'])] = config_dict
-            except ValidationError:
-                errors.append({
->>>>>>> 58c7e67c
+            errors.append({
                     "message": "Configurations could not be loaded",
                     "supplemental": "On loading {}".format(os.path.join(config_dir, file)),
                     "code": 4001
@@ -1528,9 +1409,7 @@
             except KeyError:  # this happens when we can't find a previousProcess
                 pass
             assay_graph.reverse()
-            assay_protocol_sequence = [[j for j in i if not j.startswith('#')] for i in assay_graph]
-            assay_protocol_sequence = [i for j in assay_protocol_sequence for i in j]  # flatten list
-            # assay_protocol_sequence = [j for i in assay_graph for j in i if not j.startswith('#')]
+            assay_protocol_sequence = [j for i in assay_graph for j in i if not j.startswith('#') ]
             assay_protocol_sequence_of_interest = [i for i in assay_protocol_sequence if i in config_protocol_sequence]
             #  filter out protocols in sequence that are not of interest (additional ones to required by config)
             if config_protocol_sequence != assay_protocol_sequence_of_interest:
@@ -1540,7 +1419,7 @@
                                                                                  assay_protocol_sequence),
                     "code": 4004
                 })
-                logger.warn("Configuration protocol sequence {} does not match study graph found in {}"
+                logger.warning("Configuration protocol sequence {} does not match study graph found in {}"
                             .format(config_protocol_sequence, assay_protocol_sequence))
 
     protocols_and_types = {i['@id']: i['protocolType']['annotationValue'] for i in study_json['protocols']}
@@ -1564,14 +1443,8 @@
     if config_dir is None:
         config_dir = default_config_dir
     logger.setLevel(log_level)
-<<<<<<< HEAD
-    logger.info("ISA JSON Validator from ISA tools API v0.2")
+    logger.info("ISA JSON Validator from ISA tools API v0.3")
     stream = six.StringIO()
-=======
-    logger.info("ISA JSON Validator from ISA tools API v0.3")
-    from io import StringIO
-    stream = StringIO()
->>>>>>> 58c7e67c
     handler = logging.StreamHandler(stream)
     logger.addHandler(handler)
     try:
@@ -1702,29 +1575,14 @@
                 '/path/to/study2.json'
             ]
             my_reports = isajson.batch_validate(my_jsons)
-        """
-<<<<<<< HEAD
-    with open(report_file_path, mode='w') as report_file:
-        logger.info("Writing batch report to {}".format(report_file.name))
-        report_file.write("Writing batch report to {}\n".format(report_file.name))
-        for json_file in json_file_list:
-            report_file.write("--------\n")
-            report_file.write("***Validating {}***\n".format(json_file))
-            if not os.path.isfile(json_file):
-                logger.warn("Could not find ISA-JSON file, skipping {}".format(json_file))
-                report_file.write("Could not find ISA-JSON file, skipping {}\n".format(json_file))
-            else:
-                with open(json_file) as fp:
-                    log = validate(fp)
-                    report_file.write(log.getvalue())
-=======
+    """
     batch_report = {
         "batch_report": []
     }
     for json_file in json_file_list:
         logger.info("***Validating {}***\n".format(json_file))
         if not os.path.isfile(json_file):
-            logger.warn("Could not find ISA-JSON file, skipping {}".format(json_file))
+            logger.warning("Could not find ISA-JSON file, skipping {}".format(json_file))
         else:
             with open(json_file) as fp:
                 batch_report['batch_report'].append(
@@ -1733,5 +1591,4 @@
                         "report": validate(fp)
                     }
                 )
-    return batch_report
->>>>>>> 58c7e67c
+    return batch_report