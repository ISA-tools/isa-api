--- conflicted
+++ resolved
@@ -2673,12 +2673,7 @@
                                 = cls._generate_quality_control_samples(
                                 assay_graph.quality_control, cell, sample_size=len(samples_in_assay_to_expand),
                                 # FIXME? the assumption here is that the first protocol is the sampling protocol
-                                sampling_protocol=qc_study.protocols[0]
-<<<<<<< HEAD
-                                )
-=======
-                            )
->>>>>>> 59598346
+                                sampling_protocol=qc_study.protocols[0])
                             qc_study.sources += qc_sources
                             qc_study.samples.extend(qc_samples_pre_run + qc_samples_post_run)
                             for qc_samples in qc_samples_interspersed.values():
