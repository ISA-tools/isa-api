--- conflicted
+++ resolved
@@ -1992,7 +1992,7 @@
     StudyArms of different lengths (i.e. different number of cells) are allowed.
     """
 
-    NAME_PROPERTY_ASSIGNMENT_ERROR = 'The value assigned to \'name\' must be a sting'
+    NAME_PROPERTY_ASSIGNMENT_ERROR = 'The value assigned to \'name\' must be a string'
     STUDY_ARM_PROPERTY_ASSIGNMENT_ERROR = 'The value assigned to \'study_arms\' must be an iterable'
     ADD_STUDY_ARM_PARAMETER_TYPE_ERROR = 'Not a valid study arm'
     ADD_STUDY_ARM_NAME_ALREADY_PRESENT_ERROR = 'A StudyArm with the same name is already present in the StudyDesign'
@@ -2627,29 +2627,7 @@
         # under the hypothesis that we deal only with raw data files
         # derived data file would require a completely separate approach
         if node.type == DATA_FILE:
-<<<<<<< HEAD
-            return RawDataFile(filename='{0}_{1}'.format(node.name, str(sequence_no).zfill(ZFILL_WIDTH)))
-        # TODO: ADD MORE DATA FILE SUPPORT
-        # \**
-        # if node.type == DATA_FILE and "_nmr_" in technology_type.term :
-        #     return FreeInductionDecayDataFile(filename='{0}_{1}'.format(node.name, str(sequence_no).zfill(ZFILL_WIDTH)))
-        # elif node.type == DATA_FILE and "_ms_" in technology_type.term :
-        #     return RawSpectralDataFile(filename='{0}_{1}'.format(node.name, str(sequence_no).zfill(ZFILL_WIDTH)))
-        # elif node.type == DATA_FILE and "_microarray_" in technology_type.term   :
-        #     return ArrayDataFile(filename='{0}_{1}'.format(node.name, str(sequence_no).zfill(ZFILL_WIDTH)))
-        # else :
-        #     return RawDataFile(filename='{0}_{1}'.format(node.name, str(sequence_no).zfill(ZFILL_WIDTH)))
-        # \**
-        """
-        cls = {
-            SAMPLE: Sample,
-            EXTRACT: Extract,
-            LABELED_EXTRACT: LabeledExtract,
-            DATA_FILE: DataFile
-        }
-        return cls[node.type](characteristics=node.characteristics, name=node.name)
-        """
-=======
+
             try:
                 print('isa_objects_factory: Assay conf. found: {}; {};'.format(
                     measurement_type, technology_type)
@@ -2671,7 +2649,6 @@
                 return RawDataFile(
                     filename='{0}_{1}'.format(node.name, str(sequence_no).zfill(ZFILL_WIDTH))
                 )
->>>>>>> 4e165875
 
 
 class StudyDesignEncoder(json.JSONEncoder):
