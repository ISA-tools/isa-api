"""ISA Model 1.0 implementation in Python.

This module implements the ISA Abstract Model 1.0 as Python classes, as
specified in the `ISA Model and Serialization Specifications 1.0`_, and
additional classes to support compatibility between ISA-Tab and ISA-JSON.

Todo:
    * Check consistency with published ISA Model
    * Finish docstringing rest of the module
    * Add constraints on attributes throughout, and test

.. _ISA Model and Serialization Specs 1.0: http://isa-specs.readthedocs.io/

"""
from __future__ import absolute_import
import abc
import logging
import warnings
import uuid

<<<<<<< HEAD
from collections.abc import Iterable
=======
import networkx as nx
>>>>>>> d6479ba8

from isatools.errors import ISAModelAttributeError


log = logging.getLogger('isatools')
log.setLevel(logging.DEBUG)



def _build_assay_graph(process_sequence=None):
    """:obj:`networkx.DiGraph` Returns a directed graph object based on a
    given ISA process sequence."""
    g = nx.DiGraph()
    if process_sequence is None:
        return g
    for process in process_sequence:
        log.debug('Current process is: {0}'.format(process.name))
        log.debug('Next process for current process is: {0}'.format(getattr(process.next_process, 'name', None)))
        log.debug('Previous process for current process is: {0}'.format(getattr(process.prev_process, 'name', None)))
        log.debug('Inputs for current process are: {0}'.format(
            [getattr(input_, 'name', None) for input_ in process.inputs]
        ))
        log.debug('Outputs for current process are: {0}'.format(
            [getattr(output, 'name', None) for output in process.outputs]
        ))
        if process.next_process is not None or len(process.outputs) > 0:
            if len([n for n in process.outputs if
                    not isinstance(n, DataFile)]) > 0:
                for output in [n for n in process.outputs if
                               not isinstance(n, DataFile)]:
                    g.add_edge(process, output)
                    log.debug('linking process {0} to output {1}'.format(process.name, getattr(output, 'name', None)))
            else:
                g.add_edge(process, process.next_process)
                log.debug('linking process {1} to prev_process {0}'.format(
                    getattr(process.next_process, 'name', None), process.name))

        if process.prev_process is not None or len(process.inputs) > 0:
            if len(process.inputs) > 0:
                for input_ in process.inputs:
                    g.add_edge(input_, process)
                    log.debug('linking input {1} to process {0}'.format(process.name, getattr(input_, 'name', None)))
            else:
                g.add_edge(process.prev_process, process)
                log.debug('linking prev_process {0} to process {1}'.format(
                    getattr(process.prev_process, 'name', None), process.name))
    return g


class Comment(object):
    """A Comment allows arbitrary annotation of all Commentable ISA classes

    Attributes:
        name: A string name for the comment context (maps to Comment[{name}])
        value: A string value for the comment.
    """

    def __init__(self, name='', value=''):
        self.__name = name
        self.__value = value

    @property
    def name(self):
        """:obj:`str`: name for the comment context"""
        return self.__name

    @name.setter
    def name(self, val):
        if val is not None and isinstance(val, str):
            self.__name = val
        else:
            raise ISAModelAttributeError('Comment.name must be a string')

    @property
    def value(self):
        """:obj:`str`: value for the comment content"""
        return self.__value

    @value.setter
    def value(self, val):
        if isinstance(val, str):
            self.__value = val
        raise ISAModelAttributeError('Comment.value must be a string')

    def __repr__(self):
        return "isatools.model.Comment(name='{comment.name}', " \
               "value='{comment.value}')".format(comment=self)

    def __str__(self):
        return """Comment(
    name={comment.name}
    value={comment.value}
)""".format(comment=self)

    def __hash__(self):
        return hash(repr(self))

    def __eq__(self, other):
        return isinstance(other, Comment) \
            and self.name == other.name \
            and self.value == other.value

    def __ne__(self, other):
        return not self == other


class Commentable(metaclass=abc.ABCMeta):
    """Abstract class to enable containment of Comments

    Attributes:
        comments: Comments associated with the implementing ISA class.
    """

    def __init__(self, comments=None):
        if comments is None:
            self.__comments = []
        else:
            self.__comments = comments

    @property
    def comments(self):
        """:obj:`list` of :obj:`Comment`: Container for ISA comments"""
        return self.__comments

    @comments.setter
    def comments(self, val):
        if val is not None and hasattr(val, '__iter__'):
            if val == [] or all(isinstance(x, Comment) for x in val):
                self.__comments = list(val)
        else:
            raise ISAModelAttributeError(
                '{0}.comments must be iterable containing Comments'
                .format(type(self).__name__))

    def add_comment(self, name=None, value_=None):
        """Adds a new comment to the comment list.

        Args:
            name: Comment name
            value_: Comment value
        """
        c = Comment(name=name, value=value_)
        self.comments.append(c)

    def yield_comments(self, name=None):
        """Gets an iterator of matching comments for a given name.

        Args:
            name: Comment name

        Returns:
            :obj:`filter` of :obj:`Comments` that can be iterated on.
        """
        if name is None:
            return filter(True, self.comments)
        else:
            return filter(lambda x: x.name == name, self.comments)

    def get_comments(self):
        """Gets a list of all comments.

        Returns:
            :obj:`list` of :obj:`Comment` of all comments, if any
        """
        return self.comments

    def get_comment(self, name):
        """Gets the first matching comment for a given name

        Args:
            name: Comment name

        Returns:
            :obj:`Comment` matching the name. Only returns the first found.

        """
        clist = list(self.yield_comments(name=name))
        if len(clist) > 0:
            return clist[-1]
        else:
            return None

    def get_comment_names(self):
        """Gets all of the comment names

        Returns:
            :obj:`list` of str.

        """
        return [x.name for x in self.comments]

    def get_comment_values(self):
        """Gets all of the comment values

        Returns:
            :obj:`list` of str.

        """
        return [x.value for x in self.comments]


class MetadataMixin(metaclass=abc.ABCMeta):
    """Abstract mixin class to contain metadata fields found in Investigation
    and Study sections of ISA

    Attributes:
        identifier: An identifier associated with objects of this class.
        title: A title associated with objects of this class.
        description: A description associated with objects of this class.
        submission_date: A submission date associated with objects of this
            class.
        public_release_date: A submission date associated with objects of this
            class.
    """

    def __init__(self, filename='', identifier='', title='', description='',
                 submission_date='', public_release_date='', publications=None,
                 contacts=None):

        self.__filename = filename
        self.__identifier = identifier
        self.__title = title
        self.__description = description
        self.__submission_date = submission_date
        self.__public_release_date = public_release_date

        if publications is None:
            self.__publications = []
        else:
            self.__publications = publications

        if contacts is None:
            self.contacts = []
        else:
            self.__contacts = contacts

    @property
    def filename(self):
        """:obj:`str`: A filename"""
        return self.__filename

    @filename.setter
    def filename(self, val):
        if val is not None and isinstance(val, str):
            self.__filename = val
        else:
            raise ISAModelAttributeError('{0}.filename must be a string'
                                         .format(type(self).__name__))

    @property
    def identifier(self):
        """:obj:`str`: An identifier"""
        return self.__identifier

    @identifier.setter
    def identifier(self, val):
        if val is not None and isinstance(val, str):
            self.__identifier = val
        else:
            raise ISAModelAttributeError('{0}.identifier must be a string'
                                         .format(type(self).__name__))

    @property
    def title(self):
        """:obj:`str`: A title"""
        return self.__title

    @title.setter
    def title(self, val):
        if val is not None and isinstance(val, str):
            self.__title = val
        else:
            raise ISAModelAttributeError('{0}.title must be a string'
                                         .format(type(self).__name__))

    @property
    def description(self):
        """:obj:`str`: A description"""
        return self.__description

    @description.setter
    def description(self, val):
        if val is not None and isinstance(val, str):
            self.__description = val
        else:
            raise ISAModelAttributeError('{0}.description must be a string'
                                         .format(type(self).__name__))

    @property
    def submission_date(self):
        """:obj:`str`: A submission date"""
        return self.__submission_date

    @submission_date.setter
    def submission_date(self, val):
        if val is not None and isinstance(val, str):
            self.__submission_date = val
        else:
            raise ISAModelAttributeError('{0}.submission_date must be a string'
                                         .format(type(self).__name__))

    @property
    def public_release_date(self):
        """:obj:`str`: A public release date"""
        return self.__public_release_date

    @public_release_date.setter
    def public_release_date(self, val):
        if val is not None and isinstance(val, str):
            self.__public_release_date = val
        else:
            raise ISAModelAttributeError('{0}.public_release_date must be a '
                                         'string'.format(type(self).__name__))

    @property
    def publications(self):
        """:obj:`list` of :obj:`Publication`: Container for ISA publications"""
        return self.__publications

    @publications.setter
    def publications(self, val):
        if val is not None and hasattr(val, '__iter__'):
            if val == [] or all(isinstance(x, Publication) for x in val):
                self.__publications = list(val)
        else:
            raise ISAModelAttributeError(
                '{0}.publications must be iterable containing Publications'
                .format(type(self).__name__))

    @property
    def contacts(self):
        """:obj:`list` of :obj:`Person`: Container for ISA contacts"""
        return self.__contacts

    @contacts.setter
    def contacts(self, val):
        if val is not None and hasattr(val, '__iter__'):
            if val == [] or all(isinstance(x, Person) for x in val):
                self.__contacts = list(val)
        else:
            raise ISAModelAttributeError(
                '{0}.contacts must be iterable containing Person objects'
                .format(type(self).__name__))


class Investigation(Commentable, MetadataMixin, object):
    """An investigation maintains metadata about the project context and links
    to one or more studies. There can only be 1 Investigation in an ISA
    descriptor. Investigations have the following properties:

    Attributes:
        identifier: A locally unique identifier or an accession number provided
            by a repository.
        title: A concise name given to the investigation.
            description: A textual description of the investigation.
        submission_date  date on which the investigation was reported to the
            repository. This should be ISO8601 formatted.
        public_release_date: The date on which the investigation should be
            released publicly. This should be ISO8601 formatted.
        ontology_source_references: OntologySources to be referenced by
            OntologyAnnotations used in this ISA descriptor.
        publications: A list of Publications associated with an Investigation.
        contacts: A list of People/contacts associated with an Investigation.
        studies: Study is the central unit, containing information on the
            subject under study.
        comments: Comments associated with instances of this class.
    """

    def __init__(self, id_='', filename='', identifier='', title='',
                 description='', submission_date='', public_release_date='',
                 ontology_source_references=None, publications=None,
                 contacts=None, studies=None, comments=None):
        MetadataMixin.__init__(self, filename=filename, identifier=identifier,
                               title=title, description=description,
                               submission_date=submission_date,
                               public_release_date=public_release_date,
                               publications=publications, contacts=contacts)
        Commentable.__init__(self, comments=comments)

        self.id = id_

        if ontology_source_references is None:
            self.__ontology_source_references = []
        else:
            self.__ontology_source_references = ontology_source_references

        if studies is None:
            self.__studies = []
        else:
            self.__studies = studies

    @property
    def ontology_source_references(self):
        """:obj:`list` of :obj:`OntologySource`: Container for ontology
                sources
        """
        return self.__ontology_source_references

    @ontology_source_references.setter
    def ontology_source_references(self, val):
        if val is not None and hasattr(val, '__iter__'):
            if val == [] or all(isinstance(x, OntologySource) for x in val):
                self.__ontology_source_references = list(val)
        else:
            raise ISAModelAttributeError(
                'Investigation.ontology_source_references must be iterable '
                'containing OntologySource objects')

    def add_ontology_source_reference(self, name='', version='',
                                      description='',
                                      file='', comments=None):
        """
        Adds a new ontology_source_reference to the ontology_source_reference
        list.

        Args:
            name: OntologySource name
            version: OntologySource version
            description: OntologySource description
            file: OntologySource file
        """
        c = OntologySource(name=name, version=version, description=description,
                           file=file, comments=comments)
        self.ontology_source_references.append(c)

    def yield_ontology_source_references(self, name=None):
        """Gets an iterator of matching ontology_source_references for a given
        name.

        Args:
            name: OntologySource name

        Returns:
            :obj:`filter` of :obj:`OntologySources` that can be iterated on.
        """
        if name is None:
            return filter(True, self.ontology_source_references)
        else:
            return filter(lambda x: x.name == name,
                          self.ontology_source_references)

    def get_ontology_source_references(self):
        """Gets a list of all ontology_source_references.

        Returns:
            :obj:`list` of :obj:`OntologySource` of all
            ontology_source_references, if any
        """
        return self.ontology_source_references

    def get_ontology_source_reference(self, name):
        """Gets the first matching ontology_source_reference for a given name

        Args:
            name: OntologySource name

        Returns:
            :obj:`OntologySource` matching the name. Only returns the first
            found.

        """
        clist = list(self.yield_ontology_source_references(name=name))
        if len(clist) > 0:
            return clist[-1]
        else:
            return None

    def get_ontology_source_reference_names(self):
        """Gets all of the ontology_source_reference names

        Returns:
            :obj:`list` of str.

        """
        return [x.name for x in self.ontology_source_references]

    @property
    def studies(self):
        """:obj:`list` of :obj:`Study`: Container for studies"""
        return self.__studies

    @studies.setter
    def studies(self, val):
        if val is not None and hasattr(val, '__iter__'):
            if val == [] or all(isinstance(x, Study) for x in val):
                self.__studies = list(val)
        else:
            raise ISAModelAttributeError(
                'Investigation.studies must be iterable containing Study '
                'objects')

    def __repr__(self):
        return "isatools.model.Investigation(" \
               "identifier='{investigation.identifier}', " \
               "filename='{investigation.filename}', " \
               "title='{investigation.title}', " \
               "submission_date='{investigation.submission_date}', " \
               "public_release_date='{investigation.public_release_date}', " \
               "ontology_source_references=" \
               "{investigation.ontology_source_references}, " \
               "publications={investigation.publications}, " \
               "contacts={investigation.contacts}, " \
               "studies={investigation.studies}, " \
               "comments={investigation.comments})".format(investigation=self)

    def __str__(self):
        return """Investigation(
    identifier={investigation.identifier}
    filename={investigation.filename}
    title={investigation.title}
    submission_date={investigation.submission_date}
    public_release_date={investigation.public_release_date}
    ontology_source_references={num_ontology_source_references} OntologySources
    publications={num_publications} Publication objects
    contacts={num_contacts} Person objects
    studies={num_studies} Study objects
    comments={num_comments} Comment objects
)""".format(investigation=self,
            num_ontology_source_references=len(
                self.ontology_source_references),
            num_publications=len(self.publications),
            num_contacts=len(self.contacts),
            num_studies=len(self.studies),
            num_comments=len(self.comments))

    def __hash__(self):
        return hash(repr(self))

    def __eq__(self, other):
        return isinstance(other, Investigation) \
            and self.filename == other.filename \
            and self.identifier == other.identifier \
            and self.title == other.title \
            and self.submission_date == other.submission_date \
            and self.public_release_date == other.public_release_date \
            and self.ontology_source_references \
            == other.ontology_source_references \
            and self.publications == other.publications \
            and self.contacts == other.contacts \
            and self.studies == other.studies \
            and self.comments == other.comments

    def __ne__(self, other):
        return not self == other


class OntologySource(Commentable):
    """An OntologySource describes the resource from which the value of an
    OntologyAnnotation is derived from.

    Attributes:
        name: The name of the source of a term; i.e. the source controlled
            vocabulary or ontology.
        file: A file name or a URI of an official resource.
        version: The version number of the Term Source to support terms
            tracking.
        description: A free text description of the resource.
        comments: Comments associated with instances of this class.
    """

    def __init__(self, name, file='', version='', description='',
                 comments=None):
        super().__init__(comments)

        self.__name = name
        self.__file = file
        self.__version = version
        self.__description = description

    @property
    def name(self):
        """:obj:`str`: name of the ontology source"""
        return self.__name

    @name.setter
    def name(self, val):
        if val is not None and not isinstance(val, str):
            raise ISAModelAttributeError(
                'OntologySource.name must be a str; got {0}:{1}'
                .format(val, type(val)))
        else:
            self.__name = val

    @property
    def file(self):
        """:obj:`str`: file of the ontology source"""
        return self.__file

    @file.setter
    def file(self, val):
        if val is not None and not isinstance(val, str):
            raise ISAModelAttributeError(
                'OntologySource.file must be a str; got {0}:{1}'
                .format(val, type(val)))
        else:
            self.__file = val

    @property
    def version(self):
        """:obj:`str`: version of the ontology source"""
        return self.__version

    @version.setter
    def version(self, val):
        if val is not None and not isinstance(val, str):
            raise ISAModelAttributeError(
                'OntologySource.version must be a str; got {0}:{1}'
                .format(val, type(val)))
        else:
            self.__version = val

    @property
    def description(self):
        """:obj:`str`: description of the ontology source"""
        return self.__description

    @description.setter
    def description(self, val):
        if val is not None and not isinstance(val, str):
            raise ISAModelAttributeError(
                'OntologySource.description must be a str; got {0}:{1}'
                .format(val, type(val)))
        else:
            self.__description = val

    def __repr__(self):
        return "isatools.model.OntologySource(name='{ontology_source.name}'," \
               " file='{ontology_source.file}', " \
               "version='{ontology_source.version}', " \
               "description='{ontology_source.description}', " \
               "comments={ontology_source.comments})" \
            .format(ontology_source=self)

    def __str__(self):
        return """OntologySource(
    name={ontology_source.name}
    file={ontology_source.file}
    version={ontology_source.version}
    description={ontology_source.description}
    comments={num_comments} Comment objects
)""".format(ontology_source=self, num_comments=len(self.comments))

    def __hash__(self):
        return hash(repr(self))

    def __eq__(self, other):
        return isinstance(other, OntologySource) \
            and self.name == other.name \
            and self.file == other.file \
            and self.version == other.version \
            and self.description == other.description \
            and self.comments == other.comments

    def __ne__(self, other):
        return not self == other


class OntologyAnnotation(Commentable):
    """An ontology annotation

    Attributes:
        term : A term taken from an ontology or controlled vocabulary.
        term_source : Reference to the OntologySource from which the term is
            derived.
        term_accession : A URI or resource-specific identifier for the term.
        comments: Comments associated with instances of this class.
    """

    def __init__(self, term='', term_source=None, term_accession='',
                 comments=None, id_=str(uuid.uuid4())) :
        super().__init__(comments)

        self.__term = term
        self.__term_source = term_source
        self.__term_accession = term_accession
        self.id = id_

    @property
    def term(self):
        """:obj:`str`: the ontology annotation name used"""
        return self.__term

    @term.setter
    def term(self, val):
        if val is not None and not isinstance(val, str):
            raise ISAModelAttributeError(
                'OntologyAnnotation.term must be a str or None; got {0}:{1}'
                .format(val, type(val)))
        else:
            self.__term = val

    @property
    def term_source(self):
        """:obj:`OntologySource: a reference to the ontology source the term is
        taken from"""
        return self.__term_source

    @term_source.setter
    def term_source(self, val):
        if val is not None and not isinstance(val, OntologySource):
            raise ISAModelAttributeError(
                'OntologyAnnotation.term_source must be a OntologySource or '
                'None; got {0}:{1}'.format(val, type(val)))
        else:
            self.__term_source = val

    @property
    def term_accession(self):
        """:obj:`str`: the term accession number of reference of the term"""
        return self.__term_accession

    @term_accession.setter
    def term_accession(self, val):
        if val is not None and not isinstance(val, str):
            raise ISAModelAttributeError(
                'OntologyAnnotation.term_accession must be a str or None')
        else:
            self.__term_accession = val

    def __repr__(self):
        return "isatools.model.OntologyAnnotation(" \
               "term='{ontology_annotation.term}', " \
               "term_source={term_source}, " \
               "term_accession='{ontology_annotation.term_accession}', " \
               "comments={ontology_annotation.comments})" \
            .format(ontology_annotation=self,
                    term_source=repr(self.term_source))

    def __str__(self):
        return """OntologyAnnotation(
    term={ontology_annotation.term}
    term_source={term_source_ref}
    term_accession={ontology_annotation.term_accession}
    comments={num_comments} Comment objects
)""".format(ontology_annotation=self,
            term_source_ref=self.term_source.name if self.term_source else '',
            num_comments=len(self.comments))

    def __hash__(self):
        return hash(repr(self))

    def __eq__(self, other):
        return isinstance(other, OntologyAnnotation) \
            and self.term == other.term \
            and self.term_source == other.term_source \
            and self.term_accession == other.term_accession \
            and self.comments == other.comments

    def __ne__(self, other):
        return not self == other


class Publication(Commentable):
    """A publication associated with an investigation or study.

    Attributes:
        pubmed_id: The PubMed IDs of the described publication(s) associated
            with this investigation.
        doi: A Digital Object Identifier (DOI) for that publication (where
            available).
        author_list: The list of authors associated with that publication.
        title: The title of publication associated with the investigation.
        status: A term describing the status of that publication (i.e.
            submitted, in preparation, published).
        comments: Comments associated with instances of this class.
    """

    def __init__(self, pubmed_id='', doi='', author_list='', title='',
                 status=None, comments=None):
        super().__init__(comments)

        self.__pubmed_id = pubmed_id
        self.__doi = doi
        self.__author_list = author_list
        self.__title = title
        self.__status = status

    @property
    def pubmed_id(self):
        """:obj:`str`: the PubMed ID of the publication"""
        return self.__pubmed_id

    @pubmed_id.setter
    def pubmed_id(self, val):
        if val is not None and not isinstance(val, str):
            raise ISAModelAttributeError(
                'Publication.pubmed_id must be a str or None; got {0}:{1}'
                .format(val, type(val)))
        else:
            self.__pubmed_id = val

    @property
    def doi(self):
        """:obj:`str`: the DOI of the publication"""
        return self.__doi

    @doi.setter
    def doi(self, val):
        if val is not None and not isinstance(val, str):
            raise ISAModelAttributeError(
                'Publication.doi must be a str or None; got {0}:{1}'
                .format(val, type(val)))
        else:
            self.__doi = val

    @property
    def author_list(self):
        """:obj:`str`: the author list (comma separated) of the publication"""
        return self.__author_list

    @author_list.setter
    def author_list(self, val):
        if val is not None and not isinstance(val, str):
            raise ISAModelAttributeError(
                'Publication.author_list must be a str or None; got {0}:{1}'
                .format(val, type(val)))
        else:
            self.__author_list = val

    @property
    def title(self):
        """:obj:`str`: the title of the publication"""
        return self.__title

    @title.setter
    def title(self, val):
        if val is not None and not isinstance(val, str):
            raise ISAModelAttributeError(
                'Publication.title must be a str or None; got {0}:{1}'
                .format(val, type(val)))
        else:
            self.__title = val

    @property
    def status(self):
        """:obj:`OntologyAnnotation: an ontology annotation representing the
        publication status"""
        return self.__status

    @status.setter
    def status(self, val):
        if val is not None and not isinstance(val, OntologyAnnotation):
            raise ISAModelAttributeError(
                'Publication.status must be a OntologyAnnotation or '
                'None; got {0}:{1}'.format(val, type(val)))
        else:
            self.__status = val

    def __repr__(self):
        return "isatools.model.Publication(" \
               "pubmed_id='{publication.pubmed_id}', " \
               "doi='{publication.doi}', " \
               "author_list='{publication.author_list}', " \
               "title='{publication.title}', status={status}, " \
               "comments={publication.comments})".format(
                   publication=self, status=repr(self.status))

    def __str__(self):
        return """Publication(
    pubmed_id={publication.pubmed_id}
    doi={publication.doi}
    author_list={publication.author_list}
    title={publication.title}
    status={status}
    comments={num_comments} Comment objects
)""".format(publication=self,
            status=self.status.term if self.status else '',
            num_comments=len(self.comments))

    def __hash__(self):
        return hash(repr(self))

    def __eq__(self, other):
        return isinstance(other, Publication) \
            and self.pubmed_id == other.pubmed_id \
            and self.doi == other.doi \
            and self.author_list == other.author_list \
            and self.title == other.title \
            and self.status == other.status \
            and self.comments == other.comments

    def __ne__(self, other):
        return not self == other


class Person(Commentable):
    """A person/contact that can be attributed to an Investigation or Study.

    Attributes:
        last_name: The last name of a person.
        first_name: The first name of a person.
        mid_initials: The middle initials of a person.
        email: The email address of a person.
        phone: The telephone number.
        fax: The fax number.
        address: The address of a person.
        affiliation: The organization affiliation for a person.
        roles: A list of Orole(s) performed by this person. Roles reported here
            need not correspond to roles held withing their affiliated
            organization.
        comments: Comments associated with instances of this class.
    """

    def __init__(self, last_name='', first_name='', mid_initials='', email='',
                 phone='', fax='', address='', affiliation='', roles=None,
                 comments=None, id_=''):
        super().__init__(comments)

        self.id = id_
        self.__last_name = last_name
        self.__first_name = first_name
        self.__mid_initials = mid_initials
        self.__email = email
        self.__phone = phone
        self.__fax = fax
        self.__address = address
        self.__affiliation = affiliation

        if roles is None:
            self.__roles = []
        else:
            self.__roles = roles

    @property
    def last_name(self):
        """:obj:`str`: the last_name of the person"""
        return self.__last_name

    @last_name.setter
    def last_name(self, val):
        if val is not None and not isinstance(val, str):
            raise ISAModelAttributeError(
                'Person.last_name must be a str or None; got {0}:{1}'
                .format(val, type(val)))
        else:
            self.__last_name = val

    @property
    def first_name(self):
        """:obj:`str`: the first_name of the person"""
        return self.__first_name

    @first_name.setter
    def first_name(self, val):
        if val is not None and not isinstance(val, str):
            raise ISAModelAttributeError(
                'Person.first_name must be a str or None; got {0}:{1}'
                .format(val, type(val)))
        else:
            self.__first_name = val

    @property
    def mid_initials(self):
        """:obj:`str`: the mid_initials of the person"""
        return self.__mid_initials

    @mid_initials.setter
    def mid_initials(self, val):
        if val is not None and not isinstance(val, str):
            raise ISAModelAttributeError(
                'Person.mid_initials must be a str or None; got {0}:{1}'
                .format(val, type(val)))
        else:
            self.__mid_initials = val

    @property
    def email(self):
        """:obj:`str`: the email of the person"""
        return self.__email

    @email.setter
    def email(self, val):
        if val is not None and not isinstance(val, str):
            raise ISAModelAttributeError(
                'Person.email must be a str or None; got {0}:{1}'
                .format(val, type(val)))
        else:
            self.__email = val

    @property
    def phone(self):
        """:obj:`str`: the phone number of the person"""
        return self.__phone

    @phone.setter
    def phone(self, val):
        if val is not None and not isinstance(val, str):
            raise ISAModelAttributeError(
                'Person.phone must be a str or None; got {0}:{1}'
                .format(val, type(val)))
        else:
            self.__phone = val

    @property
    def fax(self):
        """:obj:`str`: the fax number of the person"""
        return self.__fax

    @fax.setter
    def fax(self, val):
        if val is not None and not isinstance(val, str):
            raise ISAModelAttributeError(
                'Person.fax must be a str or None; got {0}:{1}'
                .format(val, type(val)))
        else:
            self.__fax = val

    @property
    def address(self):
        """:obj:`str`: the address of the person"""
        return self.__address

    @address.setter
    def address(self, val):
        if val is not None and not isinstance(val, str):
            raise ISAModelAttributeError(
                'Person.address must be a str or None; got {0}:{1}'
                .format(val, type(val)))
        else:
            self.__address = val

    @property
    def affiliation(self):
        """:obj:`str`: the affiliation of the person"""
        return self.__affiliation

    @affiliation.setter
    def affiliation(self, val):
        if val is not None and not isinstance(val, str):
            raise ISAModelAttributeError(
                'Person.affiliation must be a str or None; got {0}:{1}'
                .format(val, type(val)))
        else:
            self.__affiliation = val

    @property
    def roles(self):
        """:obj:`list` of :obj:`OntologyAnnotation`: Container for person roles
        """
        return self.__roles

    @roles.setter
    def roles(self, val):
        if val is not None and hasattr(val, '__iter__'):
            if val == [] or all(isinstance(x, OntologyAnnotation)
                                for x in val):
                self.__roles = list(val)
        else:
            raise ISAModelAttributeError(
                '{0}.roles must be iterable containing OntologyAnnotations'
                .format(type(self).__name__))

    def __repr__(self):
        return "isatools.model.Person(last_name='{person.last_name}', " \
               "first_name='{person.first_name}', " \
               "mid_initials='{person.mid_initials}', " \
               "email='{person.email}', phone='{person.phone}', " \
               "fax='{person.fax}', address='{person.address}', " \
               "affiliation='{person.affiliation}', roles={person.roles}, " \
               "comments={person.comments})" \
            .format(person=self)

    def __str__(self):
        return """Person(
    last_name={person.last_name}
    first_name={person.first_name}
    mid_initials={person.mid_initials}
    email={person.email}
    phone={person.phone}
    fax={person.fax}
    address={person.address}
    roles={num_roles} OntologyAnnotation objects
    comments={num_comments} Comment objects
)""".format(person=self,
            num_roles=len(self.roles),
            num_comments=len(self.comments))

    def __hash__(self):
        return hash(repr(self))

    def __eq__(self, other):
        return isinstance(other, Person) \
            and self.last_name == other.last_name \
            and self.first_name == other.first_name \
            and self.mid_initials == other.mid_initials \
            and self.email == other.email \
            and self.phone == other.phone \
            and self.fax == other.fax \
            and self.address == other.address \
            and self.affiliation == other.affiliation \
            and self.roles == other.roles \
            and self.comments == other.comments

    def __ne__(self, other):
        return not self == other


class StudyAssayMixin(metaclass=abc.ABCMeta):
    """Abstract mixin class to contain common fields found in Study
    and Assay sections of ISA

    Attributes:
        filename: A field to specify the file for compatibility with ISA-Tab.
        materials: Materials associated with the Study or Assay.
        sources: Sources associated with the Study or Assay.
        samples: Samples associated with the Study or Assay.
        other_material: Other Material types associated with the Study or
        Assay.
        units: A list of Units used in the annotation of materials.
        characteristic_categories-: A list of OntologyAnnotation used in
            the annotation of material characteristics.
        process_sequence: A list of Process objects representing the
            experimental graphs.
        graph: Graph representation of the experimental graph.

    """

    def __init__(self, filename='', sources=None, samples=None,
                 other_material=None, units=None,
                 characteristic_categories=None, process_sequence=None):
        self.__filename = filename

        self.__materials = {
            'sources': [],
            'samples': [],
            'other_material': []
        }
        if not (sources is None):
            self.__materials['sources'] = sources
        if not (samples is None):
            self.__materials['samples'] = samples
        if not (other_material is None):
            self.__materials['other_material'] = other_material

        if units is None:
            self.__units = []
        else:
            self.__units = units

        if process_sequence is None:
            self.__process_sequence = []
        else:
            self.__process_sequence = process_sequence

        if characteristic_categories is None:
            self.__characteristic_categories = []
        else:
            self.__characteristic_categories = characteristic_categories

    @property
    def filename(self):
        """:obj:`str`: the filename of the study or assay"""
        return self.__filename

    @filename.setter
    def filename(self, val):
        if val is not None and not isinstance(val, str):
            raise ISAModelAttributeError(
                '{0}.filename must be a str or None; got {1}:{2}'
                .format(type(self).__name__, val, type(val)))
        else:
            self.__filename = val

    @property
    def units(self):
        """:obj:`list` of :obj:`OntologyAnnotation`: Container for study units
        """
        return self.__units

    @units.setter
    def units(self, val):
        if val is not None and hasattr(val, '__iter__'):
            if val == [] or all(isinstance(x, OntologyAnnotation)
                                for x in val):
                self.__units = list(val)
        else:
            raise ISAModelAttributeError(
                '{}.units must be iterable containing OntologyAnnotations'
                .format(type(self).__name__))

    @property
    def sources(self):
        """:obj:`list` of :obj:`Source`: Container for study sources"""
        return self.__materials['sources']

    @sources.setter
    def sources(self, val):
        if val is not None and hasattr(val, '__iter__'):
            if val == [] or all(isinstance(x, Source) for x in val):
                self.__materials['sources'] = list(val)
        else:
            raise ISAModelAttributeError(
                '{}.sources must be iterable containing Sources'
                .format(type(self).__name__))

    def add_source(self, name='', characteristics=None, comments=None):
        """Adds a new source to the source materials list.

        Args:
            name: Source name
            characteristics: Source characteristics
            comments: Source comments
        """
        s = Source(name=name, characteristics=characteristics,
                   comments=comments)
        self.sources.append(s)

    def yield_sources(self, name=None):
        """Gets an iterator of matching sources for a given name.

        Args:
            name: Source name

        Returns:
            :obj:`filter` of :obj:`Source` that can be iterated on.  If name is
                None, yields all sources.
        """
        if name is None:
            return filter(True, self.sources)
        else:
            return filter(lambda x: x.name == name, self.sources)

    def get_source(self, name):
        """Gets the first matching source material for a given name.

        Args:
            name: Source name

        Returns:
            :obj:`Source` matching the name. Only returns the first found.

        """
        slist = list(self.yield_sources(name=name))
        if len(slist) > 0:
            return slist[-1]
        else:
            return None

    def yield_sources_by_characteristic(self, characteristic=None):
        """Gets an iterator of matching sources for a given characteristic.

        Args:
            characteristic: Source characteristic

        Returns:
            :obj:`filter` of :obj:`Source` that can be iterated on. If
                characteristic is None, yields all sources.
        """
        if characteristic is None:
            return filter(True, self.sources)
        else:
            return filter(lambda x: characteristic in x.characteristics,
                          self.sources)

    def get_source_by_characteristic(self, characteristic):
        """Gets the first matching source material for a given characteristic.

        Args:
            characteristic: Source characteristic

        Returns:
            :obj:`Source` matching the characteristic. Only returns the first
                found.

        """
        slist = list(
            self.yield_sources_by_characteristic(
                characteristic=characteristic))
        if len(slist) > 0:
            return slist[-1]
        else:
            return None

    def get_source_names(self):
        """Gets all of the source names.

        Returns:
            :obj:`list` of str.

        """
        return [x.name for x in self.sources]

    @property
    def samples(self):
        """:obj:`list` of :obj:`Sample`: Container for study samples"""
        return self.__materials['samples']

    @samples.setter
    def samples(self, val):
        if val is not None and hasattr(val, '__iter__'):
            if val == [] or all(isinstance(x, Sample) for x in val):
                self.__materials['samples'] = list(val)
        else:
            raise ISAModelAttributeError(
                '{}.samples must be iterable containing Samples'
                .format(type(self).__name__))

    def add_sample(self, name='', characteristics=None, factor_values=None,
                   derives_from=None, comments=None):
        """Adds a new sample to the sample materials list.

        Args:
            name: Source name
            characteristics: Source characteristics
            comments: Source comments
        """
        s = Sample(name=name, characteristics=characteristics,
                   factor_values=factor_values, derives_from=derives_from,
                   comments=comments)
        self.samples.append(s)

    def yield_samples(self, name=None):
        """Gets an iterator of matching samples for a given name.

        Args:
            name: Sample name

        Returns:
            :obj:`filter` of :obj:`Source` that can be iterated on.  If name is
                None, yields all samples.
        """
        if name is None:
            return filter(True, self.samples)
        else:
            return filter(lambda x: x.name == name, self.samples)

    def get_sample(self, name):
        """Gets the first matching sample material for a given name.

        Args:
            name: Sample name

        Returns:
            :obj:`Sample` matching the name. Only returns the first found.

        """
        slist = list(self.yield_samples(name=name))
        if len(slist) > 0:
            return slist[-1]
        else:
            return None

    def yield_samples_by_characteristic(self, characteristic=None):
        """Gets an iterator of matching samples for a given characteristic.

        Args:
            characteristic: Sample characteristic

        Returns:
            :obj:`filter` of :obj:`Sample` that can be iterated on. If
                characteristic is None, yields all samples.
        """
        if characteristic is None:
            return filter(True, self.samples)
        else:
            return filter(lambda x: characteristic in x.characteristics,
                          self.samples)

    def get_sample_by_characteristic(self, characteristic):
        """Gets the first matching sample material for a given characteristic.

        Args:
            characteristic: Sample characteristic

        Returns:
            :obj:`Sample` matching the characteristic. Only returns the first
                found.

        """
        slist = list(
            self.yield_samples_by_characteristic(
                characteristic=characteristic))
        if len(slist) > 0:
            return slist[-1]
        else:
            return None

    def yield_samples_by_factor_value(self, factor_value=None):
        """Gets an iterator of matching samples for a given factor_value.

        Args:
            factor_value: Sample factor value

        Returns:
            :obj:`filter` of :obj:`Sample` that can be iterated on. If
                factor_value is None, yields all samples.
        """
        if factor_value is None:
            return filter(True, self.samples)
        else:
            return filter(lambda x: factor_value in x.factor_values,
                          self.samples)

    def get_sample_by_factor_value(self, factor_value):
        """Gets the first matching sample material for a given factor_value.

        Args:
            factor_value: Sample factor value

        Returns:
            :obj:`Sample` matching the factor_value. Only returns the first
                found.

        """
        slist = list(
            self.yield_samples_by_factor_value(
                factor_value=factor_value))
        if len(slist) > 0:
            return slist[-1]
        else:
            return None

    def get_sample_names(self):
        """Gets all of the sample names.

        Returns:
            :obj:`list` of str.

        """
        return [x.name for x in self.samples]

    @property
    def other_material(self):
        """:obj:`list` of :obj:`Material`: Container for study other_material
        """
        return self.__materials['other_material']

    @other_material.setter
    def other_material(self, val):
        if val is not None and hasattr(val, '__iter__'):
            if val == [] or all(isinstance(x, Material) for x in val):
                self.__materials['other_material'] = list(val)
        else:
            raise ISAModelAttributeError(
                '{}.other_material must be iterable containing Materials'
                .format(type(self).__name__))

    def yield_materials_by_characteristic(self, characteristic=None):
        """Gets an iterator of matching materials for a given characteristic.

        Args:
            characteristic: Material characteristic

        Returns:
            :obj:`filter` of :obj:`Material` that can be iterated on. If
                characteristic is None, yields all materials.
        """
        if characteristic is None:
            return filter(True, self.other_material)
        else:
            return filter(lambda x: characteristic in x.characteristics,
                          self.other_materials)

    def get_material_by_characteristic(self, characteristic):
        """Gets the first matching material material for a given
        characteristic.

        Args:
            characteristic: Material characteristic

        Returns:
            :obj:`Material` matching the characteristic. Only returns the first
                found.

        """
        mlist = list(
            self.yield_materials_by_characteristic(
                characteristic=characteristic))
        if len(mlist) > 0:
            return mlist[-1]
        else:
            return None

    @property
    def materials(self):
        """:obj:`dict` of :obj:`list`: Container for sources, samples and
        other_material"""
        warnings.warn(
            "the `materials` dict property is being deprecated in favour of "
            "`sources`, `samples`, and `other_material` properties.",
            DeprecationWarning
        )
        return self.__materials

    @property
    def process_sequence(self):
        """:obj:`list` of :obj:`Process`: Container for study Processes"""
        return self.__process_sequence

    @process_sequence.setter
    def process_sequence(self, val):
        if val is not None and hasattr(val, '__iter__'):
            if val == [] or all(isinstance(x, Process) for x in val):
                self.__process_sequence = list(val)
        else:
            raise ISAModelAttributeError(
                '{}.process_sequence must be iterable containing Processes'
                .format(type(self).__name__))

    @property
    def characteristic_categories(self):
        """:obj:`list` of :obj:`OntologyAnnotation`: Container for study
        characteristic categories used"""
        return self.__characteristic_categories

    @characteristic_categories.setter
    def characteristic_categories(self, val):
        if val is not None and hasattr(val, '__iter__'):
            if val == [] or all(isinstance(x, OntologyAnnotation)
                                for x in val):
                self.__characteristic_categories = list(val)
        else:
            raise ISAModelAttributeError(
                '{}.characteristic_categories must be iterable containing '
                'OntologyAnnotation'.format(type(self).__name__))

    @property
    def graph(self):
        """:obj:`networkx.DiGraph` A graph representation of the study's
        process sequence"""
        log.info('Building graph for object: {0}'.format(self))
        if len(self.process_sequence) > 0:
            return _build_assay_graph(self.process_sequence)
        else:
            return None

    @graph.setter
    def graph(self, graph):
        raise ISAModelAttributeError('{}.graph is not settable'
                                     .format(type(self).__name__))


class Study(Commentable, StudyAssayMixin, MetadataMixin, object):
    """Study is the central unit, containing information on the subject under
    study, its characteristics and any treatments applied.

    Attributes:
        identifier: A unique identifier: either a temporary identifier
        supplied by users or one generated by a repository or other database.
        title: A concise phrase used to encapsulate the purpose and goal of
        the study.
        description: A textual description of the study, with components such
            as objective or goals.
        submission_date: The date on which the study was reported to the
            repository. This should be ISO8601 formatted.
        public_release_date: The date on which the study should be released
            publicly. This should be ISO8601 formatted.
        filename: A field to specify the name of the Study file corresponding
            the definition of that Study.
        design_descriptors: Classifications of the study based on the overall
            experimental design.
        publications: A list of Publications associated with the Study.
        contacts: A list of People/contacts associated with the Study.
        factors: A factor corresponds to an independent variable manipulated by
            the experimentalist with the intention to affect biological systems
            in a way that can be measured by an assay.
        protocols: Protocols used within the ISA artifact.
        assays: An Assay represents a portion of the experimental design.
        materials: Materials associated with the study, contains lists of
            'sources', 'samples' and 'other_material'. DEPRECATED.
        sources: Sources associated with the study, is equivalent to
            materials['sources'].
        samples: Samples associated with the study, is equivalent to
            materials['samples'].
        other_material: Other Materials associated with the study, is
            equivalent to materials['other_material'].
        units: A list of Units used in the annotation of material units in the
            study.
        characteristic_categories: Annotations of material characteristics used
            in the study.
        process_sequence: A list of Process objects representing the
            experimental graphs at the study level.
        comments: Comments associated with instances of this class.
        graph: Graph representation of the study graph.
    """

    def __init__(self, id_='', filename='', identifier='', title='',
                 description='', submission_date='', public_release_date='',
                 contacts=None, design_descriptors=None, publications=None,
                 factors=None, protocols=None, assays=None, sources=None,
                 samples=None, process_sequence=None, other_material=None,
                 characteristic_categories=None, comments=None, units=None):
        MetadataMixin.__init__(self, filename=filename, identifier=identifier,
                               title=title, description=description,
                               submission_date=submission_date,
                               public_release_date=public_release_date,
                               publications=publications, contacts=contacts)
        StudyAssayMixin.__init__(
            self, filename=filename, sources=sources,
            samples=samples,
            other_material=other_material,
            process_sequence=process_sequence,
            characteristic_categories=characteristic_categories,
            units=units)
        Commentable.__init__(self, comments=comments)

        self.id = id_

        if design_descriptors is None:
            self.__design_descriptors = []
        else:
            self.__design_descriptors = design_descriptors

        if protocols is None:
            self.__protocols = []
        else:
            self.__protocols = protocols

        if assays is None:
            self.__assays = []
        else:
            self.__assays = assays

        if factors is None:
            self.__factors = []
        else:
            self.__factors = factors

    @property
    def design_descriptors(self):
        """:obj:`list` of :obj:`OntologyAnnotation`: Container for study design
        descriptors"""
        return self.__design_descriptors

    @design_descriptors.setter
    def design_descriptors(self, val):
        if val is not None and hasattr(val, '__iter__'):
            if val == [] or all(isinstance(x, OntologyAnnotation)
                                for x in val):
                self.__design_descriptors = list(val)
        else:
            raise ISAModelAttributeError(
                '{}.design_descriptors must be iterable containing '
                'OntologyAnnotations'.format(type(self).__name__))

    @property
    def protocols(self):
        """:obj:`list` of :obj:`Protocol`: Container for study protocols"""
        return self.__protocols

    @protocols.setter
    def protocols(self, val):
        """
        if val is not None and hasattr(val, '__iter__'):
            if val == [] or all(isinstance(x, Protocol) for x in val):
                self.__protocols = list(val)
        else:
            raise ISAModelAttributeError(
                '{}.protocols must be iterable containing Protocol'
                .format(type(self).__name__))
        """
        if not isinstance(val, Iterable) or not all(isinstance(el, Protocol) for el in val):
            raise AttributeError('The object supplied is not an iterable of Protocol objects')
        for protocol in val:
            self.add_protocol(protocol)

    def add_protocol(self, protocol):
        if not isinstance(protocol, Protocol):
            raise TypeError('The object supplied is not an instance of Protocol')
        if protocol not in self.protocols:
            self.__protocols.append(protocol)

    @staticmethod
    def __get_default_protocol(protocol_type):
        """Return default Protocol object based on protocol_type and from
        isaconfig_v2015-07-02"""
        default_protocol = Protocol(
            protocol_type=OntologyAnnotation(
                term=protocol_type))
        parameter_list = []
        if protocol_type == 'mass spectrometry':
            parameter_list = ['instrument',
                              'ion source',
                              'detector',
                              'analyzer',
                              'chromatography instrument',
                              'chromatography column']
        elif protocol_type == 'nmr spectroscopy':
            parameter_list = ['instrument',
                              'NMR probe',
                              'number of acquisition',
                              'magnetic field strength',
                              'pulse sequence']
        elif protocol_type == 'nucleic acid hybridization':
            parameter_list = ['Array Design REF']
        elif protocol_type == 'nucleic acid sequencing':
            parameter_list = ['sequencing instrument',
                              'quality scorer',
                              'base caller']
        default_protocol.parameters = [
            ProtocolParameter(parameter_name=OntologyAnnotation(term=x))
            for x in parameter_list]
        # TODO: Implement this for other defaults OR generate from config #51
        return default_protocol

    def add_prot(self, protocol_name='', protocol_type=None,
                 use_default_params=True):
        if self.get_prot(protocol_name=protocol_name) is not None:
            log.warning('A protocol with name "{}" has already been declared '
                        'in the study'.format(protocol_name))
        else:
            if isinstance(protocol_type, str) and use_default_params:
                default_protocol = self.__get_default_protocol(protocol_type)
                default_protocol.name = protocol_name
                self.protocols.append(default_protocol)
            else:
                self.protocols.append(Protocol(
                    name=protocol_name,
                    protocol_type=OntologyAnnotation(
                        term=protocol_type)))

    def get_prot(self, protocol_name):
        prot = None
        try:
            prot = next(x for x in self.protocols if x.name == protocol_name)
        except StopIteration:
            pass
        return prot

    def add_factor(self, name, factor_type):
        if self.get_factor(name=name) is not None:
            log.warning('A factor with name "{}" has already been declared '
                        'in the study'.format(name))
        else:
            self.factors.append(StudyFactor(
                name=name, factor_type=OntologyAnnotation(term=factor_type)))

    def del_factor(self, name, are_you_sure=False):
        if self.get_factor(name=name) is None:
            log.warning(
                'A factor with name "{}" hasnot been found in the study'
                .format(name))
        else:
            if are_you_sure:  # force user to say yes, to be sure to be sure
                self.factors.remove(self.get_factor(name=name))

    def get_factor(self, name):
        factor = None
        try:
            factor = next(x for x in self.factors if x.name == name)
        except StopIteration:
            pass
        return factor

    @property
    def assays(self):
        """:obj:`list` of :obj:`Assay`: Container for study Assays"""
        return self.__assays

    @assays.setter
    def assays(self, val):
        if val is not None and hasattr(val, '__iter__'):
            if val == [] or all(isinstance(x, Assay) for x in val):
                self.__assays = list(val)
        else:
            raise ISAModelAttributeError(
                '{}.assays must be iterable containing Assays'
                .format(type(self).__name__))

    @property
    def factors(self):
        """:obj:`list` of :obj:`StudyFactor`: Container for study
        StudyFactors"""
        return self.__factors

    @factors.setter
    def factors(self, val):
        if val is not None and hasattr(val, '__iter__'):
            if val == [] or all(isinstance(x, StudyFactor) for x in val):
                self.__factors = list(val)
        else:
            raise ISAModelAttributeError(
                '{}.factors must be iterable containing StudyFactors'
                .format(type(self).__name__))

    def __repr__(self):
        return "isatools.model.Study(filename='{study.filename}', " \
               "identifier='{study.identifier}', title='{study.title}', " \
               "description='{study.description}', " \
               "submission_date='{study.submission_date}', " \
               "public_release_date='{study.public_release_date}', " \
               "contacts={study.contacts}, " \
               "design_descriptors={study.design_descriptors}, " \
               "publications={study.publications}, factors={study.factors}, " \
               "protocols={study.protocols}, assays={study.assays}, " \
               "sources={study.sources}, samples={study.samples}, " \
               "process_sequence={study.process_sequence}, " \
               "other_material={study.other_material}, " \
               "characteristic_categories={study.characteristic_categories}," \
               " comments={study.comments}, units={study.units})"\
            .format(study=self)

    def __str__(self):
        return """Study(
    identifier={study.identifier}
    filename={study.filename}
    title={study.title}
    description={study.description}
    submission_date={study.submission_date}
    public_release_date={study.public_release_date}
    contacts={num_contacts} Person objects
    design_descriptors={num_design_descriptors} OntologyAnnotation objects
    publications={num_publications} Publication objects
    factors={num_study_factors} StudyFactor objects
    protocols={num_protocols} Protocol objects
    assays={num_assays} Assay objects
    sources={num_sources} Source objects
    samples={num_samples} Sample objects
    process_sequence={num_processes} Process objects
    other_material={num_other_material} Material objects
    characteristic_categories={num_characteristic_categories} OntologyAnnots
    comments={num_comments} Comment objects
    units={num_units} Unit objects
)""".format(study=self, num_contacts=len(self.contacts),
            num_design_descriptors=len(self.design_descriptors),
            num_publications=len(self.publications),
            num_study_factors=len(self.factors),
            num_protocols=len(self.protocols),
            num_assays=len(self.assays),
            num_sources=len(self.sources),
            num_samples=len(self.samples),
            num_processes=len(self.process_sequence),
            num_other_material=len(self.other_material),
            num_characteristic_categories=len(self.characteristic_categories),
            num_comments=len(self.comments),
            num_units=len(self.units))

    def __hash__(self):
        return hash(repr(self))

    def __eq__(self, other):
        return isinstance(other, Study) \
            and self.filename == other.filename \
            and self.identifier == other.identifier \
            and self.title == other.title \
            and self.description == other.description \
            and self.submission_date == other.submission_date \
            and self.public_release_date == other.public_release_date \
            and self.contacts == other.contacts \
            and self.design_descriptors == other.design_descriptors \
            and self.publications == other.publications \
            and self.factors == other.factors \
            and self.protocols == other.protocols \
            and self.assays == other.assays \
            and self.sources == other.sources \
            and self.samples == other.samples \
            and self.process_sequence == other.process_sequence \
            and self.other_material == other.other_material \
            and self.characteristic_categories \
            == other.characteristic_categories \
            and self.comments == other.comments \
            and self.units == other.units

    def __ne__(self, other):
        return not self == other


class StudyFactor(Commentable):
    """A Study Factor corresponds to an independent variable manipulated by the
    experimentalist with the intention to affect biological systems in a way
    that can be measured by an assay.

    Attributes:
        name: Study factor name
        factor_type: An ontology source reference of the study factor type
        comments: Comments associated with instances of this class.
    """

    def __init__(self, id_='', name='', factor_type=None, comments=None):
        super().__init__(comments)

        self.id = id_
        self.__name = name

        if factor_type is None:
            self.__factor_type = OntologyAnnotation()
        else:
            self.__factor_type = factor_type

    @property
    def name(self):
        """:obj:`str`: the name of the study factor"""
        return self.__name

    @name.setter
    def name(self, val):
        if val is not None and not isinstance(val, str):
            raise ISAModelAttributeError(
                'StudyFactor.name must be a str or None; got {0}:{1}'
                .format(val, type(val)))
        else:
            self.__name = val

    @property
    def factor_type(self):
        """:obj:`OntologyAnnotation: an ontology annotation representing the
        study factor type"""
        return self.__factor_type

    @factor_type.setter
    def factor_type(self, val):
        if val is not None and not isinstance(val, OntologyAnnotation):
            raise ISAModelAttributeError(
                'StudyFactor.factor_type must be a OntologyAnnotation or '
                'None; got {0}:{1}'.format(val, type(val)))
        else:
            self.__factor_type = val

    def __repr__(self):
        return "isatools.model.StudyFactor(name='{study_factor.name}', " \
               "factor_type={factor_type}, comments={study_factor.comments})" \
            .format(study_factor=self, factor_type=repr(self.factor_type))

    def __str__(self):
        return """StudyFactor(
    name={factor.name}
    factor_type={factor_type}
    comments={num_comments} Comment objects
)""".format(factor=self,
            factor_type=self.factor_type.term if self.factor_type else '',
            num_comments=len(self.comments))

    def __hash__(self):
        return hash(repr(self))

    def __eq__(self, other):
        return isinstance(other, StudyFactor) \
            and self.name == other.name \
            and self.factor_type == other.factor_type \
            and self.comments == other.comments

    def __ne__(self, other):
        return not self == other


class Assay(Commentable, StudyAssayMixin, object):
    """An Assay represents a test performed either on material taken from a
    subject or on a whole initial subject, producing qualitative or
    quantitative
    measurements. An Assay groups descriptions of provenance of sample
    processing for related tests. Each test typically follows the steps of one
    particular experimental workflow described by a particular protocol.

    Attributes:
        measurement_type: An Ontology Annotation to qualify the endpoint, or
            what is being measured (e.g. gene expression profiling or protein
            identification).
        technology_type: An Ontology Annotation to identify the technology
            used to perform the measurement.
        technology_platform: Manufacturer and platform name,
        e.g. Bruker AVANCE.
        filename: A field to specify the name of the Assay file for
            compatibility with ISA-Tab.
        materials: Materials associated with the Assay, lists of 'samples' and
            'other_material'.
        units: A list of Units used in the annotation of material units.
        characteristic_categories: A list of OntologyAnnotation used in the
            annotation of material characteristics in the Assay.
        process_sequence: A list of Process objects representing the
            experimental graphs at the Assay level.
        comments: Comments associated with instances of this class.
        graph: A graph representation of the assay graph.
    """

    def __init__(self, measurement_type=None, technology_type=None,
                 technology_platform='', filename='', process_sequence=None,
                 data_files=None, samples=None, other_material=None,
                 characteristic_categories=None, units=None, comments=None):
        super().__init__(comments)
        StudyAssayMixin.__init__(
            self, filename=filename, samples=samples,
            other_material=other_material,
            process_sequence=process_sequence,
            characteristic_categories=characteristic_categories, units=units)

        self.__measurement_type = OntologyAnnotation()
        if measurement_type:
            self.measurement_type = measurement_type

        self.__technology_type = OntologyAnnotation()
        if technology_type:
            self.technology_type = technology_type

        self.__technology_platform = technology_platform

        if data_files is None:
            self.__data_files = []
        else:
            self.__data_files = data_files

    @property
    def measurement_type(self):
        """:obj:`OntologyAnnotation: an ontology annotation representing the
        assay measurement_type"""
        return self.__measurement_type

    @measurement_type.setter
    def measurement_type(self, val):
        if val is not None and not isinstance(val, (str, OntologyAnnotation)):
            raise ISAModelAttributeError(
                'Assay.measurement_type must be a OntologyAnnotation or '
                'None; got {0}:{1}'.format(val, type(val)))
        else:
            self.__measurement_type = val

    @property
    def technology_type(self):
        """:obj:`OntologyAnnotation: an ontology annotation representing the
        assay technology type"""
        return self.__technology_type

    @technology_type.setter
    def technology_type(self, val):
        if val is not None and not isinstance(val, (str, OntologyAnnotation)):
            raise ISAModelAttributeError(
                'Assay.technology_type must be a OntologyAnnotation or '
                'None; got {0}:{1}'.format(val, type(val)))
        else:
            self.__technology_type = val

    @property
    def technology_platform(self):
        """:obj:`str`: the technology_platform of the assay"""
        return self.__technology_platform

    @technology_platform.setter
    def technology_platform(self, val):
        if val is not None and not isinstance(val, str):
            raise ISAModelAttributeError(
                'Assay.technology_platform must be a str or None; got {0}:{1}'
                .format(val, type(val)))
        else:
            self.__technology_platform = val

    @property
    def data_files(self):
        """:obj:`list` of :obj:`DataFile`: Container for data files"""
        return self.__data_files

    @data_files.setter
    def data_files(self, val):
        if val is not None and hasattr(val, '__iter__'):
            if val == [] or all(isinstance(x, DataFile) for x in val):
                self.__data_files = list(val)
        else:
            raise ISAModelAttributeError(
                '{0}.data_files must be iterable containing DataFiles'
                .format(type(self).__name__))

    def __repr__(self):
        return "isatools.model.Assay(measurement_type={measurement_type}, " \
               "technology_type={technology_type}, " \
               "technology_platform='{assay.technology_platform}', " \
               "filename='{assay.filename}', data_files={assay.data_files}, " \
               "samples={assay.samples}, " \
               "process_sequence={assay.process_sequence}, " \
               "other_material={assay.other_material}, " \
               "characteristic_categories={assay.characteristic_categories}," \
               " comments={assay.comments}, units={assay.units})" \
            .format(assay=self,
                    measurement_type=repr(self.measurement_type),
                    technology_type=repr(self.technology_type))

    def __str__(self):
        return """Assay(
    measurement_type={measurement_type}
    technology_type={technology_type}
    technology_platform={assay.technology_platform}
    filename={assay.filename}
    data_files={num_datafiles} DataFile objects
    samples={num_samples} Sample objects
    process_sequence={num_processes} Process objects
    other_material={num_other_material} Material objects
    characteristic_categories={num_characteristic_categories} OntologyAnnots
    comments={num_comments} Comment objects
    units={num_units} Unit objects
)""".format(assay=self,
            measurement_type=self.measurement_type.term if isinstance(self.measurement_type, OntologyAnnotation)
            else self.measurement_type if isinstance(self.measurement_type, str) else '',
            technology_type=self.technology_type.term if isinstance(self.technology_type, OntologyAnnotation)
            else self.technology_type if isinstance(self.technology_type, str) else '',
            num_datafiles=len(self.data_files),
            num_samples=len(self.samples),
            num_processes=len(self.process_sequence),
            num_other_material=len(self.other_material),
            num_characteristic_categories=len(self.characteristic_categories),
            num_comments=len(self.comments), num_units=len(self.units))

    def __hash__(self):
        return hash(repr(self))

    def __eq__(self, other):
        return isinstance(other, Assay) \
            and self.measurement_type == other.measurement_type \
            and self.technology_type == other.technology_type \
            and self.technology_platform == other.technology_platform \
            and self.filename == other.filename \
            and self.data_files == other.data_files \
            and self.samples == other.samples \
            and self.process_sequence == other.process_sequence \
            and self.other_material == other.other_material \
            and self.characteristic_categories \
            == other.characteristic_categories \
            and self.comments == other.comments \
            and self.units == other.units

    def __ne__(self, other):
        return not self == other


class Protocol(Commentable):
    """An experimental Protocol used in the study.

    Attributes:
        name: The name of the protocol used
        protocol_type: Term to classify the protocol.
        description: A free-text description of the protocol.
        uri: Pointer to protocol resources externally that can be accessed by
            their Uniform Resource Identifier (URI).
        version: An identifier for the version to ensure protocol tracking.
        parameters: A list of ProtocolParameter describing the list of
            parameters required to execute the protocol.
        components: A list of OntologyAnnotation describing a protocol's
            components; e.g. instrument names, software names, and reagents
            names.
        comments: Comments associated with instances of this class.
    """

    def __init__(self, id_='', name='', protocol_type=None, uri='',
                 description='', version='', parameters=None, components=None,
                 comments=None):
        super().__init__(comments)

        self.id = id_
        self.__name = name
        self.__protocol_type = None
        self.__parameters = None
        self.__components = None

        if protocol_type is None:
            self.protocol_type = OntologyAnnotation()
        else:
            self.protocol_type = protocol_type

        self.__description = description
        self.__uri = uri
        self.__version = version

        self.__parameters = []
        self.__components = []

        if parameters is not None:
            self.parameters = parameters

        if components is not None:
            self.components = components

    @property
    def name(self):
        """:obj:`str`: the name of the protocol"""
        return self.__name

    @name.setter
    def name(self, val):
        if val is not None and not isinstance(val, str):
            raise ISAModelAttributeError(
                'Protocol.name must be a str or None; got {0}:{1}'
                .format(val, type(val)))
        else:
            self.__name = val

    @property
    def protocol_type(self):
        """:obj:`OntologyAnnotation: an ontology annotation representing the
        study protocol type"""
        return self.__protocol_type

    @protocol_type.setter
    def protocol_type(self, val):
        if val is not None and not isinstance(val, (str, OntologyAnnotation)):
            raise ISAModelAttributeError(
                'Protocol.protocol_type must be a OntologyAnnotation, a string or '
                'None; got {0}:{1}'.format(val, type(val)))
        if isinstance(val, str):
            self.__protocol_type = OntologyAnnotation(term=val)
        else:
            self.__protocol_type = val

    @property
    def description(self):
        """:obj:`str`: the description of the protocol"""
        return self.__description

    @description.setter
    def description(self, val):
        if val is not None and not isinstance(val, str):
            raise ISAModelAttributeError(
                'Protocol.description must be a str or None; got {0}:{1}'
                .format(val, type(val)))
        else:
            self.__description = val

    @property
    def uri(self):
        """:obj:`str`: the uri of the protocol"""
        return self.__uri

    @uri.setter
    def uri(self, val):
        if val is not None and not isinstance(val, str):
            raise ISAModelAttributeError(
                'Protocol.uri must be a str or None; got {0}:{1}'
                .format(val, type(val)))
        else:
            self.__uri = val

    @property
    def version(self):
        """:obj:`str`: the version of the protocol"""
        return self.__version

    @version.setter
    def version(self, val):
        if val is not None and not isinstance(val, str):
            raise ISAModelAttributeError(
                'Protocol.version must be a str or None; got {0}:{1}'
                .format(val, type(val)))
        else:
            self.__version = val

    @property
    def parameters(self):
        """:obj:`list` of :obj:`ProtocolParameter`: Container for protocol
        parameters"""
        return self.__parameters

    @parameters.setter
    def parameters(self, val):
<<<<<<< HEAD
        if val is None or not isinstance(val, Iterable):
            raise ISAModelAttributeError('Protocol.parameters must be an iterable '
                                         'containing ProtocolParameters')
        for el in val:
            self.add_param(el)
=======
        if val is not None and hasattr(val, '__iter__'):
            if val == [] or all(isinstance(x, ProtocolParameter) for x in val):
                self.__parameters = list(val)
        else:
            raise ISAModelAttributeError(
                'Protocol.parameters must be iterable containing '
                'ProtocolParameters')
>>>>>>> d6479ba8

    def add_param(self, parameter_name=''):
        if self.get_param(parameter_name=parameter_name) is not None:
            pass
        else:
            if isinstance(parameter_name, str):
                self.__parameters.append(ProtocolParameter(
                    parameter_name=OntologyAnnotation(term=parameter_name)))
            elif isinstance(parameter_name, ProtocolParameter):
                self.__parameters.append(parameter_name)
            else:
                raise ISAModelAttributeError('Parameter name must be either a string or a ProtocolParameter')

    def get_param(self, parameter_name):
        param = None
        try:
            param = next(x for x in self.parameters if
                         x.parameter_name.term == parameter_name)
        except StopIteration:
            pass
        except AttributeError as e:
            print('Error caught: parameters: {0} - parameter_name: {1}'.format(self.parameters, parameter_name))
            # raise AttributeError(e)
        return param

    @property
    def components(self):
        """:obj:`list` of :obj:`OntologyAnnotation`: Container for protocol
        components"""
        return self.__components

    @components.setter
    def components(self, val):
        if val is not None and hasattr(val, '__iter__'):
            if val == [] or all(isinstance(x, OntologyAnnotation)
                                for x in val):
                self.__components = list(val)
        else:
            raise ISAModelAttributeError(
                'Protocol.components must be iterable containing '
                'OntologyAnnotations')

    def __repr__(self):
        return "isatools.model.Protocol(name='{protocol.name}', " \
               "protocol_type={protocol_type}, " \
               "uri='{protocol.uri}', version='{protocol.version}', " \
               "parameters={protocol.parameters}, " \
               "components={protocol.components}, " \
               "comments={protocol.comments})".format(
                   protocol=self, protocol_type=repr(self.protocol_type))

    def __str__(self):
        return """Protocol(
    name={protocol.name}
    protocol_type={protocol_type}
    uri={protocol.uri}
    version={protocol.version}
    parameters={num_parameters} ProtocolParameter objects
    components={num_components} OntologyAnnotation objects
    comments={num_comments} Comment objects
)""".format(protocol=self, protocol_type=self.protocol_type.term
            if self.protocol_type else '',
            num_parameters=len(self.parameters),
            num_components=len(self.components) if self.components else 0,
            num_comments=len(self.comments) if self.comments else 0)

    def __hash__(self):
        return hash(repr(self))

    def __eq__(self, other):
        return isinstance(other, Protocol) \
            and self.name == other.name \
            and self.protocol_type == other.protocol_type \
            and self.uri == other.uri \
            and self.version == other.version \
            and self.parameters == other.parameters \
            and self.components == other.components \
            and self.comments == other.comments

    def __ne__(self, other):
        return not self == other


class ProtocolParameter(Commentable):
    """A parameter used by a protocol.

    Attributes:
        parameter_name: A parameter name as an ontology term
        comments: Comments associated with instances of this class.
    """

    def __init__(self, id_='', parameter_name=None, comments=None):
        super().__init__(comments)
        self.id = id_
        self.__parameter_name = None
        self.parameter_name = parameter_name

    @property
    def parameter_name(self):
        """:obj:`OntologyAnnotation`: an ontology annotation representing the
        parameter name"""
        return self.__parameter_name

    @parameter_name.setter
    def parameter_name(self, val):
        if val is not None and not isinstance(val, (str, OntologyAnnotation)):
            raise ISAModelAttributeError(
<<<<<<< HEAD
                'ProtocolParameter.parameter_name must be either a string or an OntologyAnnotation '
                'or None; got {0}:{1}'.format(val, type(val)))
=======
                'ProtocolParameter.parameter_name must be a '
                'OntologyAnnotation or None; got {0}:{1}'.format(
                    val, type(val)))
>>>>>>> d6479ba8
        else:
            self.__parameter_name = val

    def __repr__(self):
        return 'isatools.model.ProtocolParameter(' \
               'parameter_name={parameter_name}, ' \
               'comments={parameter.comments})'.format(
                   parameter=self, parameter_name=repr(self.parameter_name))

    def __str__(self):
        return """ProtocolParameter(
    parameter_name={parameter_name}
    comments={num_comments} Comment objects
)""".format(parameter_name=self.parameter_name.term if
            self.parameter_name else '', num_comments=len(self.comments))

    def __hash__(self):
        return hash(repr(self))

    def __eq__(self, other):
        return isinstance(other, ProtocolParameter) \
            and self.parameter_name == other.parameter_name \
            and self.comments == other.comments

    def __ne__(self, other):
        return not self == other


class ParameterValue(Commentable):
    """A ParameterValue represents the instance value of a ProtocolParameter,
    used in a Process.

    Attributes:
        category: A link to the relevant ProtocolParameter that the value is
            set for.
        value: The value of the parameter.
        unit: The qualifying unit classifier, if the value is numeric.
        comments: Comments associated with instances of this class.
    """

    def __init__(self, category=None, value=None, unit=None, comments=None):
        super().__init__(comments)

        self.__category = category
        self.__value = value
        self.__unit = unit

    @property
    def category(self):
        """:obj:`ProtocolParameter`: a references to the ProtocolParameter the
        value applies to"""
        return self.__category

    @category.setter
    def category(self, val):
        if val is not None and not isinstance(val, ProtocolParameter):
            raise ISAModelAttributeError(
                'ParameterValue.category must be a ProtocolParameter '
                'or None; got {0}:{1}'.format(val, type(val)))
        else:
            self.__category = val

    @property
    def value(self):
        """:obj:`str` or :obj:`int` or :obj:`float`
        or :obj:`OntologyAnnotation`: a parameter value"""
        return self.__value

    @value.setter
    def value(self, val):
        if val is not None \
                and not isinstance(val, (str, int, float, OntologyAnnotation)):
            raise ISAModelAttributeError(
                'ParameterValue.value must be a string, numeric, an '
                'OntologyAnnotation, or None; got {0}:{1}'
                .format(val, type(val)))
        else:
            self.__value = val

    @property
    def unit(self):
        """ :obj:`OntologyAnnotation`: a unit for the parameter value"""
        return self.__unit

    @unit.setter
    def unit(self, val):
        if val is not None and not isinstance(val, OntologyAnnotation):
            raise ISAModelAttributeError(
                'ParameterValue.unit must be a OntologyAnnotation, or None; '
                'got {0}:{1}'.format(val, type(val)))
        else:
            self.__unit = val

    def __repr__(self):
        return 'isatools.model.ParameterValue(category={category}, ' \
               'value={value}, unit={unit}, comments={comments})'.format(
                   category=repr(self.category), value=repr(self.value),
                   unit=repr(self.unit), comments=repr(self.comments))

    def __str__(self):
        return """ParameterValue(
    category={category}
    value={value}
    unit={unit}
    comments={num_comments} Comment objects
)""".format(category=self.category.parameter_name.term
            if self.category else '',
            value=self.value.term if isinstance(
<<<<<<< HEAD
                self.value, OntologyAnnotation
            ) else repr(self.value),
=======
                self.value, OntologyAnnotation) else repr(self.value),
>>>>>>> d6479ba8
            unit=self.unit.term if self.unit else '',
            num_comments=len(self.comments))

    def __hash__(self):
        return hash(repr(self))

    def __eq__(self, other):
        return isinstance(other, ParameterValue) \
            and self.category == other.category \
            and self.value == other.value \
            and self.unit == other.unit \
            and self.comments == other.comments

    def __ne__(self, other):
        return not self == other


class ProtocolComponent(Commentable):
    """A component used in a protocol.

    Attributes:
        name: A component name.
        component_type: The classifier as a term for the component.
        comments: Comments associated with instances of this class.
    """

    def __init__(self, id_='', name='', component_type=None, comments=None):
        super().__init__(comments)

        self.id = id_
        self.__name = name

        if component_type is None:
            self.__component_type = OntologyAnnotation()
        else:
            self.__component_type = component_type

    @property
    def name(self):
        """:obj:`str`: the name of the protocol component"""
        return self.__name

    @name.setter
    def name(self, val):
        if val is not None and not isinstance(val, str):
            raise ISAModelAttributeError(
                'ProtocolComponent.name must be a str or None; got {0}:{1}'
                .format(val, type(val)))
        else:
            self.__name = val

    @property
    def component_type(self):
        """ :obj:`OntologyAnnotation`: a component_type for the protocol
        component"""
        return self.__component_type

    @component_type.setter
    def component_type(self, val):
        if val is not None and not isinstance(val, OntologyAnnotation):
            raise ISAModelAttributeError(
                'ProtocolComponent.component_type must be a '
                'OntologyAnnotation, or None; got {0}:{1}'.format(
                    val, type(val)))
        else:
            self.__component_type = val

    def __repr__(self):
        return "isatools.model.ProtocolComponent(name='{component.name}', " \
               "category={component_type}, " \
               "comments={component.comments})".format(
                   component=self, component_type=repr(self.component_type))

    def __str__(self):
        return """ProtocolComponent(
    name={component.name}
    category={component_type}
    comments={num_comments} Comment objects
)""".format(component=self, component_type=self.component_type.term if
            self.component_type else '', num_comments=len(self.comments))

    def __hash__(self):
        return hash(repr(self))

    def __eq__(self, other):
        return isinstance(other, ProtocolComponent) \
            and self.name == other.name \
            and self.component_type == other.component_type \
            and self.comments == other.comments

    def __ne__(self, other):
        return not self == other


class Source(Commentable):
    """Represents a Source material in an experimental graph.

    Attributes:
        name: A name/reference for the source material.
        characteristics: A list of Characteristics used to qualify the material
            properties.
        comments: Comments associated with instances of this class.
    """

    def __init__(self, name='', id_='', characteristics=None, comments=None):
        super().__init__(comments)

        self.id = id_
        self.__name = name

        if characteristics is None:
            self.__characteristics = []
        else:
            self.__characteristics = characteristics

    @property
    def name(self):
        """:obj:`str`: the name of the source material"""
        return self.__name

    @name.setter
    def name(self, val):
        if val is not None and not isinstance(val, str):
            raise ISAModelAttributeError(
                'Source.name must be a str or None; got {0}:{1}'
                .format(val, type(val)))
        else:
            self.__name = val

    @property
    def characteristics(self):
        """:obj:`list` of :obj:`Characteristic`: Container for source material
        characteristics"""
        return self.__characteristics

    @characteristics.setter
    def characteristics(self, val):
        if val is not None and hasattr(val, '__iter__'):
            if val == [] or all(isinstance(x, Characteristic) for x in val):
                self.__characteristics = list(val)
        else:
            raise ISAModelAttributeError(
                'Source.characteristics must be iterable containing '
                'Characteristics')

    def has_char(self, char):
        if isinstance(char, str):
            char = Characteristic(category=OntologyAnnotation(term=char))
        if isinstance(char, Characteristic):
            return char in self.characteristics

    def get_char(self, name):
        hits = [x for x in self.characteristics if x.category.term == name]
        try:
            result = next(iter(hits))
        except StopIteration:
            result = None
        return result

    def __repr__(self):
        return "isatools.model.Source(name='{source.name}', " \
               "characteristics={source.characteristics}, " \
               "comments={source.comments})".format(source=self)

    def __str__(self):
        return """Source(
    name={source.name}
    characteristics={num_characteristics} Characteristic objects
    comments={num_comments} Comment objects
)""".format(source=self, num_characteristics=len(self.characteristics),
            num_comments=len(self.comments))

    def __hash__(self):
        return hash(repr(self))

    def __eq__(self, other):
        return isinstance(other, Source) \
            and self.name == other.name \
            and self.characteristics == other.characteristics \
            and self.comments == other.comments

    def __ne__(self, other):
        return not self == other


class Characteristic(Commentable):
    """A Characteristic acts as a qualifying property to a material object.

    Attributes:
        category: The classifier of the type of characteristic being described.
        value: The value of this instance of a characteristic as relevant to
            the attached material.
        unit: If applicable, a unit qualifier for the value (if the value is
            numeric).
        """

    def __init__(self, category=None, value=None, unit=None, comments=None):

        super().__init__(comments)
        self.__category = None
        self.__value = None
        self.__unit = None

        self.category = category
        self.value = value
        self.unit = unit

    @property
    def category(self):
        """ :obj:`OntologyAnnotation`: a category for the characteristic
        component"""
        return self.__category

    @category.setter
    def category(self, val):
        if val is not None and not isinstance(val, (str, OntologyAnnotation)):
            raise ISAModelAttributeError(
                'Characteristic.category must be either a string ot an OntologyAnnotation,'
                ' or None; got {0}:{1}'.format(val, type(val)))
        else:
            self.__category = val

    @property
    def value(self):
        """:obj:`str` or :obj:`int` or :obj:`float`
        or :obj:`OntologyAnnotation`: a characteristic value"""
        return self.__value

    @value.setter
    def value(self, val):
        if val is not None \
                and not isinstance(val, (str, int, float, OntologyAnnotation)):
            raise ISAModelAttributeError(
                'Characteristic.value must be a string, numeric, an '
                'OntologyAnnotation, or None; got {0}:{1}'
                .format(val, type(val)))
        else:
            self.__value = val

    @property
    def unit(self):
        """ :obj:`OntologyAnnotation`: a unit for the characteristic value"""
        return self.__unit

    @unit.setter
    def unit(self, val):
        if val is not None and not isinstance(val, (str, OntologyAnnotation)):
            raise ISAModelAttributeError(
                'Characteristic.unit must be either a string ot an OntologyAnnotation, or None; '
                'got {0}:{1}'.format(val, type(val)))
        else:
            self.__unit = val

    def __repr__(self):
        return 'isatools.model.Characteristic(' \
               'category={category}, value={value}, ' \
               'unit={unit}, comments={characteristic.comments})'.format(
                   characteristic=self, category=repr(self.category),
                   value=repr(self.value), unit=repr(self.unit))

    def __str__(self):
        return """Characteristic(
    category={category}
    value={value}
    unit={unit}
    comments={num_comments} Comment objects
)""".format(characteristic=self,
<<<<<<< HEAD
           category=self.category.term if isinstance(
               self.category, OntologyAnnotation
           ) else self.category if self.category is not None else '',
           value=self.value.term if isinstance(
               self.value, OntologyAnnotation) else self.value if self.value is not None else '',
           unit=self.unit.term if isinstance(
               self.unit, OntologyAnnotation
           ) else self.unit if self.unit is not None else '',
           num_comments=len(self.comments))
=======
            category=self.category.term if self.category else '',
            value=self.value.term if isinstance(
               self.value, OntologyAnnotation) else self.value,
            unit=self.unit.term if self.unit else '',
            num_comments=len(self.comments))
>>>>>>> d6479ba8

    def __hash__(self):
        return hash(repr(self))

    def __eq__(self, other):
        return isinstance(other, Characteristic) \
            and self.category == other.category \
            and self.value == other.value \
            and self.unit == other.unit \
            and self.comments == other.comments

    def __ne__(self, other):
        return not self == other


class Sample(Commentable):
    """Represents a Sample material in an experimental graph.

    Attributes:
        name: A name/reference for the sample material.
        characteristics: A list of Characteristics used to qualify the material
            properties.
        factor_values: A list of FactorValues used to qualify the material in
            terms of study factors/design.
        derives_from: A link to the source material that the sample is derived
            from.
        comments: Comments associated with instances of this class.
    """

    def __init__(self, name='', id_='', factor_values=None,
                 characteristics=None, derives_from=None, comments=None):
        super().__init__(comments)

        self.id = id_
        self.__name = name

        if factor_values is None:
            self.__factor_values = []
        else:
            self.__factor_values = factor_values

        if characteristics is None:
            self.__characteristics = []
        else:
            self.__characteristics = characteristics

        if derives_from is None:
            self.__derives_from = []
        else:
            self.__derives_from = derives_from

    @property
    def name(self):
        """:obj:`str`: the name of the sample material"""
        return self.__name

    @name.setter
    def name(self, val):
        if val is not None and not isinstance(val, str):
            raise ISAModelAttributeError(
                'Sample.name must be a str or None; got {0}:{1}'
                .format(val, type(val)))
        else:
            self.__name = val

    @property
    def factor_values(self):
        """:obj:`list` of :obj:`FactorValue`: Container for sample material
        factor_values"""
        return self.__factor_values

    @factor_values.setter
    def factor_values(self, val):
        if val is not None and hasattr(val, '__iter__'):
            if val == [] or all(isinstance(x, FactorValue) for x in val):
                self.__factor_values = list(val)
        else:
            raise ISAModelAttributeError(
                'Sample.factor_values must be iterable containing '
                'FactorValues')

    @property
    def characteristics(self):
        """:obj:`list` of :obj:`Characteristic`: Container for sample material
        characteristics"""
        return self.__characteristics

    @characteristics.setter
    def characteristics(self, val):
        if val is not None and hasattr(val, '__iter__'):
            if val == [] or all(isinstance(x, Characteristic) for x in val):
                self.__characteristics = list(val)
        else:
            raise ISAModelAttributeError(
                'Sample.characteristics must be iterable containing '
                'Characteristics')

    def has_char(self, char):
        if isinstance(char, str):
            char = Characteristic(category=OntologyAnnotation(term=char))
        if isinstance(char, Characteristic):
            return char in self.characteristics

    def get_char(self, name):
        hits = [x for x in self.characteristics if x.category.term == name]
        try:
            result = next(iter(hits))
        except StopIteration:
            result = None
        return result

    @property
    def derives_from(self):
        """:obj:`list` of :obj:`Source`: a list of references from this sample
        material to a source material(s)"""
        return self.__derives_from

    @derives_from.setter
    def derives_from(self, val):
        if val is not None and hasattr(val, '__iter__'):
            if val == [] or all(isinstance(x, Source) for x in val):
                self.__derives_from = list(val)
        else:
            raise ISAModelAttributeError(
                'Sample.derives_from must be iterable containing Sources')

    def __repr__(self):
        return "isatools.model.Sample(name='{sample.name}', " \
               "characteristics={sample.characteristics}, " \
               "factor_values={sample.factor_values}, " \
               "derives_from={sample.derives_from}, " \
               "comments={sample.comments})".format(sample=self)

    def __str__(self):
        return """Sample(
    name={sample.name}
    characteristics={num_characteristics} Characteristic objects
    factor_values={num_factor_values} FactorValue objects
    derives_from={num_derives_from} Source objects
    comments={num_comments} Comment objects
)""".format(sample=self, num_characteristics=len(self.characteristics),
            num_factor_values=len(self.factor_values),
            num_derives_from=len(self.derives_from),
            num_comments=len(self.comments))

    def __hash__(self):
        return hash(repr(self))

    def __eq__(self, other):
        return isinstance(other, Sample) \
            and self.name == other.name \
            and self.characteristics == other.characteristics \
            and self.factor_values == other.factor_values \
            and self.derives_from == other.derives_from \
            and self.comments == other.comments

    def __ne__(self, other):
        return not self == other


class Material(Commentable, metaclass=abc.ABCMeta):
    """Represents a generic material in an experimental graph.
    """

    def __init__(self, name='', id_='', type_='', characteristics=None,
                 comments=None):
        super().__init__(comments)

        self.id = id_
        self.__name = name
        self.__type = type_

        if characteristics is None:
            self.__characteristics = list()
        else:
            self.__characteristics = characteristics

    @property
    def name(self):
        """:obj:`str`: the name of the material"""
        return self.__name

    @name.setter
    def name(self, val):
        if val is not None and not isinstance(val, str):
            raise ISAModelAttributeError(
                '{0}.name must be a str or None; got {1}:{2}'
                .format(type(self).__name__, val, type(val)))
        else:
            self.__name = val

    @property
    def type(self):
        """:obj:`str`: the type of the material"""
        return self.__type

    @type.setter
    def type(self, val):
        if val is not None and not isinstance(val, str) \
                and val not in ('Extract Name', 'Labeled Extract Name'):
            raise ISAModelAttributeError(
                '{0}.type must be a str in ("Extract Name", "Labeled Extract '
                'Name") or None; got {1}:{2}'
                .format(type(self).__name__, val, type(val)))
        else:
            self.__type = val

    @property
    def characteristics(self):
        """:obj:`list` of :obj:`Characteristic`: Container for material
        characteristics"""
        return self.__characteristics

    @characteristics.setter
    def characteristics(self, val):
        if val is not None and hasattr(val, '__iter__'):
            if val == [] or all(isinstance(x, Characteristic) for x in val):
                self.__characteristics = list(val)
        else:
            raise ISAModelAttributeError(
                '{}.characteristics must be iterable containing '
                'Characteristics'.format(type(self).__name__))


class Extract(Material):
    """Represents a extract material in an experimental graph."""

    def __init__(self, name='', id_='', characteristics=None, comments=None):
        super().__init__(name=name, id_=id_, characteristics=characteristics,
                         comments=comments)

        self.type = 'Extract Name'

    def __repr__(self):
        return "isatools.model.Extract(name='{extract.name}', " \
               "type='{extract.type}', " \
               "characteristics={extract.characteristics}, " \
               "comments={extract.comments})".format(extract=self)

    def __str__(self):
        return """Extract(
    name={extract.name}
    type={extract.type}
    characteristics={num_characteristics} Characteristic objects
    comments={num_comments} Comment objects
)""".format(extract=self, num_characteristics=len(self.characteristics),
            num_comments=len(self.comments))

    def __hash__(self):
        return hash(repr(self))

    def __eq__(self, other):
        return isinstance(other, Extract) \
            and self.name == other.name \
            and self.characteristics == other.characteristics \
            and self.type == other.type \
            and self.comments == other.comments

    def __ne__(self, other):
        return not self == other


class LabeledExtract(Material):
    """Represents a labeled extract material in an experimental graph."""

    def __init__(self, name='', id_='', characteristics=None, comments=None):
        super().__init__(name=name, id_=id_, characteristics=characteristics,
                         comments=comments)

        self.type = 'Labeled Extract Name'

    def __repr__(self):
        return "isatools.model.LabeledExtract(name='{labeled_extract.name}'," \
               " type='Labeled Extract Name', " \
               "characteristics={labeled_extract.characteristics}, " \
               "comments={labeled_extract.comments})"\
            .format(labeled_extract=self)

    def __str__(self):
        return """LabeledExtract(
    name={labeled_extract.name}
    type=LabeledExtract Name
    characteristics={num_characteristics} Characteristic objects
    comments={num_comments} Comment objects
)""".format(labeled_extract=self,
            num_characteristics=len(self.characteristics),
            num_comments=len(self.comments))

    def __hash__(self):
        return hash(repr(self))

    def __eq__(self, other):
        return isinstance(other, LabeledExtract) \
            and self.name == other.name \
            and self.characteristics == other.characteristics \
            and self.type == other.type \
            and self.comments == other.comments

    def __ne__(self, other):
        return not self == other


class FactorValue(Commentable):
    """A FactorValue represents the value instance of a StudyFactor.

    Attributes:
        factor_name: Reference to an instance of a relevant StudyFactor.
        value: The value of the factor at hand.
        unit: str/OntologyAnnotation. If numeric, the unit qualifier for the value. (?? what does this mean ??)
        comments: Comments associated with instances of this class.
    """

    def __init__(self, factor_name=None, value=None, unit=None, comments=None):
        super().__init__(comments)
        self.__factor_name = None
        self.__value = None
        self.__unit = None
        self.factor_name = factor_name
        self.value = value
        self.unit = unit

    @property
    def factor_name(self):
        """:obj:`StudyFactor`: a references to the StudyFactor the
        value applies to"""
        return self.__factor_name

    @factor_name.setter
    def factor_name(self, val):
        if val is not None and not isinstance(val, StudyFactor):
            raise ISAModelAttributeError(
                'FactorValue.factor_name must be a StudyFactor '
                'or None; got {0}:{1}'.format(val, type(val)))
        else:
            self.__factor_name = val

    @property
    def value(self):
        """:obj:`str` or :obj:`int` or :obj:`float`
        or :obj:`OntologyAnnotation`: a parameter value"""
        return self.__value

    @value.setter
    def value(self, val):
        if val is not None \
                and not isinstance(val, (str, int, float, OntologyAnnotation)):
            raise ISAModelAttributeError(
                'FactorValue.value must be a string, numeric, an '
                'OntologyAnnotation, or None; got {0}:{1}'
                .format(val, type(val)))
        else:
            self.__value = val

    @property
    def unit(self):
        """ :obj:`OntologyAnnotation`: a unit for the parameter value"""
        return self.__unit

    @unit.setter
    def unit(self, val):
        # FIXME can this be a string as well?
        if val is not None and not isinstance(val, (OntologyAnnotation, str)):
            raise ISAModelAttributeError(
                'FactorValue.unit must be an OntologyAnnotation, o string, or None; '
                'got {0}:{1}'.format(val, type(val)))
        else:
            self.__unit = val

    def __repr__(self):
        return "isatools.model.FactorValue(factor_name={factor_name}, " \
               "value={value}, unit={unit})" \
            .format(factor_name=repr(self.factor_name),
                    value=repr(self.value), unit=repr(self.unit))

    def __str__(self):
        return """FactorValue(
    factor_name={factor_name}
    value={value}
    unit={unit}
)""".format(factor_name=self.factor_name.name if self.factor_name else '',
            value=self.value.term if isinstance(
                self.value, OntologyAnnotation) else repr(self.value),
            unit=self.unit.term if self.unit else '')

    def __hash__(self):
        return hash(repr(self))

    def __eq__(self, other):
        return isinstance(other, FactorValue) \
            and self.factor_name == other.factor_name \
            and self.value == other.value \
            and self.unit == other.unit

    def __ne__(self, other):
        return not self == other


class Process(Commentable):
    """Process nodes represent the application of a protocol to some input
    material (e.g. a Source) to produce some output (e.g.a Sample).

    Attributes:
        name : If relevant, a unique name for the process to disambiguate it
            from other processes.
        executes_protocol: A reference to the Protocol that this process
            executes.
        date_: A date formatted as an ISO8601 string corresponding to when the
            process event occurred.
        performer: The name of the person or organisation that carried out the
            process.
        parameter_values: A list of ParameterValues relevant to the executing
            protocol.
        inputs: A list of input materials, possibly Sources, Samples,
            Materials, DataFiles
        outputs: A list of output materials, possibly Samples, Materials,
            DataFiles
        comments: Comments associated with instances of this class.
    """
    # TODO: replace with above but need to debug where behaviour starts varying

    def __init__(self, id_='', name='', executes_protocol=None, date_=None,
                 performer=None, parameter_values=None, inputs=None,
                 outputs=None, comments=None):
        super().__init__(comments)

        self.id = id_
        self.__name = name

        if executes_protocol is None:
            self.__executes_protocol = Protocol()
        else:
            self.__executes_protocol = executes_protocol

        self.__date = date_
        self.__performer = performer

        if parameter_values is None:
            self.__parameter_values = []
        else:
            self.__parameter_values = parameter_values

        if inputs is None:
            self.__inputs = []
        else:
            self.__inputs = inputs

        if outputs is None:
            self.__outputs = []
        else:
            self.__outputs = outputs

        self.__prev_process = None
        self.__next_process = None

    @property
    def name(self):
        """:obj:`str`: disambiguation name for the process"""
        return self.__name

    @name.setter
    def name(self, val):
        if val is not None and isinstance(val, str):
            self.__name = val
        else:
            raise ISAModelAttributeError('Process.name must be a string')

    @property
    def executes_protocol(self):
        """:obj:`Protocol`: a references to the study protocol the process has
        applied"""
        return self.__executes_protocol

    @executes_protocol.setter
    def executes_protocol(self, val):
        if val is not None and not isinstance(val, Protocol):
            raise ISAModelAttributeError(
                'Process.executes_protocol must be a Protocol '
                'or None; got {0}:{1}'.format(val, type(val)))
        else:
            self.__executes_protocol = val

    @property
    def date(self):
        """:obj:`str`: date the process event occurred"""
        return self.__date

    @date.setter
    def date(self, val):
        if val is not None and isinstance(val, str):
            self.__date = val
        else:
            raise ISAModelAttributeError('Process.date must be a string')

    @property
    def performer(self):
        """:obj:`str`: name of the performer responsible for the process"""
        return self.__performer

    @performer.setter
    def performer(self, val):
        if val is not None and isinstance(val, str):
            self.__performer = val
        else:
            raise ISAModelAttributeError('Process.performer must be a string')

    @property
    def parameter_values(self):
        """:obj:`list` of :obj:`ParameterValue`: Container for
        process parameter values"""
        return self.__parameter_values

    @parameter_values.setter
    def parameter_values(self, val):
        if val is not None and hasattr(val, '__iter__'):
            if val == [] or all(isinstance(x, ParameterValue) for x in val):
                self.__parameter_values = list(val)
        else:
            raise ISAModelAttributeError(
                'Process.parameter_values must be iterable containing '
                'ParameterValues')

    @property
    def inputs(self):
        """:obj:`list` of :obj:`Material` or :obj:`DataFile`: Container for
        process inputs"""
        return self.__inputs

    @inputs.setter
    def inputs(self, val):
        if val is not None and hasattr(val, '__iter__'):
            if val == [] or all(
                    isinstance(x, (Material, Source, Sample, DataFile)) for
                    x in
                    val):
                self.__inputs = list(val)
        else:
            raise ISAModelAttributeError(
                'Process.inputs must be iterable containing objects of types '
                '(Material, Source, Sample, DataFile)')

    @property
    def outputs(self):
        """:obj:`list` of :obj:`Material` or :obj:`DataFile`: Container for
        process outputs"""
        return self.__outputs

    @outputs.setter
    def outputs(self, val):
        if val is not None and hasattr(val, '__iter__'):
            if val == [] or all(
                    isinstance(x, (Material, Source, Sample, DataFile)) for
                    x in val):
                self.__outputs = list(val)
        else:
            raise ISAModelAttributeError(
                'Process.outputs must be iterable containing objects of types '
                '(Material, Source, Sample, DataFile)')

    @property
    def prev_process(self):
        """:obj:`Process`: a reference to another process, previous in the
        process sequence to the current process"""
        return self.__prev_process

    @prev_process.setter
    def prev_process(self, val):
        if val is not None and not isinstance(val, Process):
            raise ISAModelAttributeError(
                'Process.prev_process must be a Process '
                'or None; got {0}:{1}'.format(val, type(val)))
        else:
            self.__prev_process = val

    @property
    def next_process(self):
        """:obj:`Process`: a reference to another process, next in the process
        sequence to the current process"""
        return self.__next_process

    @next_process.setter
    def next_process(self, val):
        if val is not None and not isinstance(val, Process):
            raise ISAModelAttributeError(
                'Process.next_process must be a Process '
                'or None; got {0}:{1}'.format(val, type(val)))
        else:
            self.__next_process = val

    def __repr__(self):
        return '{0}.{1}(name="{2.name}", executes_protocol={2.executes_protocol}, ' \
               'date="{2.date}", performer="{2.performer}", inputs={2.inputs}, outputs={2.outputs}' \
               ')'.format(self.__class__.__module__, self.__class__.__name__, self)

    def __str__(self):
        return """{0}(name={1.name})""".format(self.__class__.__name__, self)

    # def __repr__(self):
    #     return 'Process(name="{0.name}", ' \
    #            'executes_protocol={0.executes_protocol}, ' \
    #            'date="{0.date}", performer="{0.performer}", ' \
    #            'inputs={0.inputs}, outputs={0.outputs})'.format(self)
    #
    def __hash__(self):
        return hash(repr(self))

    def __eq__(self, other):
        return isinstance(other, Process) \
            and self.name == other.name \
            and self.executes_protocol == other.executes_protocol \
            and self.date == other.date \
            and self.performer == other.performer \
            and self.inputs == other.inputs \
            and self.outputs == other.outputs

    def __ne__(self, other):
        return not self == other


class DataFile(Commentable):
    """Represents a data file in an experimental graph.

    Attributes:
        filename : A name/reference for the data file.
        label: The data file type, as indicated by a label such as
            'Array Data File' or 'Raw Data File'
        generated_from: Reference to Sample(s) the DataFile is generated from
        comments: Comments associated with instances of this class.
    """

    def __init__(self, filename='', id_='', label='', generated_from=None,
                 comments=None):
        super().__init__(comments)

        self.id = id_
        self.__filename = filename
        self.__label = label

        if generated_from is None:
            self.__generated_from = []
        else:
            self.__generated_from = generated_from

    @property
    def filename(self):
        """:obj:`str`: the filename of the data file"""
        return self.__filename

    @filename.setter
    def filename(self, val):
        if val is not None and not isinstance(val, str):
            raise ISAModelAttributeError(
                '{0}.name must be a str or None; got {1}:{2}'
                .format(type(self).__name__, val, type(val)))
        else:
            self.__filename = val

    @property
    def label(self):
        """:obj:`str`: the ISA-Tab file heading label of the data file"""
        return self.__label

    @label.setter
    def label(self, val):
        if val is not None and not isinstance(val, str):
            raise ISAModelAttributeError(
                '{0}.label must be a str or None; got {1}:{2}'
                .format(type(self).__name__, val, type(val)))
        else:
            self.__label = val

    @property
    def generated_from(self):
        """:obj:`list` of :obj:`Sample`: a list of references from this data
        file to samples that the file was generated from"""
        return self.__generated_from

    @generated_from.setter
    def generated_from(self, val):
        if val is not None and hasattr(val, '__iter__'):
            if val == [] or all(isinstance(x, Sample) for x in val):
                self.__generated_from = list(val)
        else:
            raise ISAModelAttributeError(
                '{}.generated_from must be iterable containing Samples'.format(
                    type(self).__name__))

    def __repr__(self):
        return "isatools.model.DataFile(filename='{data_file.filename}', " \
               "label='{data_file.label}', " \
               "generated_from={data_file.generated_from}, " \
               "comments={data_file.comments})" \
               .format(data_file=self)

    def __str__(self):
        return """DataFile(
    filename={data_file.filename}
    label={data_file.label}
    generated_from={num_generated_from} Sample objects
    comments={num_comments} Comment objects
)""".format(data_file=self, num_generated_from=len(self.generated_from),
            num_comments=len(self.comments))

    def __hash__(self):
        return hash(repr(self))

    def __eq__(self, other):
        return isinstance(other, DataFile) \
            and self.filename == other.filename \
            and self.label == other.label \
            and self.generated_from == other.generated_from \
            and self.comments == other.comments

    def __ne__(self, other):
        return not self == other


class RawDataFile(DataFile):
    """Represents a raw data file in an experimental graph."""

    def __init__(self, filename='', id_='',
                 generated_from=None, comments=None):
        super().__init__(filename=filename, id_=id_,
                         generated_from=generated_from, comments=comments)

        self.label = 'Raw Data File'

    def __repr__(self):
        return "isatools.model.RawDataFile(filename='{data_file.filename}', " \
               "generated_from={data_file.generated_from}, " \
               "comments={data_file.comments})".format(data_file=self)

    def __str__(self):
        return """RawDataFile(
    filename={data_file.filename}
    generated_from={num_generated_from} Sample objects
    comments={num_comments} Comment objects
)""".format(data_file=self, num_generated_from=len(self.generated_from),
            num_comments=len(self.comments))

    def __hash__(self):
        return hash(repr(self))

    def __eq__(self, other):
        return isinstance(other, RawDataFile) \
            and self.filename == other.filename \
            and self.generated_from == other.generated_from \
            and self.comments == other.comments

    def __ne__(self, other):
        return not self == other


class DerivedDataFile(DataFile):
    """Represents a derived data file in an experimental graph."""

    def __init__(self, filename='', id_='',
                 generated_from=None, comments=None):
        super().__init__(filename=filename, id_=id_,
                         generated_from=generated_from, comments=comments)

        self.label = 'Derived Data File'

    def __repr__(self):
        return "isatools.model.DerivedDataFile(" \
               "filename='{data_file.filename}', " \
               "generated_from={data_file.generated_from}, " \
               "comments={data_file.comments})".format(data_file=self)

    def __str__(self):
        return """DerivedDataFile(
    filename={data_file.filename}
    generated_from={num_generated_from} Sample objects
    comments={num_comments} Comment objects
)""".format(data_file=self, num_generated_from=len(self.generated_from),
            num_comments=len(self.comments))

    def __hash__(self):
        return hash(repr(self))

    def __eq__(self, other):
        return isinstance(other, DerivedDataFile) \
            and self.filename == other.filename \
            and self.generated_from == other.generated_from \
            and self.comments == other.comments

    def __ne__(self, other):
        return not self == other


class RawSpectralDataFile(DataFile):
    """Represents a raw spectral data file in an experimental graph."""

    def __init__(self, filename='', id_='',
                 generated_from=None, comments=None):
        super().__init__(filename=filename, id_=id_,
                         generated_from=generated_from, comments=comments)

        self.label = 'Raw Spectral Data File'

    def __repr__(self):
        return "isatools.model.RawSpectralDataFile(filename='{0.filename}', " \
               "generated_from={0.generated_from}, comments={0.comments})" \
            .format(self)

    def __str__(self):
        return """RawSpectralDataFile(
    filename={data_file.filename}
    generated_from={num_generated_from} Sample objects
    comments={num_comments} Comment objects
)""".format(data_file=self, num_generated_from=len(self.generated_from),
            num_comments=len(self.comments))

    def __hash__(self):
        return hash(repr(self))

    def __eq__(self, other):
        return isinstance(other, RawSpectralDataFile) \
            and self.filename == other.filename \
            and self.generated_from == other.generated_from \
            and self.comments == other.comments

    def __ne__(self, other):
        return not self == other


class DerivedArrayDataFile(DataFile):
    """Represents a derived array data file in an experimental graph."""

    def __init__(self, filename='', id_='',
                 generated_from=None, comments=None):
        super().__init__(filename=filename, id_=id_,
                         generated_from=generated_from, comments=comments)

        self.label = 'Derived Array Data File'

    def __repr__(self):
        return "isatools.model.DerivedArrayDataFile(" \
               "filename='{data_file.filename}' " \
               "generated_from={data_file.generated_from}, " \
               "comments={data_file.comments})".format(data_file=self)

    def __str__(self):
        return """DerivedArrayDataFile(
    filename={data_file.filename}
    generated_from={num_generated_from} Sample objects
    comments={num_comments} Comment objects
)""".format(data_file=self, num_generated_from=len(self.generated_from),
            num_comments=len(self.comments))

    def __hash__(self):
        return hash(repr(self))

    def __eq__(self, other):
        return isinstance(other, DerivedArrayDataFile) \
            and self.filename == other.filename \
            and self.generated_from == other.generated_from \
            and self.comments == other.comments

    def __ne__(self, other):
        return not self == other


class ArrayDataFile(DataFile):
    """Represents a array data file in an experimental graph."""

    def __init__(self, filename='', id_='',
                 generated_from=None, comments=None):
        super().__init__(filename=filename, id_=id_,
                         generated_from=generated_from, comments=comments)

        self.label = 'Array Data File'

    def __repr__(self):
        return "isatools.model.ArrayDataFile(" \
               "filename='{data_file.filename}', " \
               "generated_from={data_file.generated_from}, " \
               "comments={data_file.comments})".format(data_file=self)

    def __str__(self):
        return """ArrayDataFile(
    filename={data_file.filename}
    generated_from={num_generated_from} Sample objects
    comments={num_comments} Comment objects
)""".format(data_file=self, num_generated_from=len(self.generated_from),
            num_comments=len(self.comments))

    def __hash__(self):
        return hash(repr(self))

    def __eq__(self, other):
        return isinstance(other, ArrayDataFile) \
            and self.filename == other.filename \
            and self.generated_from == other.generated_from \
            and self.comments == other.comments

    def __ne__(self, other):
        return not self == other


class DerivedSpectralDataFile(DataFile):
    """Represents a derived spectral data file in an experimental graph."""

    def __init__(self, filename='', id_='',
                 generated_from=None, comments=None):
        super().__init__(filename=filename, id_=id_,
                         generated_from=generated_from, comments=comments)

        self.label = 'Derived Spectral Data File'

    def __repr__(self):
        return "isatools.model.DerivedSpectralDataFile(" \
               "filename='{data_file.filename}', " \
               "generated_from={data_file.generated_from}, " \
               "comments={data_file.comments})".format(data_file=self)

    def __str__(self):
        return """DerivedSpectralDataFile(
    filename={data_file.filename}
    generated_from={num_generated_from} Sample objects
    comments={num_comments} Comment objects
)""".format(data_file=self, num_generated_from=len(self.generated_from),
            num_comments=len(self.comments))

    def __hash__(self):
        return hash(repr(self))

    def __eq__(self, other):
        return isinstance(other, DerivedSpectralDataFile) \
            and self.filename == other.filename \
            and self.generated_from == other.generated_from \
            and self.comments == other.comments

    def __ne__(self, other):
        return not self == other


class ProteinAssignmentFile(DataFile):
    """Represents a protein assignment file in an experimental graph."""

    def __init__(self, filename='', id_='',
                 generated_from=None, comments=None):
        super().__init__(filename=filename, id_=id_,
                         generated_from=generated_from, comments=comments)

        self.label = 'Protein Assignment File'

    def __repr__(self):
        return "isatools.model.ProteinAssignmentFile(" \
               "filename='{data_file.filename}', " \
               "generated_from={data_file.generated_from}, " \
               "comments={data_file.comments})".format(data_file=self)

    def __str__(self):
        return """ProteinAssignmentFile(
    filename={data_file.filename}
    generated_from={num_generated_from} Sample objects
    comments={num_comments} Comment objects
)""".format(data_file=self, num_generated_from=len(self.generated_from),
            num_comments=len(self.comments))

    def __hash__(self):
        return hash(repr(self))

    def __eq__(self, other):
        return isinstance(other, ProteinAssignmentFile) \
            and self.filename == other.filename \
            and self.generated_from == other.generated_from \
            and self.comments == other.comments

    def __ne__(self, other):
        return not self == other


class PeptideAssignmentFile(DataFile):
    """Represents a peptide assignment file in an experimental graph."""

    def __init__(self, filename='', id_='',
                 generated_from=None, comments=None):
        super().__init__(filename=filename, id_=id_,
                         generated_from=generated_from, comments=comments)

        self.label = 'Peptide Assignment File'

    def __repr__(self):
        return "isatools.model.PeptideAssignmentFile(" \
               "filename='{data_file.filename}', " \
               "generated_from={data_file.generated_from}, " \
               "comments={data_file.comments})".format(data_file=self)

    def __str__(self):
        return """PeptideAssignmentFile(
    filename={data_file.filename}
    generated_from={num_generated_from} Sample objects
    comments={num_comments} Comment objects
)""".format(data_file=self, num_generated_from=len(self.generated_from),
            num_comments=len(self.comments))

    def __hash__(self):
        return hash(repr(self))

    def __eq__(self, other):
        return isinstance(other, PeptideAssignmentFile) \
            and self.filename == other.filename \
            and self.generated_from == other.generated_from \
            and self.comments == other.comments

    def __ne__(self, other):
        return not self == other


class DerivedArrayDataMatrixFile(DataFile):
    """Represents a derived array data matrix file in an experimental graph."""

    def __init__(self, filename='', id_='',
                 generated_from=None, comments=None):
        super().__init__(filename=filename, id_=id_,
                         generated_from=generated_from, comments=comments)

        self.label = 'Derived Array Data Matrix File'

    def __repr__(self):
        return "isatools.model.DerivedArrayDataMatrixFile(" \
               "filename='{data_file.filename}', " \
               "generated_from={data_file.generated_from}, " \
               "comments={data_file.comments})".format(data_file=self)

    def __str__(self):
        return """DerivedArrayDataMatrixFile(
    filename={data_file.filename}
    generated_from={num_generated_from} Sample objects
    comments={num_comments} Comment objects
)""".format(data_file=self, num_generated_from=len(self.generated_from),
            num_comments=len(self.comments))

    def __hash__(self):
        return hash(repr(self))

    def __eq__(self, other):
        return isinstance(other, DerivedArrayDataMatrixFile) \
            and self.filename == other.filename \
            and self.generated_from == other.generated_from \
            and self.comments == other.comments

    def __ne__(self, other):
        return not self == other


class PostTranslationalModificationAssignmentFile(DataFile):
    """Represents a post translational modification assignment file in an
    experimental graph."""

    def __init__(self, filename='', id_='',
                 generated_from=None, comments=None):
        super().__init__(filename=filename, id_=id_,
                         generated_from=generated_from, comments=comments)

        self.label = 'Post Translational Modification Assignment File'

    def __repr__(self):
        return "isatools.model.PostTranslationalModificationAssignmentFile(" \
               "filename='{data_file.filename}', " \
               "generated_from={data_file.generated_from}, " \
               "comments={data_file.comments})".format(data_file=self)

    def __str__(self):
        return """PostTranslationalModificationAssignmentFile(
    filename={data_file.filename}
    generated_from={num_generated_from} Sample objects
    comments={num_comments} Comment objects
)""".format(data_file=self, num_generated_from=len(self.generated_from),
            num_comments=len(self.comments))

    def __hash__(self):
        return hash(repr(self))

    def __eq__(self, other):
        return isinstance(other, PostTranslationalModificationAssignmentFile) \
            and self.filename == other.filename \
            and self.generated_from == other.generated_from \
            and self.comments == other.comments

    def __ne__(self, other):
        return not self == other


class AcquisitionParameterDataFile(DataFile):
    """Represents a acquisition parameter data file in an experimental
    graph."""

    def __init__(self, filename='', id_='',
                 generated_from=None, comments=None):
        super().__init__(filename=filename, id_=id_,
                         generated_from=generated_from, comments=comments)

        self.label = 'Acquisition Parameter Data File'

    def __repr__(self):
        return "isatools.model.AcquisitionParameterDataFile(" \
               "filename='{data_file.filename}', " \
               "generated_from={data_file.generated_from}, " \
               "comments={data_file.comments})".format(data_file=self)

    def __str__(self):
        return """AcquisitionParameterDataFile(
    filename={data_file.filename}
    generated_from={num_generated_from} Sample objects
    comments={num_comments} Comment objects
)""".format(data_file=self, num_generated_from=len(self.generated_from),
            num_comments=len(self.comments))

    def __hash__(self):
        return hash(repr(self))

    def __eq__(self, other):
        return isinstance(other, AcquisitionParameterDataFile) \
            and self.filename == other.filename \
            and self.generated_from == other.generated_from \
            and self.comments == other.comments

    def __ne__(self, other):
        return not self == other


class FreeInductionDecayDataFile(DataFile):
    """Represents a free induction decay data file in an experimental graph."""

    def __init__(self, filename='', id_='',
                 generated_from=None, comments=None):
        super().__init__(filename=filename, id_=id_,
                         generated_from=generated_from, comments=comments)

        self.label = 'Free Induction Decay Data File'

    def __repr__(self):
        return "isatools.model.FreeInductionDecayDataFile(" \
               "filename='{data_file.filename}', " \
               "generated_from={data_file.generated_from}, " \
               "comments={data_file.comments})".format(data_file=self)

    def __str__(self):
        return """FreeInductionDecayDataFile(
    filename={data_file.filename}
    generated_from={num_generated_from} Sample objects
    comments={num_comments} Comment objects
)""".format(data_file=self, num_generated_from=len(self.generated_from),
            num_comments=len(self.comments))

    def __hash__(self):
        return hash(repr(self))

    def __eq__(self, other):
        return isinstance(other, FreeInductionDecayDataFile) \
            and self.filename == other.filename \
            and self.generated_from == other.generated_from \
            and self.comments == other.comments

    def __ne__(self, other):
        return not self == other


def batch_create_materials(material=None, n=1):
    """Creates a batch of material objects (Source, Sample or Material) from a
    prototype material object

    :param material: existing material object to use as a prototype
    :param n: Number of material objects to create in the batch
    :returns: List of material objects

    :Example:

        # Create 10 sample materials derived from one source material

        source = Source(name='source_material')
        prototype_sample = Sample(name='sample_material', derives_from=source)
        batch = batch_create_materials(prototype_sample, n=10)

        [Sample<>, Sample<>, Sample<>, Sample<>, Sample<>, Sample<>, Sample<>,
        Sample<>, Sample<>, Sample<>, ]

    """
    material_list = list()
    if isinstance(material, (Source, Sample, Material)):
        from copy import deepcopy
        for x in range(0, n):
            new_obj = deepcopy(material)
            new_obj.name = material.name + '-' + str(x)

            if hasattr(material, 'derives_from'):
                new_obj.derives_from = material.derives_from

            material_list.append(new_obj)

    return material_list


def batch_create_assays(*args, n=1):
    """Creates a batch of assay process sequences (Material->Process->Material)
    from a prototype sequence (currently works only as flat end-to-end
    processes of Material->Process->Material->...)

    :param *args: An argument list representing the process sequence prototype
    :param n: Number of process sequences to create in the batch
    :returns: List of process sequences replicating the prototype sequence

    :Example:

        # Create 3 assays of (Sample -> Process -> Material -> Process ->
        LabeledExtract)

        sample = Sample(name='sample')
        data_acquisition = Process(name='data acquisition')
        material = Material(name='material')
        labeling = Process(name='labeling')
        extract = LabeledExtract(name='lextract')
        batch = batch_create_assays(sample, data_acquisition, material,
        labeling, extract, n=3)

        [Process<> Process<>, Process<> Process<>, Process<>, Process<>]

        # Create 3 assays of ([Sample, Sample] -> Process -> [Material,
        Material])

        sample1 = Sample(name='sample')
        sample2 = Sample(name='sample')
        process = Process(name='data acquisition')
        material1 = Material(name='material')
        material2 = Material(name='material')
        batch = batch_create_assays([sample1, sample2], process, [material1,
        material2], n=3)

    """
    process_sequence = []
    materialA = None
    process = None
    materialB = None
    from copy import deepcopy
    for x in range(0, n):
        for arg in args:
            if isinstance(arg, list) and len(arg) > 0:
                if isinstance(arg[0], (Source, Sample, Material)):
                    if materialA is None:
                        materialA = deepcopy(arg)
                        y = 0
                        for material in materialA:
                            material.name = \
                                material.name + '-' + str(x) + '-' \
                                + str(y)
                            y += 1
                    else:
                        materialB = deepcopy(arg)
                        y = 0
                        for material in materialB:
                            material.name = \
                                material.name + '-' + str(x) + '-' \
                                + str(y)
                            y += 1
                elif isinstance(arg[0], Process):
                    process = deepcopy(arg)
                    y = 0
                    for p in process:
                        p.name = p.name + '-' + str(x) + '-' + str(y)
                        y += 1
            if isinstance(arg, (Source, Sample, Material)):
                if materialA is None:
                    materialA = deepcopy(arg)
                    materialA.name = materialA.name + '-' + str(x)
                else:
                    materialB = deepcopy(arg)
                    materialB.name = materialB.name + '-' + str(x)
            elif isinstance(arg, Process):
                process = deepcopy(arg)
                process.name = process.name + '-' + str(x)
            if materialA is not None and materialB is not None \
                    and process is not None:
                if isinstance(process, list):
                    for p in process:
                        if isinstance(materialA, list):
                            p.inputs = materialA
                        else:
                            p.inputs.append(materialA)
                        if isinstance(materialB, list):
                            p.outputs = materialB
                            for material in materialB:
                                material.derives_from = materialA
                        else:
                            p.outputs.append(materialB)
                            materialB.derives_from = materialA
                else:
                    if isinstance(materialA, list):
                        process.inputs = materialA
                    else:
                        process.inputs.append(materialA)
                    if isinstance(materialB, list):
                        process.outputs = materialB
                        for material in materialB:
                            material.derives_from = materialA
                    else:
                        process.outputs.append(materialB)
                        materialB.derives_from = materialA
                    process_sequence.append(process)
                materialA = materialB
                process = None
                materialB = None
    return process_sequence


class ISADocument:

    valid_isajson = False

    def __init__(self, isa_obj):
        self._root = None
        if isinstance(isa_obj, Investigation):
            self._root = isa_obj
        elif isinstance(isa_obj, Study):
            self._root = Investigation(studies=[isa_obj])
        elif isinstance(isa_obj, Assay):
            self._root = Investigation(studies=[Study(assays=[isa_obj])])

    @property
    def valid_isatab(self):
        if self._root.filename is None or self._root.filename == '':
            return False
        for study in self._root.studies:
            if study.filename is None or study.filename == '':
                return False
            for assay in study.assays:
                if assay.filename is None or assay.filename == '':
                    return False
        return True

    @property
    def valid_isajson(self):
        return True


def plink(p1, p2):
    if isinstance(p1, Process) and isinstance(p2, Process):
        p1.next_process = p2
        p2.prev_process = p1<|MERGE_RESOLUTION|>--- conflicted
+++ resolved
@@ -18,11 +18,9 @@
 import warnings
 import uuid
 
-<<<<<<< HEAD
 from collections.abc import Iterable
-=======
 import networkx as nx
->>>>>>> d6479ba8
+
 
 from isatools.errors import ISAModelAttributeError
 
@@ -2261,21 +2259,12 @@
 
     @parameters.setter
     def parameters(self, val):
-<<<<<<< HEAD
         if val is None or not isinstance(val, Iterable):
             raise ISAModelAttributeError('Protocol.parameters must be an iterable '
                                          'containing ProtocolParameters')
         for el in val:
             self.add_param(el)
-=======
-        if val is not None and hasattr(val, '__iter__'):
-            if val == [] or all(isinstance(x, ProtocolParameter) for x in val):
-                self.__parameters = list(val)
-        else:
-            raise ISAModelAttributeError(
-                'Protocol.parameters must be iterable containing '
-                'ProtocolParameters')
->>>>>>> d6479ba8
+
 
     def add_param(self, parameter_name=''):
         if self.get_param(parameter_name=parameter_name) is not None:
@@ -2383,14 +2372,8 @@
     def parameter_name(self, val):
         if val is not None and not isinstance(val, (str, OntologyAnnotation)):
             raise ISAModelAttributeError(
-<<<<<<< HEAD
                 'ProtocolParameter.parameter_name must be either a string or an OntologyAnnotation '
                 'or None; got {0}:{1}'.format(val, type(val)))
-=======
-                'ProtocolParameter.parameter_name must be a '
-                'OntologyAnnotation or None; got {0}:{1}'.format(
-                    val, type(val)))
->>>>>>> d6479ba8
         else:
             self.__parameter_name = val
 
@@ -2499,12 +2482,8 @@
 )""".format(category=self.category.parameter_name.term
             if self.category else '',
             value=self.value.term if isinstance(
-<<<<<<< HEAD
                 self.value, OntologyAnnotation
             ) else repr(self.value),
-=======
-                self.value, OntologyAnnotation) else repr(self.value),
->>>>>>> d6479ba8
             unit=self.unit.term if self.unit else '',
             num_comments=len(self.comments))
 
@@ -2772,7 +2751,6 @@
     unit={unit}
     comments={num_comments} Comment objects
 )""".format(characteristic=self,
-<<<<<<< HEAD
            category=self.category.term if isinstance(
                self.category, OntologyAnnotation
            ) else self.category if self.category is not None else '',
@@ -2782,13 +2760,6 @@
                self.unit, OntologyAnnotation
            ) else self.unit if self.unit is not None else '',
            num_comments=len(self.comments))
-=======
-            category=self.category.term if self.category else '',
-            value=self.value.term if isinstance(
-               self.value, OntologyAnnotation) else self.value,
-            unit=self.unit.term if self.unit else '',
-            num_comments=len(self.comments))
->>>>>>> d6479ba8
 
     def __hash__(self):
         return hash(repr(self))
