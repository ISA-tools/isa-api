# coding: utf-8
"""ISA Model 1.0 implementation in Python.

This module implements the ISA Abstract Model 1.0 as Python classes, as
specified in the `ISA Model and Serialization Specifications 1.0`_, and
additional classes to support compatibility between ISA-Tab and ISA-JSON.

Todo:
    * Check consistency with published ISA Model
    * Finish docstringing rest of the module
    * Add constraints on attributes throughout, and test

.. _ISA Model and Serialization Specifications 1.0: http://isa-specs.readthedocs.io/

"""
from __future__ import absolute_import

import networkx as nx
import six

from .utils import accepts

def _build_assay_graph(process_sequence=list()):
    G = nx.DiGraph()
    for process in process_sequence:
        if process.next_process is not None or process.outputs:  # first check if there's some valid outputs to connect
            if process.outputs:
                for output in (n for n in process.outputs if not isinstance(n, DataFile)):
                    G.add_edge(process, output)
            else:  # otherwise just connect the process to the next one
                G.add_edge(process, process.next_process)
        #if process.prev_process is not None or process.inputs > 0:
        if process.inputs:
            for input_ in process.inputs:
                G.add_edge(input_, process)
        elif process.prev_process is not None:
            G.add_edge(process.prev_process, process)
    return G


class Comment(object):
    """A comment allows arbitrary annotation of all ISA classes

    Comments are implemented in ISA-Tab and ISA-JSON formats.

    Attributes:
        name (str): The name of the comment (as mapped to Comment[SomeName] in ISA-Tab) to give context to the comment field.
        value (str, int, float, NoneType): A value for the corresponding comment, as a string or number.
    """
    def __init__(self, name, value=None):
        self.name = name
        self.value = value

    @property
    def name(self):
        return self.__name

    @name.setter
    @accepts(six.text_type, None, allow_empty=False)
    def name(self, name):
        self.__name = name

    @property
    def value(self):
        if not self.__value:
            return None
        else:
            return self.__value

    @value.setter
    @accepts(six.text_type, int, float, None)
    def value(self, value):
        self.__value = value


class Commentable(object):
    """ An ISA Object is an abstract class to enable containment of Comments

    Attributes:
        comments (list, NoneType): Comments associated with the implementing ISA class (all ISA classes).
    """
    def __init__(self, comments=None):
        self.comments = comments

    @property
    def comments(self):
        return self.__comments

    @comments.setter
    @accepts(list, None)
    def comments(self, comments):
        self.__comments = comments


class Investigation(Commentable):
    """An investigation maintains metadata about the project context and links to one or more studies. There can only
    be 1 Investigation in an ISA descriptor. Investigations has the following properties:

    Attributes:
        identifier (str): A locally unique identifier or an accession number provided by a repository.
        title (str): A concise name given to the investigation.
        description (str): A textual description of the investigation.
        submission_date (str): The date on which the investigation was reported to the repository. This should be ISO8601 formatted.
        public_release_date (str): The date on which the investigation should be released publicly. This should be ISO8601 formatted.
        ontology_source_references (list, NoneType): OntologySources to be referenced by OntologyAnnotations used in this ISA descriptor.
        publications (list, NoneType): A list of Publications associated with an Investigation.
        contacts (list, NoneType): A list of People/contacts associated with an Investigation.
        studies (list, NoneType): Study is the central unit, containing information on the subject under study.
        comments (list, NoneType): Comments associated with instances of this class.
    """

    def __init__(self, id_='', filename='', identifier="", title="", description="", submission_date='',
                 public_release_date='', ontology_source_references=None, publications=None,
                 contacts=None, studies=None, comments=None):
        super(Investigation, self).__init__(comments)
        self.id = id_
        self.filename = filename
        self.identifier = identifier
        self.title = title
        self.description = description
        self.submission_date = submission_date
        self.public_release_date = public_release_date
        # if ontology_source_references is None:
        #     self.ontology_source_references = list()
        # else:
        #     self.ontology_source_references = ontology_source_references
        # if publications is None:
        #     self.publications = list()
        # else:
        #     self.publications = publications
        # if contacts is None:
        #     self.contacts = list()
        # else:
        #     self.contacts = contacts
        # if studies is None:
        #     self.studies = list()
        # else:
        #     self.studies = studies
        if comments is None:
            self.comments = list()

        self.ontology_source_references = ontology_source_references or []
        self.publications = publications or []
        self.contacts = contacts or []
        self.studies = studies or []

class OntologySource(Commentable):
    """An OntologySource describes the resource from which the value of an OntologyAnnotation is derived from.

    Attributes:
        name (str): The name of the source of a term; i.e. the source controlled vocabulary or ontology.
        file (str, NoneType): A file name or a URI of an official resource.
        version (str, NoneType): The version number of the Term Source to support terms tracking.
        description (str, NoneType): A free text description of the resource.
        comments (list, NoneType): Comments associated with instances of this class.
    """

    def __init__(self, name, file=None, version=None, description=None, comments=None):
        super(OntologySource, self).__init__(comments)
        self.name = name
        self.file = file
        self.version = version
        self.description = description

    @property
    def name(self):
        return self.__name

    @name.setter
    @accepts(six.text_type, None, allow_empty=False)
    def name(self, name):
        self.__name = name

    @property
    def file(self):
        if not self.__file:
            return None
        else:
            return self.__file

    @file.setter
    @accepts(six.text_type, None)
    def file(self, file):
        self.__file = file

    @property
    def version(self):
        if not self.__version:
            return None
        else:
            return self.__version

    @version.setter
    @accepts(six.text_type, None)
    def version(self, version):
        self.__version = version

    @property
    def description(self):
        if not self.__description:
            return None
        else:
            return self.__description

    @description.setter
    @accepts(six.text_type, None)
    def description(self, description):
        self.__description = description


class OntologyAnnotation(Commentable):
    """An ontology annotation

    Attributes:
        term (str, NoneType): A term taken from an ontology or controlled vocabulary.
        term_source (OntologySource, NoneType): Reference to the OntologySource from which the term is derived.
        term_accession (str, NoneType): A URI or resource-specific identifier for the term.
        comments (list, NoneType): Comments associated with instances of this class.
    """

    def __init__(self, term=None, term_source=None, term_accession=None, comments=None, id_=''):
        super(OntologyAnnotation, self).__init__(comments)

        self.term = term
        self.term_source = term_source
        self.term_accession = term_accession
        self.id = id_

    @property
    def term(self):
        if not self.__term:
            return None
        else:
            return self.__term

    @term.setter
    @accepts(six.text_type, None)
    def term(self, term):
        self.__term = term

    @property
    def term_source(self):
        return self.__term_source

    @term_source.setter
    @accepts(OntologySource, None)
    def term_source(self, term_source):
        self.__term_source = term_source

    @property
    def term_accession(self):
        if not self.__term:
            return None
        else:
            return self.__term_accession

    @term_accession.setter
    @accepts(six.text_type, None)
    def term_accession(self, term_accession):
        self.__term_accession = term_accession


class Publication(Commentable):
    """A publication associated with an investigation or study.

    Attributes:
        pubmed_id (str, NoneType): The PubMed IDs of the described publication(s) associated with this investigation.
        doi (str, NoneType): A Digital Object Identifier (DOI) for that publication (where available).
        author_list (str, NoneType): The list of authors associated with that publication.
        title (str, NoneType): The title of publication associated with the investigation.
        status(str, OntologyAnnotation, NoneType): A term describing the status of that publication (i.e. submitted, in preparation, published).
        comments (list, NoneType): Comments associated with instances of this class.
    """

    def __init__(self, pubmed_id=None, doi=None, author_list=None, title=None, status=None, comments=None):
        super(Publication, self).__init__(comments)
        self.pubmed_id = pubmed_id
        self.doi = doi
        self.author_list = author_list
        self.title = title
        self.status = status

        @property
        def pubmed_id(self):
            if not self.__pubmed_id:
                return None
            else:
                return self.__pubmed_id

        @pubmed_id.setter
        @accepts(six.text_type, None)
        def pubmed_id(self, pubmed_id):
            self.__pubmed_id = pubmed_id

        @property
        def doi(self):
            if not self.__doi:
                return None
            else:
                return self.__doi

        @doi.setter
        @accepts(six.text_type, None)
        def doi(self, doi):
            self.__doi = doi

        @property
        def author_list(self):
            if not self.__author_list:
                return None
            else:
                return self.__author_list

        @author_list.setter
        @accepts(six.text_type, None)
        def doi(self, author_list):
            self.__author_list = author_list

        @property
        def status(self):
            if not self.__status:
                return None
            else:
                return self.__status

        @status.setter
        @accepts(OntologyAnnotation, six.text_type, None)
        def status(self, status):
            self.__status = status


class Person(Commentable):
    """A person/contact that can be attributed to an Investigation or Study.

    Attributes:
        last_name (str, NoneType): The last name of a person associated with the investigation.
        first_name (str, NoneType): The first name of a person associated with the investigation.
        mid_initials (str, NoneType): The middle initials of a person associated with the investigation.
        email (str, NoneType): The email address of a person associated with the investigation.
        phone (str, NoneType): The telephone number of a person associated with the investigation.
        fax (str, NoneType): The fax number of a person associated with the investigation.
        address (str, NoneType): The address of a person associated with the investigation.
        affiliation (str, NoneType): The organization affiliation for a person associated with the investigation.
        roles (list, NoneType): OntologyAnnotations to classify the role(s) performed by this person in the context of
        the investigation, which means that the roles reported here need not correspond to roles held withing their
        affiliated organization.
        comments (list, NoneType): Comments associated with instances of this class.
    """

    def __init__(self, first_name=None, last_name=None, mid_initials=None, email=None, phone=None, fax=None,
                 address=None, affiliation=None, roles=None, comments=None, id_=''):
        super(Person, self).__init__(comments)
        self.id = id_
        self.last_name = last_name
        self.first_name = first_name
        self.mid_initials = mid_initials
        self.email = email
        self.phone = phone
        self.fax = fax
        self.address = address
        self.affiliation = affiliation
        self.roles = roles


class Study(Commentable, object):
    """Study is the central unit, containing information on the subject under study, its characteristics
    and any treatments applied.

    Attributes:
        identifier (str): A unique identifier: either a temporary identifier supplied by users or one generated by a repository or other database.
        title (str): A concise phrase used to encapsulate the purpose and goal of the study.
        description (str): A textual description of the study, with components such as objective or goals.
        submission_date (str): The date on which the study was reported to the repository. This should be ISO8601 formatted.
        public_release_date (str): The date on which the study should be released publicly. This should be ISO8601 formatted.
        filename (str): A field to specify the name of the Study file corresponding the definition of that Study.
        design_descriptors (list, NoneType): Classifications of the study based on the overall experimental design, a list of OntologyAnnotations.
        publications (list, NoneType): A list of Publications associated with the Study.
        contacts (list, NoneType): A list of People/contacts associated with the Study.
        factors (list, NoneType): A factor corresponds to an independent variable manipulated by the experimentalist with the intention.
        to affect biological systems in a way that can be measured by an assay.  A list of StudyFactor objects.
        protocols (list, NoneType): Protocols used within the ISA artifact. A list of Protocol objects.
        assays (list, NoneType): An Assay represents a portion of the experimental design. A list of Assay objects.
        materials (dict): Materials associated with the study, lists of 'sources', 'samples' and 'other_material'.
        units (list, NoneType): A list of Units used in the annotation of material units in the study.
        characteristic_categories (list, NoneType): A list of OntologyAnnotation used in the annotation of material characteristics in the study.
        process_sequence (list, NoneType): A list of Process objects representing the experimental graphs at the study level.
        comments (list, NoneType): Comments associated with instances of this class.
    """

    def __init__(self, id_='', filename="", identifier="",  title="", description="", submission_date='',
                 public_release_date='', contacts=None, design_descriptors=None, publications=None,
                 factors=None, protocols=None, assays=None, sources=None, samples=None,
                 process_sequence=None, other_material=None, characteristic_categories=None, comments=None, units=None):
        super(Study, self).__init__(comments)
        self.id = id_
        self.filename = filename
        self.identifier = identifier
        self.title = title
        self.description = description
        self.submission_date = submission_date
        self.public_release_date = public_release_date

        self.publications = publications or []
        self.contacts = contacts or []
        self.design_descriptors = design_descriptors or []
        self.protocols = protocols or []
        self.units = units or []

        self.materials = {
            'sources': [sources] if sources is not None else [],
            'samples': [samples] if samples is not None else [],
            'other_material': [other_material] if other_material is not None else [],
        }

        self.process_sequence = process_sequence or []
        self.assays = assays or []
        self.factors = factors or []
        self.characteristic_categories = characteristic_categories or []
        self._graph = None

    @property
    def graph(self):
        if len(self.process_sequence) > 0:
            self._graph = _build_assay_graph(self.process_sequence)
        else:
            self._graph = None
        return self._graph

    @graph.setter
    def graph(self, graph):
        raise AttributeError("Study.graph is not settable")


class StudyFactor(Commentable):
    """A Study Factor corresponds to an independent variable manipulated by the experimentalist with the intention to
    affect biological systems in a way that can be measured by an assay.

    Attributes:
        name (str): Study factor name
        factor_type (OntologyAnnotation): An ontology source reference of the study factor type
        comments (list, NoneType): Comments associated with instances of this class.
    """
    def __init__(self, id_='', name="", factor_type=None, comments=None):
        super(StudyFactor, self).__init__(comments)
        self.id = id_
        self.name = name
        self.factor_type = factor_type or OntologyAnnotation()
        # if factor_type is None:
        #     self.factor_type = OntologyAnnotation()
        # else:
        #     self.factor_type = factor_type


class Assay(Commentable):
    """An Assay represents a test performed either on material taken from a subject or on a whole initial subject,
    producing qualitative or quantitative measurements. An Assay groups descriptions of provenance of sample processing
    for related tests. Each test typically follows the steps of one particular experimental workflow described by a
    particular protocol.

    Attributes:
        measurement_type (OntologyAnnotation): An Ontology Annotation to qualify the endpoint, or what is being measured (e.g. gene expression profiling or protein identification).
        technology_type (OntologyAnnotation): An Ontology Annotation to identify the technology used to perform the measurement.
        technology_platform (str): Manufacturer and platform name, e.g. Bruker AVANCE.
        filename (str): A field to specify the name of the Assay file for compatibility with ISA-Tab.
        materials (dict): Materials associated with the Assay, lists of 'samples' and 'other_material'.
        units (list, NoneType): A list of Units used in the annotation of material units in the Assay.
        characteristic_categories (list, NoneType): A list of OntologyAnnotation used in the annotation of material characteristics in the Assay.
        process_sequence (list, NoneType): A list of Process objects representing the experimental graphs at the Assay level.
        comments (list, NoneType): Comments associated with instances of this class.
        graph (networkx.DiGraph): A graph representation of the process_sequence using the networkx package.
    """
    def __init__(self, measurement_type=None, technology_type=None, technology_platform="", filename="",
                 process_sequence=None, data_files=None, samples=None, other_material=None,
                 characteristic_categories=None, comments=None):
        super(Assay, self).__init__(comments)

        self.measurement_type = measurement_type or OntologyAnnotation()
        self.technology_type = technology_type or OntologyAnnotation()
        self.technology_platform = technology_platform
        self.filename = filename
        self.process_sequence = process_sequence or []
        self.data_files = data_files or []
        self.materials = {
            'samples': [samples] if samples is not None else [],
            'other_material': [other_material] if other_material is not None else [],
        }
        self.characteristic_categories = characteristic_categories or []
        self._graph = None


    @property
    def graph(self):
        if self.process_sequence:
            self._graph = _build_assay_graph(self.process_sequence)
        else:
            self._graph = None
        return self._graph

    @graph.setter
    def graph(self, graph):
        raise AttributeError("Assay.graph is not settable")


class Protocol(Commentable):
    """An experimental Protocol used in the study.

    Attributes:
        name (str): The name of the protocol used
        protocol_type (OntologyAnnotation, NoneType): Term to classify the protocol.
        description (str): A free-text description of the protocol.
        uri (str): Pointer to protocol resources externally that can be accessed by their Uniform Resource Identifier (URI).
        version (str): An identifier for the version to ensure protocol tracking.
        parameters (list, None): A list of ProtocolParameter describing the list of parameters required to execute the protocol.
        components (list, None): A list of OntologyAnnotation describing a protocol’s components; e.g. instrument names, software names, and reagents names.
        comments (list, NoneType): Comments associated with instances of this class.
    """
    def __init__(self, id_='', name="", protocol_type=None, uri="", description="", version="", parameters=None,
                 components=None, comments=None):
        super(Protocol, self).__init__(comments)
        self.id = id_
        self.name = name
        self.protocol_type = protocol_type or OntologyAnnotation()
        self.description = description
        self.uri = uri
        self.version = version
        self.parameters = parameters or []
        self.components = components or []



class ProtocolParameter(Commentable):
    """A parameter used by a protocol.

    Attributes:
        name (OntologyAnnotation): A parameter name as a term
        unit (OntologyAnnotation): A unit, if applicable
        comments (list, NoneType): Comments associated with instances of this class.
    """
    def __init__(self, id_='', parameter_name=None, unit=None, comments=None):
        super(ProtocolParameter, self).__init__(comments)
        self.id = id_
        # if parameter_name is None:
        #     self.parameter_name = OntologyAnnotation()
        # else:
        #     self.parameter_name = parameter_name
        self.parameter_name = parameter_name or OntologyAnnotation()
        # if unit is None:
        #     self.unit = OntologyAnnotation()
        # else:
        #     self.unit = unit


class ParameterValue(object):
    """A ParameterValue represents the instance value of a ProtocolParameter, that is used in a Process.

    Attributes:
        category (ProtocolParameter): A link to the relevant ProtocolParameter that the value is set for.
        value (OntologyAnnotation): The value of the parameter.
        unit (OntologyAnnotation): The qualifying unit classifier, if the value is numeric.
        comments (list, NoneType): Comments associated with instances of this class.
    """
    def __init__(self, category=None, value=None, unit=None):
        super(ParameterValue, self).__init__()
        # if category is None:
        #     raise TypeError("You must specify a category")
        self.category = category
        self.value = value
        self.unit = unit


class ProtocolComponent(Commentable):
    """A component used in a protocol.

    Attributes:
        name (str): A component name.
        component_type (OntologyAnnotation): The classifier as a term for the component.
        comments (list, NoneType): Comments associated with instances of this class.
    """
    def __init__(self, id_='', name='', component_type=None, comments=None):
        super(ProtocolComponent, self).__init__(comments)
        self.id = id_
        self.name = name
        # if component_type is None:
        #     self.component_type = OntologyAnnotation()
        # else:
        #     self.component_type = component_type
        self.component_type = component_type or OntologyAnnotation()


class Source(Commentable):
    """Represents a Source material in an experimental graph.

    Attributes:
        name (str): A name/reference for the source material.
        characteristics (list, NoneType): A list of Characteristics used to qualify the material properties.
        comments (list, NoneType): Comments associated with instances of this class.
    """
    def __init__(self, id_='', name="", characteristics=None, comments=None):
        super(Source, self).__init__(comments)
        self.id = id_
        self.name = name
        # if characteristics is None:
        #     self.characteristics = list()
        # else:
        #     self.characteristics = characteristics
        self.characteristics = characteristics or []


class Characteristic(Commentable):
    """A Characteristic acts as a qualifying property to a material object.

    Attributes:
        category (OntologyAnnotation, NoneType): The classifier of the type of characteristic being described.
        value (OntologyAnnotation, NoneType): The value of this instance of a characteristic as relevant to the attached material.
        unit (OntologyAnnotation, NoneType): If applicable, a unit qualifier for the value (if the value is numeric).
        """
    def __init__(self, category=None, value=None, unit=None, comments=None):
        super(Characteristic, self).__init__(comments)
        # if category is None:
        #     self.category = OntologyAnnotation()
        # else:
        #     self.category = category
        # if value is None:
        #     self.value = OntologyAnnotation()
        # else:
        #     self.value = value
        self.category = category or OntologyAnnotation()
        self.value = value or OntologyAnnotation()
        self.unit = unit


class Sample(Commentable):
    """Represents a Sample material in an experimental graph.

    Attributes:
        name (str): A name/reference for the sample material.
        characteristics (list, NoneType): A list of Characteristics used to qualify the material properties.
        factor_values (list, NoneType): A list of FactorValues used to qualify the material in terms of study factors/design.
        derives_from (Source): A link to the source material that the sample is derived from.
        comments (list, NoneType): Comments associated with instances of this class.
    """
    def __init__(self, id_='', name="", factor_values=None, characteristics=None, derives_from=None, comments=None):
        super(Sample, self).__init__(comments)
        self.id = id_
        self.name = name
        # if factor_values is None:
        #     self.factor_values = list()
        # else:
        #     self.factor_values = factor_values
        # if characteristics is None:
        #     self.characteristics = list()
        # else:
        #     self.characteristics = characteristics
        self.factor_values = factor_values or []
        self.characteristics = characteristics or []
        self.derives_from = derives_from


class Material(Commentable):
    """Represents a generic material in an experimental graph.

    Attributes:
        name (str): A name/reference for the sample material.
        characteristics (list, NoneType): A list of Characteristics used to qualify the material properties.
        derives_from (Source): A link to the material that this material is derived from.
        comments (list, NoneType): Comments associated with instances of this class.
    """
    def __init__(self, id_='', name="", type_='', characteristics=None, derives_from=None, comments=None):
        super(Material, self).__init__(comments)
        self.id = id_
        self.name = name
        self.type = type_
        # if characteristics is None:
        #     self.characteristics = list()
        # else:
        #     self.characteristics = characteristics
        self.characteristics = characteristics or []
        self.derives_from = derives_from


class FactorValue(Commentable):
    """A FactorValue represents the value instance of a StudyFactor.

    Attributes:
        factor_name (StudyFactor): Reference to an instance of a relevant StudyFactor.
        value (OntologyAnnotation, NoneType): The value of the factor at hand.
        unit (OntologyAnnotation, NoneType): If numeric, the unit qualifier for the value.
        comments (list, NoneType): Comments associated with instances of this class.
    """
    def __init__(self, factor_name=None, value=None, unit=None, comments=None):
        super(FactorValue, self).__init__(comments)
        self.factor_name = factor_name
        self.value = value
        self.unit = unit


class Process(Commentable):
    """Process nodes represent the application of a protocol to some input material (e.g. a Source) to produce some
    output (e.g.a Sample).

    Attributes:
        name (str): If relevant, a unique name for the process to disambiguate it from other processes.
        executes_protocol (Protocol): A reference to the Protocol that this process executes.
        date_ (str): A date formatted as an ISO8601 string corresponding to when the process event occurred.
        performer (str): The name of the person or organisation that carried out the process.
        parameter_values (list, NoneType): A list of ParameterValues relevant to the executing protocol.
        inputs (list, NoneType): A list of input materials, possibly Sources, Samples, Materials, DataFiles
        outputs (list, NoneType): A list of output materials, possibly Samples, Materials, DataFiles
        comments (list, NoneType): Comments associated with instances of this class.
    """
    def __init__(self, id_='', name="", executes_protocol=None, date_=None, performer=None,
                 parameter_values=None, inputs=None, outputs=None, comments=None):
        super(Process, self).__init__(comments)
        self.id = id_
        self.name = name
        # if executes_protocol is None:
        #     self.executes_protocol = Protocol()
        # else:
        #     self.executes_protocol = executes_protocol
        self.executes_protocol = executes_protocol or Protocol()
        self.date = date_
        self.performer = performer
        # if parameter_values is None:
        #     self.parameter_values = list()
        # else:
        #     self.parameter_values = parameter_values
        self.parameter_values = parameter_values or []
        # if inputs is None:
        #     self.inputs = list()
        # else:
        #     self.inputs = inputs
        self.inputs = inputs or []
        # if outputs is None:
        #     self.outputs = list()
        # else:
        #     self.outputs = outputs
        self.outputs = outputs or []
        self.additional_properties = {}
        self.prev_process = None
        self.next_process = None


class DataFile(Commentable):
    """Represents a data file in an experimental graph.

        Attributes:
            filename (str): A name/reference for the data file.
            label (str):
            comments (list, NoneType): Comments associated with instances of this class.
        """
    def __init__(self, id_='', filename='', label='', comments=None):
        super(DataFile, self).__init__(comments)
        self.id = id_
        self.filename = filename
        self.label = label


def batch_create_materials(material=None, n=1):
    """Creates a batch of material objects (Source, Sample or Material) from a prototype material object

    :param material: existing material object to use as a prototype
    :param n: Number of material objects to create in the batch
    :returns: List of material objects

    :Example:

        # Create 10 sample materials derived from one source material

        source = Source(name='source_material')
        prototype_sample = Sample(name='sample_material', derives_from=source)
        batch = batch_create_materials(prototype_sample, n=10)

        [Sample<>, Sample<>, Sample<>, Sample<>, Sample<>, Sample<>, Sample<>, Sample<>, Sample<>, Sample<>, ]

    """
    material_list = list()
    if isinstance(material, (Source, Sample, Material)):
        from copy import deepcopy
        for x in six.moves.range(n):
            new_obj = deepcopy(material)
            new_obj.name = '-'.join([material.name, str(x)])
            new_obj.derives_from = material.derives_from
            material_list.append(new_obj)
    return material_list


def batch_create_assays(*args, **kwargs):
    """Creates a batch of assay process sequences (Material->Process->Material) from a prototype sequence
    (currently works only as flat end-to-end processes of Material->Process->Material->...)

    :param *args: An argument list representing the process sequence prototype
    :param n: Number of process sequences to create in the batch
    :returns: List of process sequences replicating the prototype sequence

    :Example:

        # Create 3 assays of (Sample -> Process -> Material -> Process -> LabeledExtract)

        sample = Sample(name='sample')
        data_acquisition = Process(name='data acquisition')
        material = Material(name='material')
        labeling = Process(name='labeling')
        extract = LabeledExtract(name='lextract')
        batch = batch_create_assays(sample, data_acquisition, material, labeling, extract, n=3)

        [Process<> Process<>, Process<> Process<>, Process<>, Process<>]

        # Create 3 assays of ([Sample, Sample] -> Process -> [Material, Material])

        sample1 = Sample(name='sample')
        sample2 = Sample(name='sample')
        process = Process(name='data acquisition')
        material1 = Material(name='material')
        material2 = Material(name='material')
        batch = batch_create_assays([sample1, sample2], process, [material1, material2], n=3)

    """
    n = kwargs['n'] if 'n' in kwargs else 1
    process_sequence = list()
    materialA = None
    process = None
    materialB = None
    from copy import deepcopy
    for x in six.moves.range(n):
        for arg in args:
            if isinstance(arg, list) and arg:
                if isinstance(arg[0], (Source, Sample, Material)):
                    if materialA is None:
                        materialA = deepcopy(arg)
                        y = 0
                        for material in materialA:
                            material.name = '-'.join([material.name, str(x), str(y)])
                            y += 1
                    else:
                        materialB = deepcopy(arg)
                        y = 0
                        for material in materialB:
                            material.name = '-'.join([material.name, str(x), str(y)])
                            y += 1
                elif isinstance(arg[0], Process):
                    process = deepcopy(arg)
                    y = 0
                    for p in process:
                        p.name = '-'.join([p.name, str(x), str(y)])
                        y += 1
            if isinstance(arg, (Source, Sample, Material)):
                if materialA is None:
                    materialA = deepcopy(arg)
                    materialA.name = '-'.join([materialA.name, str(x)])
                else:
                    materialB = deepcopy(arg)
                    materialB.name = '-'.join([materialB.name, str(x)])
            elif isinstance(arg, Process):
                process = deepcopy(arg)
                process.name = '-'.join([process.name, str(x)])
            if materialA is not None and materialB is not None and process is not None:
                if isinstance(process, list):
                    for p in process:
                        if isinstance(materialA, list):
                            p.inputs = materialA
                        else:
                            p.inputs.append(materialA)
                        if isinstance(materialB, list):
                            p.outputs = materialB
                            for material in materialB:
                                material.derives_from = materialA
                        else:
                            p.outputs.append(materialB)
                            materialB.derives_from = materialA
                else:
                    if isinstance(materialA, list):
                        process.inputs = materialA
                    else:
                        process.inputs.append(materialA)
                    if isinstance(materialB, list):
                        process.outputs = materialB
                        for material in materialB:
                            material.derives_from = materialA
                    else:
                        process.outputs.append(materialB)
                        materialB.derives_from = materialA
                    process_sequence.append(process)
                materialA = materialB
                process = None
                materialB = None
    return process_sequence
<<<<<<< HEAD
=======


class ISADocument:


    valid_isajson = False

    def __init__(self, isa_obj):
        self._root = None
        if isinstance(isa_obj, Investigation):
            self._root = isa_obj
        elif isinstance(isa_obj, Study):
            self._root = Investigation(studies=[isa_obj])
        elif isinstance(isa_obj, Assay):
            self._root = Investigation(studies=[Study(assays=[isa_obj])])

    @property
    def valid_isatab(self):
        if self._root.filename is None or self._root.filename == '':
            return False
        for study in self._root.studies:
            if study.filename is None or study.filename == '':
                return False
            for assay in study.assays:
                if assay.filename is None or assay.filename == '':
                    return False
        return True

    @property
    def valid_isajson(self):
        return True
>>>>>>> 7a1206b5
<|MERGE_RESOLUTION|>--- conflicted
+++ resolved
@@ -884,12 +884,9 @@
                 process = None
                 materialB = None
     return process_sequence
-<<<<<<< HEAD
-=======
-
-
-class ISADocument:
-
+
+
+class ISADocument(object):
 
     valid_isajson = False
 
@@ -917,4 +914,3 @@
     @property
     def valid_isajson(self):
         return True
->>>>>>> 7a1206b5
