<<<<<<< HEAD
# coding: utf-8
=======
# -*- coding: utf-8 -*-
"""ISA Model 1.0 implementation in Python.

This module implements the ISA Abstract Model 1.0 as Python classes, as
specified in the `ISA Model and Serialization Specifications 1.0`_, and
additional classes to support compatibility between ISA-Tab and ISA-JSON.

Todo:
    * Check consistency with published ISA Model
    * Finish docstringing rest of the module
    * Add constraints on attributes throughout, and test

.. _ISA Model and Serialization Specifications 1.0: http://isa-specs.readthedocs.io/

"""

>>>>>>> f8341f65
import networkx as nx
import six

def _build_assay_graph(process_sequence=list()):
    G = nx.DiGraph()
    for process in process_sequence:
        if process.next_process is not None or process.outputs:  # first check if there's some valid outputs to connect
            if process.outputs:
                for output in (n for n in process.outputs if not isinstance(n, DataFile)):
                    G.add_edge(process, output)
            else:  # otherwise just connect the process to the next one
                G.add_edge(process, process.next_process)
        #if process.prev_process is not None or process.inputs > 0:
        if process.inputs:
            for input_ in process.inputs:
                G.add_edge(input_, process)
        elif  process.prev_process is not None:
            G.add_edge(process.prev_process, process)
    return G


class Comment(object):
    """A comment allows arbitrary annotation of all ISA classes

    Comments are implemented in ISA-Tab and ISA-JSON formats.

    Attributes:
        name (str): The name of the comment (as mapped to Comment[SomeName] in ISA-Tab) to give context to the comment field
        value (str, int, float, NoneType): A value for the corresponding comment, as a string or number
    """
    def __init__(self, name, value=None):
        self.name = name
        self.value = value

    @property
    def name(self):
        return self.__name

    @name.setter
    def name(self, name):
        if not isinstance(name, six.text_type):
            raise AttributeError("Comment.name must be a str")
        elif not name.strip():
            raise AttributeError("Comment.name must not be empty")
        else:
            self.__name = name

    @property
    def value(self):
        if not self.__value:
            return None
        else:
            return self.__value

    @value.setter
    def value(self, value):
        if value is not None and not isinstance(value, (six.text_type, int, float)):  # allow instance of str, int, float or None
            raise AttributeError("Comment.value must be an instance of str, int, float, or None")
        else:
            self.__value = value


class Commentable(object):
    """ An ISA Object is an abstract class to enable containment of Comments

    Attributes:
        comments (list, NoneType): Comments associated with the implementing ISA class (all ISA classes)
    """
    def __init__(self, comments=None):
        self.comments = comments

    @property
    def comments(self):
        return self.__comments

    @comments.setter
    def comments(self, comments):
        if comments is not None and not isinstance(comments, list):
            raise AttributeError("comments must be an instance of list or None")
        else:
            self.__comments = comments


class Investigation(Commentable):
    """An investigation maintains metadata about the project context and links to one or more studies. There can only
    be 1 Investigation in an ISA package. Investigations has the following properties:

    Attributes:
        identifier: A locally unique identifier or an accession number provided by a repository.
        title: A concise name given to the investigation
        description: A textual description of the investigation
        submission_date: The date on which the investigation was reported to the repository.
        public_release_date: The date on which the investigation should be released publicly
        ontology_source_references: This annotation section is identical to that in the MAGE-TAB format.
        publications: Publications associated with an Investigation.
        contacts: People/contacts associated with an Investigation.
        studies: Study is the central unit, containing information on the subject under study, its characteristics and
        any treatments applied.
    """

    def __init__(self, id_='', filename='', identifier="", title="", description="", submission_date='',
                 public_release_date='', ontology_source_references=None, publications=None,
                 contacts=None, studies=None, comments=None):
        super(Investigation, self).__init__(comments)
        self.id = id_
        self.filename = filename
        self.identifier = identifier
        self.title = title
        self.description = description
        self.submission_date = submission_date
        self.public_release_date = public_release_date
        if ontology_source_references is None:
            self.ontology_source_references = list()
        else:
            self.ontology_source_references = ontology_source_references
        if publications is None:
            self.publications = list()
        else:
            self.publications = publications
        if contacts is None:
            self.contacts = list()
        else:
            self.contacts = contacts
        if studies is None:
            self.studies = list()
        else:
            self.studies = studies
        if comments is None:
            self.comments = list()


class OntologySource(Commentable):
    """An OntologySource describes the resource from which the value of an OntologyAnnotation is derived from.

    Attributes:
        name (str): The name of the source of a term; i.e. the source controlled vocabulary or ontology.
        file (str, NoneType): A file name or a URI of an official resource.
        version (str, NoneType): The version number of the Term Source to support terms tracking.
        description (str, NoneType): A free text description of the resource.
        comments (list, NoneType): Comments associated with instances of this class.
    """

<<<<<<< HEAD
    def __init__(self, name="", file="", version="", description="", comments=None):
        super(OntologySourceReference, self).__init__(comments)
=======
    def __init__(self, name, file=None, version=None, description=None, comments=None):
        super().__init__(comments)
>>>>>>> f8341f65
        self.name = name
        self.file = file
        self.version = version
        self.description = description

    @property
    def name(self):
        return self.__name

    @name.setter
    def name(self, name):
        if not isinstance(name, str):
            raise AttributeError("OntologySource.name must be a str")
        elif name.strip() == '':
            raise AttributeError("OntologySource.name must not be empty")
        else:
            self.__name = name

    @property
    def file(self):
        if self.__file is '':
            return None
        else:
            return self.__file

    @file.setter
    def file(self, file):
        if file is not None and not isinstance(file, str):
            raise AttributeError("OntologySource.file must be a str or None")
        else:
            self.__file = file

    @property
    def version(self):
        if self.__version is '':
            return None
        else:
            return self.__version

    @version.setter
    def version(self, version):
        if version is not None and not isinstance(version, str):
            raise AttributeError("OntologySource.version must be a str or None")
        else:
            self.__version = version

    @property
    def description(self):
        if self.__description is '':
            return None
        else:
            return self.__description

    @description.setter
    def description(self, description):
        if description is not None and not isinstance(description, str):
            raise AttributeError("OntologySource.description must be a str or None")
        else:
            self.__description = description


class OntologyAnnotation(Commentable):
    """An ontology annotation

    Attributes:
        term (str, NoneType): A term taken from an ontology or controlled vocabulary.
        term_source (OntologySource): Reference to the resource from which the term is derived.
        term_accession (str, NoneType): A URI or resource-specific identifier for the term.
        comments (list, NoneType): Comments associated with instances of this class.
    """

<<<<<<< HEAD
    def __init__(self, id_='', name="", term_source=None, term_accession="", comments=None):
        super(OntologyAnnotation, self).__init__(comments)
=======
    def __init__(self, term=None, term_source=None, term_accession=None, comments=None, id_=''):
        super().__init__(comments)

        self.term = term
        self.term_source = term_source
        self.term_accession = term_accession
>>>>>>> f8341f65
        self.id = id_

    @property
    def term(self):
        if self.__term is '':
            return None
        else:
            return self.__term

    @term.setter
    def term(self, term):
        if term is not None and not isinstance(term, str):
            raise AttributeError("OntologyAnnotation.term must be a str or None; got {}:{}".format(term, type(term)))
        else:
            self.__term = term

    @property
    def term_source(self):
        return self.__term_source

    @term_source.setter
    def term_source(self, term_source):
        if term_source is not None and not isinstance(term_source, OntologySource):
            raise AttributeError("OntologyAnnotation.term_source must be a OntologySource or None; got {}:{}".format(term_source, type(term_source)))
        else:
            self.__term_source = term_source

    @property
    def term_accession(self):
        if self.__term is '':
            return None
        else:
            return self.__term_accession

    @term_accession.setter
    def term_accession(self, term_accession):
        if term_accession is not None and not isinstance(term_accession, str):
            raise AttributeError("OntologyAnnotation.term_accession must be a str or None")
        else:
            self.__term_accession = term_accession


class Publication(Commentable):
    """A publication associated with an investigation or study.

    Attributes:
        pubmed_id (str, NoneType): The PubMed IDs of the described publication(s) associated with this investigation.
        doi (str, NoneType): A Digital Object Identifier (DOI) for that publication (where available).
        author_list (str, NoneType): The list of authors associated with that publication.
        title (str, NoneType): The title of publication associated with the investigation.
        status(str, OntologyAnnotation, NoneType): A term describing the status of that publication (i.e. submitted,
            in preparation, published).
        comments (list, NoneType): Comments associated with instances of this class.
    """

<<<<<<< HEAD
    def __init__(self, pubmed_id="", doi="", author_list="", title="", status=None, comments=None):
        super(Publication, self).__init__(comments)
=======
    def __init__(self, pubmed_id=None, doi=None, author_list=None, title=None, status=None, comments=None):
        super().__init__(comments)
>>>>>>> f8341f65
        self.pubmed_id = pubmed_id
        self.doi = doi
        self.author_list = author_list
        self.title = title
        self.status = status

        @property
        def pubmed_id(self):
            if self.__pubmed_id is '':
                return None
            else:
                return self.__pubmed_id

        @pubmed_id.setter
        def pubmed_id(self, pubmed_id):
            if pubmed_id is not None and not isinstance(pubmed_id, str):
                raise AttributeError("Publication.pubmed_id must be a str or None")
            else:
                self.__pubmed_id = pubmed_id

        @property
        def doi(self):
            if self.__doi is '':
                return None
            else:
                return self.__doi

        @doi.setter
        def doi(self, doi):
            if doi is not None and not isinstance(doi, str):
                raise AttributeError("Publication.doi must be a str or None")
            else:
                self.__doi = doi

        @property
        def author_list(self):
            if self.__author_list is '':
                return None
            else:
                return self.__author_list

        @author_list.setter
        def doi(self, author_list):
            if author_list is not None and not isinstance(author_list, str):
                raise AttributeError("Publication.author_list must be a str or None")
            else:
                self.__author_list = author_list

        @property
        def status(self):
            if self.__status is '':
                return None
            else:
                return self.__status

        @status.setter
        def status(self, status):
            if status is not None and not isinstance(status, (OntologyAnnotation, str)):
                raise AttributeError("Publication.status must be a str, OntologyAnnotation or None")
            else:
                self.__status = status


class Person(Commentable):
    """A person/contact that can be attributed to an Investigation or Study.

    Attributes:
        last_name (str, NoneType): The last name of a person associated with the investigation.
        first_name (str, NoneType): The first name of a person associated with the investigation.
        mid_initials (str, NoneType): The middle initials of a person associated with the investigation.
        email (str, NoneType): The email address of a person associated with the investigation.
        phone (str, NoneType): The telephone number of a person associated with the investigation.
        fax (str, NoneType): The fax number of a person associated with the investigation.
        address (str, NoneType): The address of a person associated with the investigation.
        affiliation (str, NoneType): The organization affiliation for a person associated with the investigation.
        roles (list, NoneType): OntologyAnnotations to classify the role(s) performed by this person in the context of
        the investigation, which means that the roles reported here need not correspond to roles held withing their
        affiliated organization.
        comments (list, NoneType): Comments associated with instances of this class.
    """

<<<<<<< HEAD
    def __init__(self, id_='', first_name="", last_name="", mid_initials="", email="", phone="", fax="", address="",
                 affiliation="", roles=None, comments=None):
        super(Person, self).__init__(comments)
=======
    def __init__(self, first_name=None, last_name=None, mid_initials=None, email=None, phone=None, fax=None,
                 address=None, affiliation=None, roles=None, comments=None, id_=''):
        super().__init__(comments)
>>>>>>> f8341f65
        self.id = id_
        self.last_name = last_name
        self.first_name = first_name
        self.mid_initials = mid_initials
        self.email = email
        self.phone = phone
        self.fax = fax
        self.address = address
        self.affiliation = affiliation
        self.roles = roles


class Study(Commentable, object):
    """Study is the central unit, containing information on the subject under study, its characteristics
    and any treatments applied.

    Attributes:
        identifier: A unique identifier: either a temporary identifier supplied by users or one generated by a
        repository or other database.
        title: A concise phrase used to encapsulate the purpose and goal of the study.
        description: A textual description of the study, with components such as objective or goals.
        submission_date: The date on which the study is submitted to an archive.
        public_release_date: The date on which the study should be released publicly.
        file_name: A field to specify the name of the Study file corresponding the definition of that Study.
        design_descriptors: Classifications of the study based on the overall experimental design.
        publications: Publications associated with a Study.
        contacts: People/contacts associated with a Study.
        factors: A factor corresponds to an independent variable manipulated by the experimentalist with the intention
        to affect biological systems in a way that can be measured by an assay.
        protocols: Protocols used within the ISA artifact.
        assays: An Assay represents a portion of the experimental design.
        data: Data files associated with the study
    """

    def __init__(self, id_='', filename="", identifier="",  title="", description="", submission_date='',
                 public_release_date='', contacts=None, design_descriptors=None, publications=None,
                 factors=None, protocols=None, assays=None, sources=None, samples=None,
                 process_sequence=None, other_material=None, characteristic_categories=None, comments=None, units=None):
        super(Study, self).__init__(comments)
        self.id = id_
        self.filename = filename
        self.identifier = identifier
        self.title = title
        self.description = description
        self.submission_date = submission_date
        self.public_release_date = public_release_date

        if publications is None:
            self.publications = list()
        else:
            self.publications = publications

        if contacts is None:
            self.contacts = list()
        else:
            self.contacts = contacts

        if design_descriptors is None:
            self.design_descriptors = list()
        else:
            self.design_descriptors = design_descriptors

        if protocols is None:
            self.protocols = list()
        else:
            self.protocols = protocols

        if units is None:
            self.units = list()
        else:
            self.units = units

        self.materials = {
            'sources': list(),
            'samples': list(),
            'other_material': list()
        }
        if not (sources is None):
            self.materials['sources'].append(sources)
        if not (samples is None):
            self.materials['samples'].append(samples)
        if not (other_material is None):
            self.materials['other_material'].append(other_material)

        if process_sequence is None:
            self.process_sequence = list()
        else:
            self.process_sequence = process_sequence

        if assays is None:
            self.assays = list()
        else:
            self.assays = assays

        if factors is None:
            self.factors = list()
        else:
            self.factors = factors

        if characteristic_categories is None:
            self.characteristic_categories = list()
        else:
            self.characteristic_categories = characteristic_categories
        self.graph = None

    #     self.__graph = None

    # @property
    # def graph(self):
    #     if len(self.process_sequence) > 0:
    #         self.__graph = _build_assay_graph(self.process_sequence)
    #     else:
    #         self.__graph = None
    #     return self.__graph
    #
    # @graph.setter
    # def graph(self, graph):
    #     raise AttributeError("Study.graph is not settable")


class StudyFactor(Commentable):
    """A Study Factor corresponds to an independent variable manipulated by the experimentalist with the intention to
    affect biological systems in a way that can be measured by an assay.

    Attributes:
        name: Study factor name
        factor_type: An ontology source reference of the study factor type
    """

    def __init__(self, id_='', name="", factor_type=None, comments=None):
        super(StudyFactor, self).__init__(comments)
        self.id = id_
        self.name = name
        if factor_type is None:
            self.factor_type = OntologyAnnotation()
        else:
            self.factor_type = factor_type


class Assay(Commentable):
    """A Study Assay declares and describes each of the Assay files associated with the current Study.

    Attributes:
        measurement_type: A term to qualify the endpoint, or what is being measured (e.g. gene expression profiling or
        protein identification). The term can be free text or from, for example, a controlled vocabulary or an ontology.
        technology_type: Term to identify the technology used to perform the measurement, e.g. DNA microarray, mass
        spectrometry. The term can be free text or from, for example, a controlled vocabulary or an ontology.
        technology_platform: Manufacturer and platform name, e.g. Bruker AVANCE
        file_name: A field to specify the name of the Assay file corresponding the definition of that assay.
    """
    def __init__(self, measurement_type=None, technology_type=None, technology_platform="", filename="",
                 process_sequence=None, data_files=None, samples=None, other_material=None,
                 characteristic_categories=None, comments=None):
        super(Assay, self).__init__(comments)
        if measurement_type is None:
            self.measurement_type = OntologyAnnotation()
        else:
            self.measurement_type = measurement_type

        if technology_type is None:
            self.technology_type = OntologyAnnotation()
        else:
            self.technology_type = technology_type

        self.technology_platform = technology_platform
        self.filename = filename

        if process_sequence is None:
            self.process_sequence = list()
        else:
            self.process_sequence = process_sequence

        if data_files is None:
            self.data_files = list()
        else:
            self.data_files = data_files

        self.materials = {
            'samples': list(),
            'other_material': list()
        }

        if not (samples is None):
            self.materials['samples'].append(samples)

        if not (other_material is None):
            self.materials['other_material'].append(other_material)

        if characteristic_categories is None:
            self.characteristic_categories = list()
        else:
            self.characteristic_categories = characteristic_categories
        self.graph = None
        # self.__graph = None

    # @property
    # def graph(self):
    #     if len(self.process_sequence) > 0:
    #         self.__graph = _build_assay_graph(self.process_sequence)
    #     else:
    #         self.__graph = None
    #     return self.__graph
    #
    # @graph.setter
    # def graph(self, graph):
    #     raise AttributeError("Assay.graph is not settable")


class Protocol(Commentable):
    """A Protocol.

    Attributes:
        name:
        protocol_type:
        description:
        version:
        parameters:
        components:
    """
    def __init__(self, id_='', name="", protocol_type=None, uri="", description="", version="", parameters=None,
                 components=None, comments=None):
        super(Protocol, self).__init__(comments)
        self.id = id_
        self.name = name
        if protocol_type is None:
            self.protocol_type = OntologyAnnotation()
        else:
            self.protocol_type = protocol_type
        self.description = description
        self.uri = uri
        self.version = version
        if parameters is None:
            self.parameters = list()
        else:
            self.parameters = parameters
        if components is None:
            self.components = list()
        else:
            self.components = components


class ProtocolParameter(Commentable):
    """A Protocol Parameter.

    Attributes:
        name:
        unit:
    """
    def __init__(self, id_='', parameter_name=None, unit=None, comments=None):
        super(ProtocolParameter, self).__init__(comments)
        self.id = id_
        if parameter_name is None:
            self.parameter_name = OntologyAnnotation()
        else:
            self.parameter_name = parameter_name
        # if unit is None:
        #     self.unit = OntologyAnnotation()
        # else:
        #     self.unit = unit


class ProtocolComponent(Commentable):
    def __init__(self, id_='', name='', component_type=None, comments=None):
        super(ProtocolComponent, self).__init__(comments)
        self.id = id_
        self.name = name
        if component_type is None:
            self.component_type = OntologyAnnotation()
        else:
            self.component_type = component_type


class Source(Commentable):
    """A Source.

    Attributes:
        name:
        characteristics:
    """
    def __init__(self, id_='', name="", characteristics=None, comments=None):
        super(Source, self).__init__(comments)
        self.id = id_
        self.name = name
        if characteristics is None:
            self.characteristics = list()
        else:
            self.characteristics = characteristics


class Characteristic(Commentable):
    def __init__(self, category=None, value=None, unit=None, comments=None):
        super(Characteristic, self).__init__(comments)
        if category is None:
            self.category = OntologyAnnotation()
        else:
            self.category = category
        if value is None:
            self.value = OntologyAnnotation()
        else:
            self.value = value
        self.unit = unit


class Sample(Commentable):
    """A Sample.

    Attributes:
        name:
        characteristics:
        factors:
    """
    def __init__(self, id_='', name="", factor_values=None, characteristics=None, derives_from=None, comments=None):
        super(Sample, self).__init__(comments)
        self.id = id_
        self.name = name
        if factor_values is None:
            self.factor_values = list()
        else:
            self.factor_values = factor_values
        if characteristics is None:
            self.characteristics = list()
        else:
            self.characteristics = characteristics
        self.derives_from = derives_from


class Material(Commentable):
    """A Material.

    Attributes:
        name:
        characteristics:
    """
    def __init__(self, id_='', name="", type_='', characteristics=None, derives_from=None, comments=None):
        super(Material, self).__init__(comments)
        self.id = id_
        self.name = name
        self.type = type_
        if characteristics is None:
            self.characteristics = list()
        else:
            self.characteristics = characteristics
        self.derives_from = derives_from


class Extract(Material):
    def __init__(self, id_='', name="", type_='', characteristics=None, derives_from=None, comments=None):
        super(Extract, self).__init__(id_, name, type_, characteristics, derives_from, comments)
        self.type = 'Extract Name'


class LabeledExtract(Extract):
    def __init__(self, id_='', name="", type_='', characteristics=None, derives_from=None, comments=None, label=None):
        super(LabeledExtract, self).__init__(id_, name, type_, characteristics, derives_from, comments)
        self.label = label


class FactorValue(Commentable):
    def __init__(self, factor_name=None, value=None, unit=None, comments=None):
        super(FactorValue, self).__init__(comments)
        self.factor_name = factor_name
        self.value = value
        self.unit = unit


class Process(Commentable):
    """A Process.

    Attributes:
        name:
        executes_protocol:
        parameters:
        inputs:
        outputs:
    """
    def __init__(self, id_='', name="", executes_protocol=None, date_=None, performer=None,
                 parameter_values=None, inputs=None, outputs=None, comments=None):
        super(Process, self).__init__(comments)
        self.id = id_
        self.name = name
        if executes_protocol is None:
            self.executes_protocol = Protocol()
        else:
            self.executes_protocol = executes_protocol
        self.date = date_
        self.performer = performer
        if parameter_values is None:
            self.parameter_values = list()
        else:
            self.parameter_values = parameter_values
        if inputs is None:
            self.inputs = list()
        else:
            self.inputs = inputs
        if outputs is None:
            self.outputs = list()
        else:
            self.outputs = outputs
        self.additional_properties = dict()
        self.prev_process = None
        self.next_process = None


class DataFile(Commentable):
    def __init__(self, id_='', filename='', label='', comments=None):
        super(DataFile, self).__init__(comments)
        self.id = id_
        self.filename = filename
        self.label = label


def batch_create_materials(material=None, n=1):
    """Creates a batch of material objects (Source, Sample or Material) from a prototype material object

    :param material: existing material object to use as a prototype
    :param n: Number of material objects to create in the batch
    :returns: List of material objects

    :Example:

        # Create 10 sample materials derived from one source material

        source = Source(name='source_material')
        prototype_sample = Sample(name='sample_material', derives_from=source)
        batch = batch_create_materials(prototype_sample, n=10)

        [Sample<>, Sample<>, Sample<>, Sample<>, Sample<>, Sample<>, Sample<>, Sample<>, Sample<>, Sample<>, ]

    """
    material_list = list()
    if isinstance(material, (Source, Sample, Material)):
        from copy import deepcopy
        for x in six.moves.range(n):
            new_obj = deepcopy(material)
            new_obj.name = '-'.join([material.name, str(x)])
            material_list.append(new_obj)
    return material_list


def batch_create_assays(*args, **kwargs):
    """Creates a batch of assay process sequences (Material->Process->Material) from a prototype sequence
    (currently works only as flat end-to-end processes of Material->Process->Material->...)

    :param *args: An argument list representing the process sequence prototype
    :param n: Number of process sequences to create in the batch
    :returns: List of process sequences replicating the prototype sequence

    :Example:

        # Create 3 assays of (Sample -> Process -> Material -> Process -> LabeledExtract)

        sample = Sample(name='sample')
        data_acquisition = Process(name='data acquisition')
        material = Material(name='material')
        labeling = Process(name='labeling')
        extract = LabeledExtract(name='lextract')
        batch = batch_create_assays(sample, data_acquisition, material, labeling, extract, n=3)

        [Process<> Process<>, Process<> Process<>, Process<>, Process<>]

        # Create 3 assays of ([Sample, Sample] -> Process -> [Material, Material])

        sample1 = Sample(name='sample')
        sample2 = Sample(name='sample')
        process = Process(name='data acquisition')
        material1 = Material(name='material')
        material2 = Material(name='material')
        batch = batch_create_assays([sample1, sample2], process, [material1, material2], n=3)

    """
    n = kwargs['n'] if 'n' in kwargs else 1
    process_sequence = list()
    materialA = None
    process = None
    materialB = None
    from copy import deepcopy
    for x in six.moves.range(n):
        for arg in args:
            if isinstance(arg, list) and arg:
                if isinstance(arg[0], (Sample, Material)):
                    if materialA is None:
                        materialA = deepcopy(arg)
                        y = 0
                        for material in materialA:
                            material.name = '-'.join([material.name, str(x), str(y)])
                            y += 1
                    else:
                        materialB = deepcopy(arg)
                        y = 0
                        for material in materialB:
                            material.name = '-'.join([material.name, str(x), str(y)])
                            y += 1
                elif isinstance(arg[0], Process):
                    process = deepcopy(arg)
                    y = 0
                    for p in process:
                        p.name = '-'.join([p.name, str(x), str(y)])
                        y += 1
            if isinstance(arg, (Sample, Material)):
                if materialA is None:
                    materialA = deepcopy(arg)
                    materialA.name = '-'.join([materialA.name, str(x)])
                else:
                    materialB = deepcopy(arg)
                    materialB.name = '-'.join([materialB.name, str(x)])
            elif isinstance(arg, Process):
                process = deepcopy(arg)
                process.name = '-'.join([process.name, str(x)])
            if materialA is not None and materialB is not None and process is not None:
                if isinstance(process, list):
                    for p in process:
                        if isinstance(materialA, list):
                            p.inputs = materialA
                        else:
                            p.inputs.append(materialA)
                        if isinstance(materialB, list):
                            p.outputs = materialB
                            for material in materialB:
                                material.derives_from = materialA
                        else:
                            p.outputs.append(materialB)
                            materialB.derives_from = materialA
                else:
                    if isinstance(materialA, list):
                        process.inputs = materialA
                    else:
                        process.inputs.append(materialA)
                    if isinstance(materialB, list):
                        process.outputs = materialB
                        for material in materialB:
                            material.derives_from = materialA
                    else:
                        process.outputs.append(materialB)
                        materialB.derives_from = materialA
                    process_sequence.append(process)
                materialA = materialB
                process = None
                materialB = None
    return process_sequence


def batch_set_attr(l=list(), attr=None, val=None):
    for i in l:
        setattr(i, attr, val)


class ParameterValue(object):
    """A Parameter Value
    """
    def __init__(self, category=None, value=None, unit=None):
        super(ParameterValue, self).__init__()
        # if category is None:
        #     raise TypeError("You must specify a category")
        self.category = category
        self.value = value
        self.unit = unit<|MERGE_RESOLUTION|>--- conflicted
+++ resolved
@@ -1,7 +1,4 @@
-<<<<<<< HEAD
 # coding: utf-8
-=======
-# -*- coding: utf-8 -*-
 """ISA Model 1.0 implementation in Python.
 
 This module implements the ISA Abstract Model 1.0 as Python classes, as
@@ -17,7 +14,6 @@
 
 """
 
->>>>>>> f8341f65
 import networkx as nx
 import six
 
@@ -160,13 +156,8 @@
         comments (list, NoneType): Comments associated with instances of this class.
     """
 
-<<<<<<< HEAD
-    def __init__(self, name="", file="", version="", description="", comments=None):
+    def __init__(self, name, file=None, version=None, description=None, comments=None):
         super(OntologySourceReference, self).__init__(comments)
-=======
-    def __init__(self, name, file=None, version=None, description=None, comments=None):
-        super().__init__(comments)
->>>>>>> f8341f65
         self.name = name
         self.file = file
         self.version = version
@@ -238,17 +229,12 @@
         comments (list, NoneType): Comments associated with instances of this class.
     """
 
-<<<<<<< HEAD
-    def __init__(self, id_='', name="", term_source=None, term_accession="", comments=None):
+    def __init__(self, term=None, term_source=None, term_accession=None, comments=None, id_=''):
         super(OntologyAnnotation, self).__init__(comments)
-=======
-    def __init__(self, term=None, term_source=None, term_accession=None, comments=None, id_=''):
-        super().__init__(comments)
 
         self.term = term
         self.term_source = term_source
         self.term_accession = term_accession
->>>>>>> f8341f65
         self.id = id_
 
     @property
@@ -304,13 +290,8 @@
         comments (list, NoneType): Comments associated with instances of this class.
     """
 
-<<<<<<< HEAD
-    def __init__(self, pubmed_id="", doi="", author_list="", title="", status=None, comments=None):
+    def __init__(self, pubmed_id=None, doi=None, author_list=None, title=None, status=None, comments=None):
         super(Publication, self).__init__(comments)
-=======
-    def __init__(self, pubmed_id=None, doi=None, author_list=None, title=None, status=None, comments=None):
-        super().__init__(comments)
->>>>>>> f8341f65
         self.pubmed_id = pubmed_id
         self.doi = doi
         self.author_list = author_list
@@ -392,15 +373,9 @@
         comments (list, NoneType): Comments associated with instances of this class.
     """
 
-<<<<<<< HEAD
-    def __init__(self, id_='', first_name="", last_name="", mid_initials="", email="", phone="", fax="", address="",
-                 affiliation="", roles=None, comments=None):
-        super(Person, self).__init__(comments)
-=======
     def __init__(self, first_name=None, last_name=None, mid_initials=None, email=None, phone=None, fax=None,
                  address=None, affiliation=None, roles=None, comments=None, id_=''):
-        super().__init__(comments)
->>>>>>> f8341f65
+        super(Person, self).__init__(comments)
         self.id = id_
         self.last_name = last_name
         self.first_name = first_name
