--- conflicted
+++ resolved
@@ -1,8 +1,4 @@
-<<<<<<< HEAD
-from networkx import DiGraph
-=======
 import networkx as nx
->>>>>>> 4c4763da
 
 
 def _build_assay_graph(process_sequence=list()):
