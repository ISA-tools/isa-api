from uuid import uuid4
from isatools.model.comments import Commentable
from isatools.model.ontology_annotation import OntologyAnnotation
from isatools.model.identifiable import Identifiable


class FactorValue(Commentable):
    """A FactorValue represents the value instance of a StudyFactor.

    Attributes:
        factor_name: Reference to an instance of a relevant StudyFactor.
        value: The value of the factor at hand.
        unit: str/OntologyAnnotation. If numeric, the unit qualifier for the value. (?? what does this mean ??)
        comments: Comments associated with instances of this class.
    """

    def __init__(self, id_='', factor_name=None, value=None, unit=None, comments=None):
        super().__init__(comments)
        self.id = id_
        self.__factor_name = None
        self.__value = None
        self.__unit = None
        self.factor_name = factor_name
        self.value = value
        self.unit = unit

    @property
    def factor_name(self):
        """:obj:`StudyFactor`: a references to the StudyFactor the
        value applies to"""
        return self.__factor_name

    @factor_name.setter
    def factor_name(self, val):
        if val is not None and not isinstance(val, StudyFactor):
            raise AttributeError('FactorValue.factor_name must be a StudyFactor or None; got {0}:{1}'
                                 .format(val, type(val)))
        self.__factor_name = val

    @property
    def value(self):
        """:obj:`str` or :obj:`int` or :obj:`float`
        or :obj:`OntologyAnnotation`: a parameter value"""
        return self.__value

    @value.setter
    def value(self, val):
        if val is not None and not isinstance(val, (str, int, float, OntologyAnnotation)):
            raise AttributeError('FactorValue.value must be a string, numeric, an OntologyAnnotation, or None; '
                                 'got {0}:{1}'.format(val, type(val)))
        self.__value = val

    @property
    def unit(self):
        """ :obj:`OntologyAnnotation`: a unit for the parameter value"""
        return self.__unit

    @unit.setter
    def unit(self, val):
        # FIXME can this be a string as well?
        if val is not None and not isinstance(val, (OntologyAnnotation, str)):
            raise AttributeError(
                'FactorValue.unit must be an OntologyAnnotation, o string, or None; '
                'got {0}:{1}'.format(val, type(val)))
        self.__unit = val

    def __repr__(self):
        return ("isatools.model.FactorValue(factor_name={factor_name}, value={value}, unit={unit})"
                ).format(factor_name=repr(self.factor_name), value=repr(self.value), unit=repr(self.unit))

    def __str__(self):
        return ("FactorValue(\n\t"
                "factor_name={factor_name}\n\t"
                "value={value}\n\t"
                "unit={unit}\n)"
                ).format(factor_name=self.factor_name.name if self.factor_name else '',
                         value=self.value.term if isinstance(self.value, OntologyAnnotation) else repr(self.value),
                         unit=self.unit.term if self.unit else '')

    def __hash__(self):
        return hash(repr(self))

    def __eq__(self, other):
        return isinstance(other, FactorValue) \
               and self.factor_name == other.factor_name \
               and self.value == other.value \
               and self.unit == other.unit

    def __ne__(self, other):
        return not self == other

    def to_dict(self):
<<<<<<< HEAD
        return {
            "@id": self.id,
            "factor_name": self.factor_name.name,
            "value": self.value,
            "unit": self.unit,
            "comments": [comment.to_dict() for comment in self.comments]
        }

=======
        category = ''
        if self.factor_name:
            category = {"@id": self.factor_name.id}
>>>>>>> b6d1f379

        value = self.value if self.value else ''
        if isinstance(value, OntologyAnnotation):
            value = value.to_dict()

        unit = ''
        if self.unit:
            id_ = '#unit/' + str(uuid4())
            if isinstance(self.unit, OntologyAnnotation):
                id_ = self.unit.id.replace('#ontology_annotation/', '#unit/')
            unit = {"@id": id_}

        return {'category': category, 'value': value, 'unit': unit}


class StudyFactor(Commentable, Identifiable):
    """A Study Factor corresponds to an independent variable manipulated by the
    experimentalist with the intention to affect biological systems in a way
    that can be measured by an assay.

    Attributes:
        name: Study factor name
        factor_type: An ontology source reference of the study factor type
        comments: Comments associated with instances of this class.
    """

    def __init__(self, id_='', name='', factor_type=None, comments=None):
        super().__init__(comments=comments)

        self.id = id_
        self.__name = name

        # factor type can be initialized as a string but shouldn't
        self.__factor_type = OntologyAnnotation() if factor_type is None else factor_type

    @property
    def name(self):
        """:obj:`str`: the name of the study factor"""
        return self.__name

    @name.setter
    def name(self, val):
        if val is not None and not isinstance(val, str):
            raise AttributeError('StudyFactor.name must be a str or None; got {0}:{1}'.format(val, type(val)))
        self.__name = val

    @property
    def factor_type(self):
        """:obj:`OntologyAnnotation: an ontology annotation representing the
        study factor type"""
        return self.__factor_type

    @factor_type.setter
    def factor_type(self, val):
        if val is not None and not isinstance(val, OntologyAnnotation):
            raise AttributeError('StudyFactor.factor_type must be a OntologyAnnotation or None; got {0}:{1}'
                                 .format(val, type(val)))
        self.__factor_type = val

    def __repr__(self):
        return ("isatools.model.StudyFactor(name='{study_factor.name}', "
                "factor_type={factor_type}, comments={study_factor.comments})"
                ).format(study_factor=self, factor_type=repr(self.factor_type))

    def __str__(self):
        return ("StudyFactor(\n\t"
                "name={factor.name}\n\t"
                "factor_type={factor_type}\n\t"
                "comments={num_comments} Comment objects\n)"
                ).format(factor=self,
                         factor_type=self.factor_type.term if self.factor_type else '',
                         num_comments=len(self.comments))

    def __hash__(self):
        return hash(repr(self))

    def __eq__(self, other):
        return isinstance(other, StudyFactor) \
               and self.name == other.name \
               and self.factor_type == other.factor_type \
               and self.comments == other.comments

    def __ne__(self, other):
        return not self == other

    def to_dict(self):
        return {
            '@id': self.id,
            'name': self.name,
            'factor_type': self.factor_type.to_dict() if self.factor_type else {},
            'comments': [comment.to_dict() for comment in self.comments]
        }
<|MERGE_RESOLUTION|>--- conflicted
+++ resolved
@@ -1,198 +1,187 @@
-from uuid import uuid4
-from isatools.model.comments import Commentable
-from isatools.model.ontology_annotation import OntologyAnnotation
-from isatools.model.identifiable import Identifiable
-
-
-class FactorValue(Commentable):
-    """A FactorValue represents the value instance of a StudyFactor.
-
-    Attributes:
-        factor_name: Reference to an instance of a relevant StudyFactor.
-        value: The value of the factor at hand.
-        unit: str/OntologyAnnotation. If numeric, the unit qualifier for the value. (?? what does this mean ??)
-        comments: Comments associated with instances of this class.
-    """
-
-    def __init__(self, id_='', factor_name=None, value=None, unit=None, comments=None):
-        super().__init__(comments)
-        self.id = id_
-        self.__factor_name = None
-        self.__value = None
-        self.__unit = None
-        self.factor_name = factor_name
-        self.value = value
-        self.unit = unit
-
-    @property
-    def factor_name(self):
-        """:obj:`StudyFactor`: a references to the StudyFactor the
-        value applies to"""
-        return self.__factor_name
-
-    @factor_name.setter
-    def factor_name(self, val):
-        if val is not None and not isinstance(val, StudyFactor):
-            raise AttributeError('FactorValue.factor_name must be a StudyFactor or None; got {0}:{1}'
-                                 .format(val, type(val)))
-        self.__factor_name = val
-
-    @property
-    def value(self):
-        """:obj:`str` or :obj:`int` or :obj:`float`
-        or :obj:`OntologyAnnotation`: a parameter value"""
-        return self.__value
-
-    @value.setter
-    def value(self, val):
-        if val is not None and not isinstance(val, (str, int, float, OntologyAnnotation)):
-            raise AttributeError('FactorValue.value must be a string, numeric, an OntologyAnnotation, or None; '
-                                 'got {0}:{1}'.format(val, type(val)))
-        self.__value = val
-
-    @property
-    def unit(self):
-        """ :obj:`OntologyAnnotation`: a unit for the parameter value"""
-        return self.__unit
-
-    @unit.setter
-    def unit(self, val):
-        # FIXME can this be a string as well?
-        if val is not None and not isinstance(val, (OntologyAnnotation, str)):
-            raise AttributeError(
-                'FactorValue.unit must be an OntologyAnnotation, o string, or None; '
-                'got {0}:{1}'.format(val, type(val)))
-        self.__unit = val
-
-    def __repr__(self):
-        return ("isatools.model.FactorValue(factor_name={factor_name}, value={value}, unit={unit})"
-                ).format(factor_name=repr(self.factor_name), value=repr(self.value), unit=repr(self.unit))
-
-    def __str__(self):
-        return ("FactorValue(\n\t"
-                "factor_name={factor_name}\n\t"
-                "value={value}\n\t"
-                "unit={unit}\n)"
-                ).format(factor_name=self.factor_name.name if self.factor_name else '',
-                         value=self.value.term if isinstance(self.value, OntologyAnnotation) else repr(self.value),
-                         unit=self.unit.term if self.unit else '')
-
-    def __hash__(self):
-        return hash(repr(self))
-
-    def __eq__(self, other):
-        return isinstance(other, FactorValue) \
-               and self.factor_name == other.factor_name \
-               and self.value == other.value \
-               and self.unit == other.unit
-
-    def __ne__(self, other):
-        return not self == other
-
-    def to_dict(self):
-<<<<<<< HEAD
-        return {
-            "@id": self.id,
-            "factor_name": self.factor_name.name,
-            "value": self.value,
-            "unit": self.unit,
-            "comments": [comment.to_dict() for comment in self.comments]
-        }
-
-=======
-        category = ''
-        if self.factor_name:
-            category = {"@id": self.factor_name.id}
->>>>>>> b6d1f379
-
-        value = self.value if self.value else ''
-        if isinstance(value, OntologyAnnotation):
-            value = value.to_dict()
-
-        unit = ''
-        if self.unit:
-            id_ = '#unit/' + str(uuid4())
-            if isinstance(self.unit, OntologyAnnotation):
-                id_ = self.unit.id.replace('#ontology_annotation/', '#unit/')
-            unit = {"@id": id_}
-
-        return {'category': category, 'value': value, 'unit': unit}
-
-
-class StudyFactor(Commentable, Identifiable):
-    """A Study Factor corresponds to an independent variable manipulated by the
-    experimentalist with the intention to affect biological systems in a way
-    that can be measured by an assay.
-
-    Attributes:
-        name: Study factor name
-        factor_type: An ontology source reference of the study factor type
-        comments: Comments associated with instances of this class.
-    """
-
-    def __init__(self, id_='', name='', factor_type=None, comments=None):
-        super().__init__(comments=comments)
-
-        self.id = id_
-        self.__name = name
-
-        # factor type can be initialized as a string but shouldn't
-        self.__factor_type = OntologyAnnotation() if factor_type is None else factor_type
-
-    @property
-    def name(self):
-        """:obj:`str`: the name of the study factor"""
-        return self.__name
-
-    @name.setter
-    def name(self, val):
-        if val is not None and not isinstance(val, str):
-            raise AttributeError('StudyFactor.name must be a str or None; got {0}:{1}'.format(val, type(val)))
-        self.__name = val
-
-    @property
-    def factor_type(self):
-        """:obj:`OntologyAnnotation: an ontology annotation representing the
-        study factor type"""
-        return self.__factor_type
-
-    @factor_type.setter
-    def factor_type(self, val):
-        if val is not None and not isinstance(val, OntologyAnnotation):
-            raise AttributeError('StudyFactor.factor_type must be a OntologyAnnotation or None; got {0}:{1}'
-                                 .format(val, type(val)))
-        self.__factor_type = val
-
-    def __repr__(self):
-        return ("isatools.model.StudyFactor(name='{study_factor.name}', "
-                "factor_type={factor_type}, comments={study_factor.comments})"
-                ).format(study_factor=self, factor_type=repr(self.factor_type))
-
-    def __str__(self):
-        return ("StudyFactor(\n\t"
-                "name={factor.name}\n\t"
-                "factor_type={factor_type}\n\t"
-                "comments={num_comments} Comment objects\n)"
-                ).format(factor=self,
-                         factor_type=self.factor_type.term if self.factor_type else '',
-                         num_comments=len(self.comments))
-
-    def __hash__(self):
-        return hash(repr(self))
-
-    def __eq__(self, other):
-        return isinstance(other, StudyFactor) \
-               and self.name == other.name \
-               and self.factor_type == other.factor_type \
-               and self.comments == other.comments
-
-    def __ne__(self, other):
-        return not self == other
-
-    def to_dict(self):
-        return {
-            '@id': self.id,
-            'name': self.name,
-            'factor_type': self.factor_type.to_dict() if self.factor_type else {},
-            'comments': [comment.to_dict() for comment in self.comments]
-        }
+from uuid import uuid4
+from isatools.model.comments import Commentable
+from isatools.model.ontology_annotation import OntologyAnnotation
+from isatools.model.identifiable import Identifiable
+
+
+class FactorValue(Commentable):
+    """A FactorValue represents the value instance of a StudyFactor.
+
+    Attributes:
+        factor_name: Reference to an instance of a relevant StudyFactor.
+        value: The value of the factor at hand.
+        unit: str/OntologyAnnotation. If numeric, the unit qualifier for the value. (?? what does this mean ??)
+        comments: Comments associated with instances of this class.
+    """
+
+    def __init__(self, id_='', factor_name=None, value=None, unit=None, comments=None):
+        super().__init__(comments)
+        self.id = id_
+        self.__factor_name = None
+        self.__value = None
+        self.__unit = None
+        self.factor_name = factor_name
+        self.value = value
+        self.unit = unit
+
+    @property
+    def factor_name(self):
+        """:obj:`StudyFactor`: a references to the StudyFactor the
+        value applies to"""
+        return self.__factor_name
+
+    @factor_name.setter
+    def factor_name(self, val):
+        if val is not None and not isinstance(val, StudyFactor):
+            raise AttributeError('FactorValue.factor_name must be a StudyFactor or None; got {0}:{1}'
+                                 .format(val, type(val)))
+        self.__factor_name = val
+
+    @property
+    def value(self):
+        """:obj:`str` or :obj:`int` or :obj:`float`
+        or :obj:`OntologyAnnotation`: a parameter value"""
+        return self.__value
+
+    @value.setter
+    def value(self, val):
+        if val is not None and not isinstance(val, (str, int, float, OntologyAnnotation)):
+            raise AttributeError('FactorValue.value must be a string, numeric, an OntologyAnnotation, or None; '
+                                 'got {0}:{1}'.format(val, type(val)))
+        self.__value = val
+
+    @property
+    def unit(self):
+        """ :obj:`OntologyAnnotation`: a unit for the parameter value"""
+        return self.__unit
+
+    @unit.setter
+    def unit(self, val):
+        # FIXME can this be a string as well?
+        if val is not None and not isinstance(val, (OntologyAnnotation, str)):
+            raise AttributeError(
+                'FactorValue.unit must be an OntologyAnnotation, o string, or None; '
+                'got {0}:{1}'.format(val, type(val)))
+        self.__unit = val
+
+    def __repr__(self):
+        return ("isatools.model.FactorValue(factor_name={factor_name}, value={value}, unit={unit})"
+                ).format(factor_name=repr(self.factor_name), value=repr(self.value), unit=repr(self.unit))
+
+    def __str__(self):
+        return ("FactorValue(\n\t"
+                "factor_name={factor_name}\n\t"
+                "value={value}\n\t"
+                "unit={unit}\n)"
+                ).format(factor_name=self.factor_name.name if self.factor_name else '',
+                         value=self.value.term if isinstance(self.value, OntologyAnnotation) else repr(self.value),
+                         unit=self.unit.term if self.unit else '')
+
+    def __hash__(self):
+        return hash(repr(self))
+
+    def __eq__(self, other):
+        return isinstance(other, FactorValue) \
+               and self.factor_name == other.factor_name \
+               and self.value == other.value \
+               and self.unit == other.unit
+
+    def __ne__(self, other):
+        return not self == other
+
+    def to_dict(self):
+        category = ''
+        if self.factor_name:
+            category = {"@id": self.factor_name.id}
+
+        value = self.value if self.value else ''
+        if isinstance(value, OntologyAnnotation):
+            value = value.to_dict()
+
+        unit = ''
+        if self.unit:
+            id_ = '#unit/' + str(uuid4())
+            if isinstance(self.unit, OntologyAnnotation):
+                id_ = self.unit.id.replace('#ontology_annotation/', '#unit/')
+            unit = {"@id": id_}
+
+        return {'category': category, 'value': value, 'unit': unit}
+
+
+class StudyFactor(Commentable, Identifiable):
+    """A Study Factor corresponds to an independent variable manipulated by the
+    experimentalist with the intention to affect biological systems in a way
+    that can be measured by an assay.
+
+    Attributes:
+        name: Study factor name
+        factor_type: An ontology source reference of the study factor type
+        comments: Comments associated with instances of this class.
+    """
+
+    def __init__(self, id_='', name='', factor_type=None, comments=None):
+        super().__init__(comments=comments)
+
+        self.id = id_
+        self.__name = name
+
+        # factor type can be initialized as a string but shouldn't
+        self.__factor_type = OntologyAnnotation() if factor_type is None else factor_type
+
+    @property
+    def name(self):
+        """:obj:`str`: the name of the study factor"""
+        return self.__name
+
+    @name.setter
+    def name(self, val):
+        if val is not None and not isinstance(val, str):
+            raise AttributeError('StudyFactor.name must be a str or None; got {0}:{1}'.format(val, type(val)))
+        self.__name = val
+
+    @property
+    def factor_type(self):
+        """:obj:`OntologyAnnotation: an ontology annotation representing the
+        study factor type"""
+        return self.__factor_type
+
+    @factor_type.setter
+    def factor_type(self, val):
+        if val is not None and not isinstance(val, OntologyAnnotation):
+            raise AttributeError('StudyFactor.factor_type must be a OntologyAnnotation or None; got {0}:{1}'
+                                 .format(val, type(val)))
+        self.__factor_type = val
+
+    def __repr__(self):
+        return ("isatools.model.StudyFactor(name='{study_factor.name}', "
+                "factor_type={factor_type}, comments={study_factor.comments})"
+                ).format(study_factor=self, factor_type=repr(self.factor_type))
+
+    def __str__(self):
+        return ("StudyFactor(\n\t"
+                "name={factor.name}\n\t"
+                "factor_type={factor_type}\n\t"
+                "comments={num_comments} Comment objects\n)"
+                ).format(factor=self,
+                         factor_type=self.factor_type.term if self.factor_type else '',
+                         num_comments=len(self.comments))
+
+    def __hash__(self):
+        return hash(repr(self))
+
+    def __eq__(self, other):
+        return isinstance(other, StudyFactor) \
+               and self.name == other.name \
+               and self.factor_type == other.factor_type \
+               and self.comments == other.comments
+
+    def __ne__(self, other):
+        return not self == other
+
+    def to_dict(self):
+        return {
+            '@id': self.id,
+            'name': self.name,
+            'factor_type': self.factor_type.to_dict() if self.factor_type else {},
+            'comments': [comment.to_dict() for comment in self.comments]
+        }