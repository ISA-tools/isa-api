# Mapped TO material_attribute_value_schema.json

from __future__ import annotations

from typing import List
from uuid import uuid4

from isatools.model.comments import Commentable, Comment
from isatools.model.ontology_annotation import OntologyAnnotation


class Characteristic(Commentable):
    """A Characteristic acts as a qualifying property to a material object.

    Attributes:
        category: The classifier of the type of characteristic being described.
        value: The value of this instance of a characteristic as relevant to
            the attached material.
        unit: If applicable, a unit qualifier for the value (if the value is
            numeric).
        """

    def __init__(self, category=None, value=None, unit=None, comments: List[Comment] = None):

        super().__init__(comments)
        self.__category = None
        self.__value = None
        self.__unit = None

        if category is not None:
            self.category = category
        self.value = value
        self.unit = unit

    @property
    def category(self) -> OntologyAnnotation:
        """ :obj:`OntologyAnnotation`: a category for the characteristic
        component"""
        return self.__category

    @category.setter
    def category(self, val: OntologyAnnotation | str | None):
        if isinstance(val, OntologyAnnotation) or val is None:
            self.__category = val
        elif isinstance(val, str):
            self.__category = OntologyAnnotation(term=val)
        else:
            error_msg = 'Characteristic.category must be either a string ot an OntologyAnnotation, or None; got {0}:{1}'
            error_msg = error_msg.format(val, type(val))
            raise AttributeError(error_msg)

    @property
    def value(self):
        """:obj:`str` or :obj:`int` or :obj:`float`
        or :obj:`OntologyAnnotation`: a characteristic value"""
        return self.__value

    @value.setter
    def value(self, val: str | int | float | OntologyAnnotation | None):
        if val is not None and not isinstance(val, (str, int, float, OntologyAnnotation)):
            error_msg = 'Characteristic.value must be a string, numeric, an OntologyAnnotation, or None; got {0}:{1}'
            error_msg = error_msg.format(val, type(val))
            raise AttributeError(error_msg)
        self.__value = val

    @property
    def unit(self):
        """ :obj:`OntologyAnnotation`: a unit for the characteristic value"""
        return self.__unit

    @unit.setter
    def unit(self, val: OntologyAnnotation | str | None):
        if val is not None and not isinstance(val, (str, OntologyAnnotation)):
            error_msg = 'Characteristic.unit must be either a string ot an OntologyAnnotation, or None; got {0}:{1}'
            error_msg = error_msg.format(val, type(val))
            raise AttributeError(error_msg)
        self.__unit = val

    def __repr__(self):
        return ('isatools.model.Characteristic('
                'category={category}, value={value}, unit={unit}, comments={characteristic.comments})'
                ).format(characteristic=self,
                         category=repr(self.category),
                         value=repr(self.value),
                         unit=repr(self.unit))

    def __str__(self):
        value = self.value if isinstance(self.value, OntologyAnnotation) \
            else self.value if self.value is not None \
            else ''
        unit = self.unit.term if isinstance(self.unit, OntologyAnnotation) \
            else self.unit if self.unit is not None \
            else ''
        return ("Characteristic(\n\t"
                "category={category}\n\t"
                "value={value}\n\t"
                "unit={unit}\n\t"
                "comments={num_comments} Comment objects\n)"
                ).format(characteristic=self,
                         category=self.category.term if isinstance(self.category, OntologyAnnotation) else '',
                         value=value,
                         unit=unit,
                         num_comments=len(self.comments))

    def __hash__(self):
        return hash(repr(self))

    def __eq__(self, other):
        return isinstance(other, Characteristic) \
               and self.category == other.category \
               and self.value == other.value \
               and self.unit == other.unit \
               and self.comments == other.comments

    def __ne__(self, other):
        return not self == other


    def to_dict(self):
        category = ''
        if self.category:
            category = {"@id": self.category.id.replace('#ontology_annotation/', '#characteristic_category/')}
        characteristic = {
            "category": category,
            "value": self.value.to_dict() if isinstance(self.value, OntologyAnnotation) else self.value,
            "comments": [comment.to_dict() for comment in self.comments]
        }
        if self.unit:
            id_ = "#unit/" + str(uuid4())
            if isinstance(self.unit, OntologyAnnotation):
                id_ = self.unit.id.replace('#ontology_annotation/', '#unit/')
            characteristic['unit'] = {"@id": id_}
        return characteristic

<<<<<<< HEAD
    def from_dict(self, characteristic):
        self.category =
=======
    def from_dict(self, characteristic, units_index):
        self.category = characteristic['category']
        self.load_comments(characteristic['comments'])

        # value / unit
        value_data = characteristic['value']
        if isinstance(value_data, dict):
            try:
                if isinstance(value_data['annotationValue'], (int, float)):
                    value_data['annotationValue'] = str(value_data['annotationValue'])
                value = OntologyAnnotation()
                value.from_dict(value_data)
                self.value = value
                self.unit = None
            except KeyError as ke:
                raise IOError("Can't create value as annotation: " + str(ke) + " object: " + str(characteristic))
        elif isinstance(value_data, (int, float)):
            try:
                unit = units_index[characteristic['unit']['@id']]
                self.unit = unit
            except KeyError:
                self.unit = None
        elif not isinstance(value_data, str):
            raise IOError("Unexpected type in characteristic value")
        else:
            self.value = value_data
            self.unit = None


>>>>>>> dfd04264
<|MERGE_RESOLUTION|>--- conflicted
+++ resolved
@@ -1,168 +1,161 @@
-# Mapped TO material_attribute_value_schema.json
-
-from __future__ import annotations
-
-from typing import List
-from uuid import uuid4
-
-from isatools.model.comments import Commentable, Comment
-from isatools.model.ontology_annotation import OntologyAnnotation
-
-
-class Characteristic(Commentable):
-    """A Characteristic acts as a qualifying property to a material object.
-
-    Attributes:
-        category: The classifier of the type of characteristic being described.
-        value: The value of this instance of a characteristic as relevant to
-            the attached material.
-        unit: If applicable, a unit qualifier for the value (if the value is
-            numeric).
-        """
-
-    def __init__(self, category=None, value=None, unit=None, comments: List[Comment] = None):
-
-        super().__init__(comments)
-        self.__category = None
-        self.__value = None
-        self.__unit = None
-
-        if category is not None:
-            self.category = category
-        self.value = value
-        self.unit = unit
-
-    @property
-    def category(self) -> OntologyAnnotation:
-        """ :obj:`OntologyAnnotation`: a category for the characteristic
-        component"""
-        return self.__category
-
-    @category.setter
-    def category(self, val: OntologyAnnotation | str | None):
-        if isinstance(val, OntologyAnnotation) or val is None:
-            self.__category = val
-        elif isinstance(val, str):
-            self.__category = OntologyAnnotation(term=val)
-        else:
-            error_msg = 'Characteristic.category must be either a string ot an OntologyAnnotation, or None; got {0}:{1}'
-            error_msg = error_msg.format(val, type(val))
-            raise AttributeError(error_msg)
-
-    @property
-    def value(self):
-        """:obj:`str` or :obj:`int` or :obj:`float`
-        or :obj:`OntologyAnnotation`: a characteristic value"""
-        return self.__value
-
-    @value.setter
-    def value(self, val: str | int | float | OntologyAnnotation | None):
-        if val is not None and not isinstance(val, (str, int, float, OntologyAnnotation)):
-            error_msg = 'Characteristic.value must be a string, numeric, an OntologyAnnotation, or None; got {0}:{1}'
-            error_msg = error_msg.format(val, type(val))
-            raise AttributeError(error_msg)
-        self.__value = val
-
-    @property
-    def unit(self):
-        """ :obj:`OntologyAnnotation`: a unit for the characteristic value"""
-        return self.__unit
-
-    @unit.setter
-    def unit(self, val: OntologyAnnotation | str | None):
-        if val is not None and not isinstance(val, (str, OntologyAnnotation)):
-            error_msg = 'Characteristic.unit must be either a string ot an OntologyAnnotation, or None; got {0}:{1}'
-            error_msg = error_msg.format(val, type(val))
-            raise AttributeError(error_msg)
-        self.__unit = val
-
-    def __repr__(self):
-        return ('isatools.model.Characteristic('
-                'category={category}, value={value}, unit={unit}, comments={characteristic.comments})'
-                ).format(characteristic=self,
-                         category=repr(self.category),
-                         value=repr(self.value),
-                         unit=repr(self.unit))
-
-    def __str__(self):
-        value = self.value if isinstance(self.value, OntologyAnnotation) \
-            else self.value if self.value is not None \
-            else ''
-        unit = self.unit.term if isinstance(self.unit, OntologyAnnotation) \
-            else self.unit if self.unit is not None \
-            else ''
-        return ("Characteristic(\n\t"
-                "category={category}\n\t"
-                "value={value}\n\t"
-                "unit={unit}\n\t"
-                "comments={num_comments} Comment objects\n)"
-                ).format(characteristic=self,
-                         category=self.category.term if isinstance(self.category, OntologyAnnotation) else '',
-                         value=value,
-                         unit=unit,
-                         num_comments=len(self.comments))
-
-    def __hash__(self):
-        return hash(repr(self))
-
-    def __eq__(self, other):
-        return isinstance(other, Characteristic) \
-               and self.category == other.category \
-               and self.value == other.value \
-               and self.unit == other.unit \
-               and self.comments == other.comments
-
-    def __ne__(self, other):
-        return not self == other
-
-
-    def to_dict(self):
-        category = ''
-        if self.category:
-            category = {"@id": self.category.id.replace('#ontology_annotation/', '#characteristic_category/')}
-        characteristic = {
-            "category": category,
-            "value": self.value.to_dict() if isinstance(self.value, OntologyAnnotation) else self.value,
-            "comments": [comment.to_dict() for comment in self.comments]
-        }
-        if self.unit:
-            id_ = "#unit/" + str(uuid4())
-            if isinstance(self.unit, OntologyAnnotation):
-                id_ = self.unit.id.replace('#ontology_annotation/', '#unit/')
-            characteristic['unit'] = {"@id": id_}
-        return characteristic
-
-<<<<<<< HEAD
-    def from_dict(self, characteristic):
-        self.category =
-=======
-    def from_dict(self, characteristic, units_index):
-        self.category = characteristic['category']
-        self.load_comments(characteristic['comments'])
-
-        # value / unit
-        value_data = characteristic['value']
-        if isinstance(value_data, dict):
-            try:
-                if isinstance(value_data['annotationValue'], (int, float)):
-                    value_data['annotationValue'] = str(value_data['annotationValue'])
-                value = OntologyAnnotation()
-                value.from_dict(value_data)
-                self.value = value
-                self.unit = None
-            except KeyError as ke:
-                raise IOError("Can't create value as annotation: " + str(ke) + " object: " + str(characteristic))
-        elif isinstance(value_data, (int, float)):
-            try:
-                unit = units_index[characteristic['unit']['@id']]
-                self.unit = unit
-            except KeyError:
-                self.unit = None
-        elif not isinstance(value_data, str):
-            raise IOError("Unexpected type in characteristic value")
-        else:
-            self.value = value_data
-            self.unit = None
-
-
->>>>>>> dfd04264
+# Mapped TO material_attribute_value_schema.json
+
+from __future__ import annotations
+
+from typing import List
+from uuid import uuid4
+
+from isatools.model.comments import Commentable, Comment
+from isatools.model.ontology_annotation import OntologyAnnotation
+
+
+class Characteristic(Commentable):
+    """A Characteristic acts as a qualifying property to a material object.
+
+    Attributes:
+        category: The classifier of the type of characteristic being described.
+        value: The value of this instance of a characteristic as relevant to
+            the attached material.
+        unit: If applicable, a unit qualifier for the value (if the value is
+            numeric).
+        """
+
+    def __init__(self, category=None, value=None, unit=None, comments: List[Comment] = None):
+
+        super().__init__(comments)
+        self.__category = None
+        self.__value = None
+        self.__unit = None
+
+        if category is not None:
+            self.category = category
+        self.value = value
+        self.unit = unit
+
+    @property
+    def category(self) -> OntologyAnnotation:
+        """ :obj:`OntologyAnnotation`: a category for the characteristic
+        component"""
+        return self.__category
+
+    @category.setter
+    def category(self, val: OntologyAnnotation | str | None):
+        if isinstance(val, OntologyAnnotation) or val is None:
+            self.__category = val
+        elif isinstance(val, str):
+            self.__category = OntologyAnnotation(term=val)
+        else:
+            error_msg = 'Characteristic.category must be either a string ot an OntologyAnnotation, or None; got {0}:{1}'
+            error_msg = error_msg.format(val, type(val))
+            raise AttributeError(error_msg)
+
+    @property
+    def value(self):
+        """:obj:`str` or :obj:`int` or :obj:`float`
+        or :obj:`OntologyAnnotation`: a characteristic value"""
+        return self.__value
+
+    @value.setter
+    def value(self, val: str | int | float | OntologyAnnotation | None):
+        if val is not None and not isinstance(val, (str, int, float, OntologyAnnotation)):
+            error_msg = 'Characteristic.value must be a string, numeric, an OntologyAnnotation, or None; got {0}:{1}'
+            error_msg = error_msg.format(val, type(val))
+            raise AttributeError(error_msg)
+        self.__value = val
+
+    @property
+    def unit(self):
+        """ :obj:`OntologyAnnotation`: a unit for the characteristic value"""
+        return self.__unit
+
+    @unit.setter
+    def unit(self, val: OntologyAnnotation | str | None):
+        if val is not None and not isinstance(val, (str, OntologyAnnotation)):
+            error_msg = 'Characteristic.unit must be either a string ot an OntologyAnnotation, or None; got {0}:{1}'
+            error_msg = error_msg.format(val, type(val))
+            raise AttributeError(error_msg)
+        self.__unit = val
+
+    def __repr__(self):
+        return ('isatools.model.Characteristic('
+                'category={category}, value={value}, unit={unit}, comments={characteristic.comments})'
+                ).format(characteristic=self,
+                         category=repr(self.category),
+                         value=repr(self.value),
+                         unit=repr(self.unit))
+
+    def __str__(self):
+        value = self.value if isinstance(self.value, OntologyAnnotation) \
+            else self.value if self.value is not None \
+            else ''
+        unit = self.unit.term if isinstance(self.unit, OntologyAnnotation) \
+            else self.unit if self.unit is not None \
+            else ''
+        return ("Characteristic(\n\t"
+                "category={category}\n\t"
+                "value={value}\n\t"
+                "unit={unit}\n\t"
+                "comments={num_comments} Comment objects\n)"
+                ).format(characteristic=self,
+                         category=self.category.term if isinstance(self.category, OntologyAnnotation) else '',
+                         value=value,
+                         unit=unit,
+                         num_comments=len(self.comments))
+
+    def __hash__(self):
+        return hash(repr(self))
+
+    def __eq__(self, other):
+        return isinstance(other, Characteristic) \
+               and self.category == other.category \
+               and self.value == other.value \
+               and self.unit == other.unit \
+               and self.comments == other.comments
+
+    def __ne__(self, other):
+        return not self == other
+
+    def to_dict(self):
+        category = ''
+        if self.category:
+            category = {"@id": self.category.id.replace('#ontology_annotation/', '#characteristic_category/')}
+        characteristic = {
+            "category": category,
+            "value": self.value.to_dict() if isinstance(self.value, OntologyAnnotation) else self.value,
+            "comments": [comment.to_dict() for comment in self.comments]
+        }
+        if self.unit:
+            id_ = "#unit/" + str(uuid4())
+            if isinstance(self.unit, OntologyAnnotation):
+                id_ = self.unit.id.replace('#ontology_annotation/', '#unit/')
+            characteristic['unit'] = {"@id": id_}
+        return characteristic
+
+    def from_dict(self, characteristic, units_index):
+        self.category = characteristic['category']
+        self.load_comments(characteristic['comments'])
+
+        # value / unit
+        value_data = characteristic['value']
+        if isinstance(value_data, dict):
+            try:
+                if isinstance(value_data['annotationValue'], (int, float)):
+                    value_data['annotationValue'] = str(value_data['annotationValue'])
+                value = OntologyAnnotation()
+                value.from_dict(value_data)
+                self.value = value
+                self.unit = None
+            except KeyError as ke:
+                raise IOError("Can't create value as annotation: " + str(ke) + " object: " + str(characteristic))
+        elif isinstance(value_data, (int, float)):
+            try:
+                unit = units_index[characteristic['unit']['@id']]
+                self.unit = unit
+            except KeyError:
+                self.unit = None
+        elif not isinstance(value_data, str):
+            raise IOError("Unexpected type in characteristic value")
+        else:
+            self.value = value_data
+            self.unit = None
+