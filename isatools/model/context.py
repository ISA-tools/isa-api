from os import path
from re import sub
from abc import ABCMeta

from isatools.model.identifiable import Identifiable


LOCAL_PATH = path.join(path.dirname(__file__), '..', 'resources', 'json-context')
REMOTE_PATH = 'https://raw.githubusercontent.com/ISA-tools/isa-api/master/isatools/resources/json-context'
DEFAULT_CONTEXT = 'obo'

EXCEPTIONS = {
    'OntologySource': 'OntologySourceReference',
    'Characteristic': 'MaterialAttributeValueNumber',
    'StudyFactor': 'Factor'
}


def get_name(name):
    if name in EXCEPTIONS:
        return EXCEPTIONS[name]
    return name


def camelcase2snakecase(camelcase: str) -> str:
    return sub(r'(?<!^)(?=[A-Z])', '_', camelcase).lower()


def gen_id(classname: str) -> str:
    from uuid import uuid4
    prefix = '#' + camelcase2snakecase(classname) + '/'
    return prefix + str(uuid4())


class ContextPath:

    def __init__(self):
        self.__context = 'obo'
        self.all_in_one = True
        self.local = True
        self.get_context()
        self.prepend_url = None

    @property
    def context(self) -> str:
        return self.__context

    @context.setter
<<<<<<< HEAD
    def context(self, val: str):
        allowed_context = ['obo', 'sdo', 'wdt']
=======
    def context(self, val: str) -> None:
        allowed_context = ['obo', 'sdo', 'wd', 'sio']
>>>>>>> 79c4bbc4
        if val not in allowed_context:
            raise ValueError('Context name must be one in %s but got %s' % (allowed_context, val))
        self.__context = val

    def get_context(self, classname: str = 'allinone'):
        classname = get_name(classname)
        classname = camelcase2snakecase(classname)
        name = self.__context
        path_source = path.join(LOCAL_PATH, name) if self.local else REMOTE_PATH + '/%s/' % name
        filename = 'isa_%s_%s_context.jsonld' % (classname, name)
        if self.all_in_one:
            filename = 'isa_allinone_%s_context.jsonld' % name

        return path.join(path_source, name, filename) if self.local else path_source + filename

    def __repr__(self):
        return self.__context

    def __str__(self):
        return self.__context


context = ContextPath()


<<<<<<< HEAD
def set_context(new_context='obo', combine=True, local=True):
    context.all_in_one = combine
    context.local = local
    context.context = new_context
=======
def set_context(
        prepend_url: str = None,
        vocab: str = 'obo',
        all_in_one: bool = True,
        local: bool = True,
        include_contexts: bool = False,
) -> None:
    """ Set the context properties necessary for the serialization of the ISA model to JSON-LD.
    :param prepend_url: the URL to prepend to the identifiers.
    :param vocab: the vocabulary to use for the serialization. Allowed values are 'obo', 'sdo' and 'wdt'.
    :param all_in_one: if True, combine all the contexts into one. If False, use the context for each class.
    :param local: if True, use the local context files. If False, use the remote context files.
    :param include_contexts: if True, include the context files in the JSON-LD output.
    """
    context.all_in_one = all_in_one
    context.local = local
    context.context = vocab
    context.include_contexts = include_contexts
    context.prepend_url = prepend_url
>>>>>>> 79c4bbc4


class LDSerializable(metaclass=ABCMeta):
    def __init__(self):
        self.context = context

<<<<<<< HEAD
    def gen_id(self):
=======
    def gen_id(self) -> str:
        """ Generate an identifier for the object. """
        prepend = self.context.prepend_url if self.context.prepend_url else ''
>>>>>>> 79c4bbc4
        if isinstance(self, Identifiable):
            return self.id if self.id.startswith('http') else prepend + self.id
        return prepend + gen_id(self.__class__.__name__)

    def get_context(self):
        return self.context.get_context(classname=self.__class__.__name__)

    def get_ld_attributes(self):
        return {
            '@type': get_name(self.__class__.__name__).replace('Number', ''),
            '@context': self.get_context(),
            '@id': self.gen_id()
        }

    def update_isa_object(self, isa_object, ld=False):
        if not ld:
            return isa_object
        isa_object.update(self.get_ld_attributes())
        return isa_object
<|MERGE_RESOLUTION|>--- conflicted
+++ resolved
@@ -1,138 +1,173 @@
-from os import path
-from re import sub
-from abc import ABCMeta
-
-from isatools.model.identifiable import Identifiable
-
-
-LOCAL_PATH = path.join(path.dirname(__file__), '..', 'resources', 'json-context')
-REMOTE_PATH = 'https://raw.githubusercontent.com/ISA-tools/isa-api/master/isatools/resources/json-context'
-DEFAULT_CONTEXT = 'obo'
-
-EXCEPTIONS = {
-    'OntologySource': 'OntologySourceReference',
-    'Characteristic': 'MaterialAttributeValueNumber',
-    'StudyFactor': 'Factor'
-}
-
-
-def get_name(name):
-    if name in EXCEPTIONS:
-        return EXCEPTIONS[name]
-    return name
-
-
-def camelcase2snakecase(camelcase: str) -> str:
-    return sub(r'(?<!^)(?=[A-Z])', '_', camelcase).lower()
-
-
-def gen_id(classname: str) -> str:
-    from uuid import uuid4
-    prefix = '#' + camelcase2snakecase(classname) + '/'
-    return prefix + str(uuid4())
-
-
-class ContextPath:
-
-    def __init__(self):
-        self.__context = 'obo'
-        self.all_in_one = True
-        self.local = True
-        self.get_context()
-        self.prepend_url = None
-
-    @property
-    def context(self) -> str:
-        return self.__context
-
-    @context.setter
-<<<<<<< HEAD
-    def context(self, val: str):
-        allowed_context = ['obo', 'sdo', 'wdt']
-=======
-    def context(self, val: str) -> None:
-        allowed_context = ['obo', 'sdo', 'wd', 'sio']
->>>>>>> 79c4bbc4
-        if val not in allowed_context:
-            raise ValueError('Context name must be one in %s but got %s' % (allowed_context, val))
-        self.__context = val
-
-    def get_context(self, classname: str = 'allinone'):
-        classname = get_name(classname)
-        classname = camelcase2snakecase(classname)
-        name = self.__context
-        path_source = path.join(LOCAL_PATH, name) if self.local else REMOTE_PATH + '/%s/' % name
-        filename = 'isa_%s_%s_context.jsonld' % (classname, name)
-        if self.all_in_one:
-            filename = 'isa_allinone_%s_context.jsonld' % name
-
-        return path.join(path_source, name, filename) if self.local else path_source + filename
-
-    def __repr__(self):
-        return self.__context
-
-    def __str__(self):
-        return self.__context
-
-
-context = ContextPath()
-
-
-<<<<<<< HEAD
-def set_context(new_context='obo', combine=True, local=True):
-    context.all_in_one = combine
-    context.local = local
-    context.context = new_context
-=======
-def set_context(
-        prepend_url: str = None,
-        vocab: str = 'obo',
-        all_in_one: bool = True,
-        local: bool = True,
-        include_contexts: bool = False,
-) -> None:
-    """ Set the context properties necessary for the serialization of the ISA model to JSON-LD.
-    :param prepend_url: the URL to prepend to the identifiers.
-    :param vocab: the vocabulary to use for the serialization. Allowed values are 'obo', 'sdo' and 'wdt'.
-    :param all_in_one: if True, combine all the contexts into one. If False, use the context for each class.
-    :param local: if True, use the local context files. If False, use the remote context files.
-    :param include_contexts: if True, include the context files in the JSON-LD output.
-    """
-    context.all_in_one = all_in_one
-    context.local = local
-    context.context = vocab
-    context.include_contexts = include_contexts
-    context.prepend_url = prepend_url
->>>>>>> 79c4bbc4
-
-
-class LDSerializable(metaclass=ABCMeta):
-    def __init__(self):
-        self.context = context
-
-<<<<<<< HEAD
-    def gen_id(self):
-=======
-    def gen_id(self) -> str:
-        """ Generate an identifier for the object. """
-        prepend = self.context.prepend_url if self.context.prepend_url else ''
->>>>>>> 79c4bbc4
-        if isinstance(self, Identifiable):
-            return self.id if self.id.startswith('http') else prepend + self.id
-        return prepend + gen_id(self.__class__.__name__)
-
-    def get_context(self):
-        return self.context.get_context(classname=self.__class__.__name__)
-
-    def get_ld_attributes(self):
-        return {
-            '@type': get_name(self.__class__.__name__).replace('Number', ''),
-            '@context': self.get_context(),
-            '@id': self.gen_id()
-        }
-
-    def update_isa_object(self, isa_object, ld=False):
-        if not ld:
-            return isa_object
-        isa_object.update(self.get_ld_attributes())
-        return isa_object
+from __future__ import annotations
+
+from os import path
+from re import sub
+from abc import ABCMeta
+import requests
+from json import loads
+
+from isatools.model.identifiable import Identifiable
+
+
+LOCAL_PATH = path.join(path.dirname(__file__), '..', 'resources', 'json-context')
+REMOTE_PATH = 'https://raw.githubusercontent.com/ISA-tools/isa-api/master/isatools/resources/json-context'
+DEFAULT_CONTEXT = 'obo'
+
+EXCEPTIONS = {
+    'OntologySource': 'OntologySourceReference',
+    'Characteristic': 'MaterialAttributeValueNumber',
+    'StudyFactor': 'Factor',
+    'DataFile': "Data",
+    'RawDataFile': "RawData"
+}
+
+
+def get_name(name: str) -> str:
+    """ Get the name of the class to include in the context name.
+    :param name: the name of the class.
+    :return: the name of the class to include in the context name.
+    """
+    if name in EXCEPTIONS:
+        return EXCEPTIONS[name]
+    return name
+
+
+def camelcase2snakecase(camelcase: str) -> str:
+    """ Convert a camelcase string to snakecase.
+    :param camelcase: the camelcase string to convert
+    :return: the snakecase string
+    """
+    return sub(r'(?<!^)(?=[A-Z])', '_', camelcase).lower()
+
+
+def gen_id(classname: str) -> str:
+    """ Generate an identifier based on the class name
+    :param classname: the name of the class
+    :return: the identifier
+    """
+    from uuid import uuid4
+    prefix = '#' + camelcase2snakecase(classname) + '/'
+    return prefix + str(uuid4())
+
+
+class ContextPath:
+    """
+    A class to manage the context of the JSON-LD serialization. This should not be used directly. Use the `context`
+    object and `set_context()` function instead.
+    """
+
+    def __init__(self) -> None:
+        """ Initialize the context path. """
+        self.__context = 'obo'
+        self.all_in_one = True
+        self.local = True
+        self.include_contexts = False
+        self.contexts = {}
+        self.get_context()
+        self.prepend_url = None
+
+    @property
+    def context(self) -> str:
+        return self.__context
+
+    @context.setter
+    def context(self, val: str) -> None:
+        allowed_context = ['obo', 'sdo', 'wd', 'sio']
+        if val not in allowed_context:
+            raise ValueError('Context name must be one in %s but got %s' % (allowed_context, val))
+        self.__context = val
+
+    def get_context(self, classname: str = 'allinone') -> str | dict:
+        """ Get the context needed to serialize ISA to JSON-LD. Will either return a URL to the context of resolve the
+        context and include it in the instance.
+        :param classname: the name of the class to get the context for.
+        """
+        classname = get_name(classname)
+        classname = camelcase2snakecase(classname)
+        name = self.__context
+        path_source = path.join(LOCAL_PATH, name) if self.local else REMOTE_PATH + '/%s/' % name
+        filename = 'isa_%s_%s_context.jsonld' % (classname, name)
+        if self.all_in_one:
+            filename = 'isa_allinone_%s_context.jsonld' % name
+
+        context_path = path.join(path_source, filename) if self.local else path_source + filename
+        return context_path if not self.include_contexts else self.load_context(context_path)
+
+    def load_context(self, context_path: str) -> dict:
+        """
+        Load the context from the given path or URL. If the context is already loaded, return it.
+        :param context_path: the path or URL to the context.
+        """
+        if context_path in self.contexts:
+            return self.contexts[context_path]
+        if self.local:
+            with open(context_path, 'r') as f:
+                return loads(f.read())
+        return requests.get(context_path).json()
+
+    def __repr__(self) -> str:
+        return self.__context
+
+    def __str__(self) -> str:
+        return self.__context
+
+
+context = ContextPath()
+
+
+def set_context(
+        prepend_url: str = None,
+        vocab: str = 'obo',
+        all_in_one: bool = True,
+        local: bool = True,
+        include_contexts: bool = False,
+) -> None:
+    """ Set the context properties necessary for the serialization of the ISA model to JSON-LD.
+    :param prepend_url: the URL to prepend to the identifiers.
+    :param vocab: the vocabulary to use for the serialization. Allowed values are 'obo', 'sdo' and 'wdt'.
+    :param all_in_one: if True, combine all the contexts into one. If False, use the context for each class.
+    :param local: if True, use the local context files. If False, use the remote context files.
+    :param include_contexts: if True, include the context files in the JSON-LD output.
+    """
+    context.all_in_one = all_in_one
+    context.local = local
+    context.context = vocab
+    context.include_contexts = include_contexts
+    context.prepend_url = prepend_url
+
+
+class LDSerializable(metaclass=ABCMeta):
+    """ A mixin used by ISA objects to provide utility methods for JSON-LD serialization. """
+
+    def __init__(self) -> None:
+        self.context = context
+
+    def gen_id(self) -> str:
+        """ Generate an identifier for the object. """
+        prepend = self.context.prepend_url if self.context.prepend_url else ''
+        if isinstance(self, Identifiable):
+            return self.id if self.id.startswith('http') else prepend + self.id
+        return prepend + gen_id(self.__class__.__name__)
+
+    def get_context(self) -> str | dict:
+        """ Get the context for the object. """
+        return self.context.get_context(classname=self.__class__.__name__)
+
+    def get_ld_attributes(self) -> dict:
+        """ Generate and return the LD attributes for the object. """
+        return {
+            '@type': get_name(self.__class__.__name__).replace('Number', ''),
+            '@context': self.get_context(),
+            '@id': self.gen_id()
+        }
+
+    def update_isa_object(self, isa_object, ld=False) -> object:
+        """ Update the ISA object with the LD attributes if necessary. Needs to be called
+        after serialization the object.
+        :param isa_object: the ISA object to update.
+        :param ld: if True, update the object with the LD attributes, else return the object before injection
+        """
+        if not ld:
+            return isa_object
+        isa_object.update(self.get_ld_attributes())
+        return isa_object