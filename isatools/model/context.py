from os import path
from re import sub
from abc import ABCMeta

from isatools.model.identifiable import Identifiable


LOCAL_PATH = path.join(path.dirname(__file__), '..', 'resources', 'json-context')
REMOTE_PATH = 'https://raw.githubusercontent.com/ISA-tools/isa-api/master/isatools/resources/json-context'
DEFAULT_CONTEXT = 'obo'

EXCEPTIONS = {
    'OntologySource': 'OntologySourceReference',
    'Characteristic': 'MaterialAttributeValueNumber',
    'StudyFactor': 'Factor'
}


def get_name(name):
    if name in EXCEPTIONS:
        return EXCEPTIONS[name]
    return name


def camelcase2snakecase(camelcase: str) -> str:
    return sub(r'(?<!^)(?=[A-Z])', '_', camelcase).lower()


def gen_id(classname: str) -> str:
    from uuid import uuid4
    prefix = '#' + camelcase2snakecase(classname) + '/'
    return prefix + str(uuid4())


class ContextPath:

    def __init__(self):
        self.__context = 'obo'
        self.all_in_one = True
        self.local = True
        self.get_context()
        self.prepend_url = None

    @property
    def context(self) -> str:
        return self.__context

    @context.setter
<<<<<<< HEAD
    def context(self, val: str):
        allowed_context = ['obo', 'sdo', 'wdt']
=======
    def context(self, val: str) -> None:
        allowed_context = ['obo', 'sdo', 'wd', 'sio']
>>>>>>> 6ce0008b
        if val not in allowed_context:
            raise ValueError('Context name must be one in %s but got %s' % (allowed_context, val))
        self.__context = val

    def get_context(self, classname: str = 'allinone'):
        classname = get_name(classname)
        classname = camelcase2snakecase(classname)
        name = self.__context
        path_source = path.join(LOCAL_PATH, name) if self.local else REMOTE_PATH + '/%s/' % name
        filename = 'isa_%s_%s_context.jsonld' % (classname, name)
        if self.all_in_one:
            filename = 'isa_allinone_%s_context.jsonld' % name

        return path.join(path_source, name, filename) if self.local else path_source + filename

    def __repr__(self):
        return self.__context

    def __str__(self):
        return self.__context


context = ContextPath()


<<<<<<< HEAD
def set_context(new_context='obo', combine=True, local=True):
    context.all_in_one = combine
    context.local = local
    context.context = new_context
=======
def set_context(
        prepend_url: str = None,
        vocab: str = 'obo',
        all_in_one: bool = True,
        local: bool = True,
        include_contexts: bool = False,
) -> None:
    """ Set the context properties necessary for the serialization of the ISA model to JSON-LD.
    :param prepend_url: the URL to prepend to the identifiers.
    :param vocab: the vocabulary to use for the serialization. Allowed values are 'obo', 'sdo' and 'wdt'.
    :param all_in_one: if True, combine all the contexts into one. If False, use the context for each class.
    :param local: if True, use the local context files. If False, use the remote context files.
    :param include_contexts: if True, include the context files in the JSON-LD output.
    """
    context.all_in_one = all_in_one
    context.local = local
    context.context = vocab
    context.include_contexts = include_contexts
    context.prepend_url = prepend_url
>>>>>>> 6ce0008b


class LDSerializable(metaclass=ABCMeta):
    def __init__(self):
        self.context = context

<<<<<<< HEAD
    def gen_id(self):
=======
    def gen_id(self) -> str:
        """ Generate an identifier for the object. """
        prepend = self.context.prepend_url if self.context.prepend_url else ''
>>>>>>> 6ce0008b
        if isinstance(self, Identifiable):
            return self.id if self.id.startswith('http') else prepend + self.id
        return prepend + gen_id(self.__class__.__name__)

    def get_context(self):
        return self.context.get_context(classname=self.__class__.__name__)

    def get_ld_attributes(self):
        return {
            '@type': get_name(self.__class__.__name__).replace('Number', ''),
            '@context': self.get_context(),
            '@id': self.gen_id()
        }

    def update_isa_object(self, isa_object, ld=False):
        if not ld:
            return isa_object
        isa_object.update(self.get_ld_attributes())
        return isa_object
<|MERGE_RESOLUTION|>--- conflicted
+++ resolved
@@ -1,138 +1,124 @@
-from os import path
-from re import sub
-from abc import ABCMeta
-
-from isatools.model.identifiable import Identifiable
-
-
-LOCAL_PATH = path.join(path.dirname(__file__), '..', 'resources', 'json-context')
-REMOTE_PATH = 'https://raw.githubusercontent.com/ISA-tools/isa-api/master/isatools/resources/json-context'
-DEFAULT_CONTEXT = 'obo'
-
-EXCEPTIONS = {
-    'OntologySource': 'OntologySourceReference',
-    'Characteristic': 'MaterialAttributeValueNumber',
-    'StudyFactor': 'Factor'
-}
-
-
-def get_name(name):
-    if name in EXCEPTIONS:
-        return EXCEPTIONS[name]
-    return name
-
-
-def camelcase2snakecase(camelcase: str) -> str:
-    return sub(r'(?<!^)(?=[A-Z])', '_', camelcase).lower()
-
-
-def gen_id(classname: str) -> str:
-    from uuid import uuid4
-    prefix = '#' + camelcase2snakecase(classname) + '/'
-    return prefix + str(uuid4())
-
-
-class ContextPath:
-
-    def __init__(self):
-        self.__context = 'obo'
-        self.all_in_one = True
-        self.local = True
-        self.get_context()
-        self.prepend_url = None
-
-    @property
-    def context(self) -> str:
-        return self.__context
-
-    @context.setter
-<<<<<<< HEAD
-    def context(self, val: str):
-        allowed_context = ['obo', 'sdo', 'wdt']
-=======
-    def context(self, val: str) -> None:
-        allowed_context = ['obo', 'sdo', 'wd', 'sio']
->>>>>>> 6ce0008b
-        if val not in allowed_context:
-            raise ValueError('Context name must be one in %s but got %s' % (allowed_context, val))
-        self.__context = val
-
-    def get_context(self, classname: str = 'allinone'):
-        classname = get_name(classname)
-        classname = camelcase2snakecase(classname)
-        name = self.__context
-        path_source = path.join(LOCAL_PATH, name) if self.local else REMOTE_PATH + '/%s/' % name
-        filename = 'isa_%s_%s_context.jsonld' % (classname, name)
-        if self.all_in_one:
-            filename = 'isa_allinone_%s_context.jsonld' % name
-
-        return path.join(path_source, name, filename) if self.local else path_source + filename
-
-    def __repr__(self):
-        return self.__context
-
-    def __str__(self):
-        return self.__context
-
-
-context = ContextPath()
-
-
-<<<<<<< HEAD
-def set_context(new_context='obo', combine=True, local=True):
-    context.all_in_one = combine
-    context.local = local
-    context.context = new_context
-=======
-def set_context(
-        prepend_url: str = None,
-        vocab: str = 'obo',
-        all_in_one: bool = True,
-        local: bool = True,
-        include_contexts: bool = False,
-) -> None:
-    """ Set the context properties necessary for the serialization of the ISA model to JSON-LD.
-    :param prepend_url: the URL to prepend to the identifiers.
-    :param vocab: the vocabulary to use for the serialization. Allowed values are 'obo', 'sdo' and 'wdt'.
-    :param all_in_one: if True, combine all the contexts into one. If False, use the context for each class.
-    :param local: if True, use the local context files. If False, use the remote context files.
-    :param include_contexts: if True, include the context files in the JSON-LD output.
-    """
-    context.all_in_one = all_in_one
-    context.local = local
-    context.context = vocab
-    context.include_contexts = include_contexts
-    context.prepend_url = prepend_url
->>>>>>> 6ce0008b
-
-
-class LDSerializable(metaclass=ABCMeta):
-    def __init__(self):
-        self.context = context
-
-<<<<<<< HEAD
-    def gen_id(self):
-=======
-    def gen_id(self) -> str:
-        """ Generate an identifier for the object. """
-        prepend = self.context.prepend_url if self.context.prepend_url else ''
->>>>>>> 6ce0008b
-        if isinstance(self, Identifiable):
-            return self.id if self.id.startswith('http') else prepend + self.id
-        return prepend + gen_id(self.__class__.__name__)
-
-    def get_context(self):
-        return self.context.get_context(classname=self.__class__.__name__)
-
-    def get_ld_attributes(self):
-        return {
-            '@type': get_name(self.__class__.__name__).replace('Number', ''),
-            '@context': self.get_context(),
-            '@id': self.gen_id()
-        }
-
-    def update_isa_object(self, isa_object, ld=False):
-        if not ld:
-            return isa_object
-        isa_object.update(self.get_ld_attributes())
-        return isa_object
+from os import path
+from re import sub
+from abc import ABCMeta
+
+from isatools.model.identifiable import Identifiable
+
+
+LOCAL_PATH = path.join(path.dirname(__file__), '..', 'resources', 'json-context')
+REMOTE_PATH = 'https://raw.githubusercontent.com/ISA-tools/isa-api/master/isatools/resources/json-context'
+DEFAULT_CONTEXT = 'obo'
+
+EXCEPTIONS = {
+    'OntologySource': 'OntologySourceReference',
+    'Characteristic': 'MaterialAttributeValueNumber',
+    'StudyFactor': 'Factor'
+}
+
+
+def get_name(name):
+    if name in EXCEPTIONS:
+        return EXCEPTIONS[name]
+    return name
+
+
+def camelcase2snakecase(camelcase: str) -> str:
+    return sub(r'(?<!^)(?=[A-Z])', '_', camelcase).lower()
+
+
+def gen_id(classname: str) -> str:
+    from uuid import uuid4
+    prefix = '#' + camelcase2snakecase(classname) + '/'
+    return prefix + str(uuid4())
+
+
+class ContextPath:
+
+    def __init__(self):
+        self.__context = 'obo'
+        self.all_in_one = True
+        self.local = True
+        self.get_context()
+        self.prepend_url = None
+
+    @property
+    def context(self) -> str:
+        return self.__context
+
+    @context.setter
+
+    def context(self, val: str) -> None:
+        allowed_context = ['obo', 'sdo', 'wd', 'sio']
+        if val not in allowed_context:
+            raise ValueError('Context name must be one in %s but got %s' % (allowed_context, val))
+        self.__context = val
+
+    def get_context(self, classname: str = 'allinone'):
+        classname = get_name(classname)
+        classname = camelcase2snakecase(classname)
+        name = self.__context
+        path_source = path.join(LOCAL_PATH, name) if self.local else REMOTE_PATH + '/%s/' % name
+        filename = 'isa_%s_%s_context.jsonld' % (classname, name)
+        if self.all_in_one:
+            filename = 'isa_allinone_%s_context.jsonld' % name
+
+        return path.join(path_source, name, filename) if self.local else path_source + filename
+
+    def __repr__(self):
+        return self.__context
+
+    def __str__(self):
+        return self.__context
+
+
+context = ContextPath()
+
+
+def set_context(
+        prepend_url: str = None,
+        vocab: str = 'obo',
+        all_in_one: bool = True,
+        local: bool = True,
+        include_contexts: bool = False,
+) -> None:
+    """ Set the context properties necessary for the serialization of the ISA model to JSON-LD.
+    :param prepend_url: the URL to prepend to the identifiers.
+    :param vocab: the vocabulary to use for the serialization. Allowed values are 'obo', 'sdo' and 'wdt'.
+    :param all_in_one: if True, combine all the contexts into one. If False, use the context for each class.
+    :param local: if True, use the local context files. If False, use the remote context files.
+    :param include_contexts: if True, include the context files in the JSON-LD output.
+    """
+    context.all_in_one = all_in_one
+    context.local = local
+    context.context = vocab
+    context.include_contexts = include_contexts
+    context.prepend_url = prepend_url
+
+
+class LDSerializable(metaclass=ABCMeta):
+    def __init__(self):
+        self.context = context
+
+    def gen_id(self) -> str:
+        """ Generate an identifier for the object. """
+        prepend = self.context.prepend_url if self.context.prepend_url else ''
+
+        if isinstance(self, Identifiable):
+            return self.id if self.id.startswith('http') else prepend + self.id
+        return prepend + gen_id(self.__class__.__name__)
+
+    def get_context(self):
+        return self.context.get_context(classname=self.__class__.__name__)
+
+    def get_ld_attributes(self):
+        return {
+            '@type': get_name(self.__class__.__name__).replace('Number', ''),
+            '@context': self.get_context(),
+            '@id': self.gen_id()
+        }
+
+    def update_isa_object(self, isa_object, ld=False):
+        if not ld:
+            return isa_object
+        isa_object.update(self.get_ld_attributes())
+        return isa_object