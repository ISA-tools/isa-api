# coding: utf-8
from urllib.request import urlopen
from bs4 import BeautifulSoup
from isatools import isatab
from isatools.model.v1 import *
from datetime import date
from collections import defaultdict
from contextlib import closing
import urllib
import json
import ftplib
import six

__author__ = 'prs'

# a method to obtain a block of line between a start and an end marker
# this will be invoked to obtain raw data, metabolite identification,metabolite annotation and possible study factors
# parameters are a filehandle and 2 strings allowing the specify the section brackets


def getblock(container, start_marker, end_marker):
    begin = False
    block = []

    lines = str(container).split('\\n')
    # print("lines", str(lines))
    # lineElements = []
    for line in lines:
        line_elements = line.split('\\t')
        # print(line_elements)

        if start_marker in str(line):
            # print("start", line)
            begin = True

        elif end_marker in str(line):
            # print("end", line)
            begin = False

        if begin:
            block.append(line_elements)

    return block




# a method of download Metabolomics Workbench archived data from their anonymous FTP site
# input: a valid Metabolomics Workbench study accession number that should follow this pattern ^ST\d+[6]


def get_archived_file(mw_study_id):
        success = True
        archive2download = mw_study_id + ".zip"

        with closing(ftplib.FTP("metabolomicsworkbench.org")) as ftp:
            try:
                ftp.login()
                ftp.cwd('Studies')
                ftp.retrlines('LIST')
                with open(archive2download, 'wb') as downloaded_file:
                    ftp.retrbinary("RETR {}".format(archive2download), downloaded_file.write)
                return success
            except ConnectionRefusedError:
                print("connection refused \n")
            except IOError:
                print("file not found on server \n")
            else:
                success = False
                print("someone broke the internet")
                return success

# a method to create an EBI Metabolights MAF file from Metabolomics Workbench REST API over data and metabolites
# input: a valid Metabolomics Workbench study accession number that should follow this pattern ^ST\d+[6]


def generate_maf_file(mw_study_id):

        data_url = "http://www.metabolomicsworkbench.org/rest/study/study_id/" + mw_study_id + "/data"
        metabolites_url = "http://www.metabolomicsworkbench.org/rest/study/study_id/" + mw_study_id + "/metabolites"

        with urllib.request.urlopen(data_url) as url:
            data_response = url.read().decode('utf8')
            data = json.loads(data_response)

        with urllib.request.urlopen(metabolites_url) as url:
            metabolites_response = url.read().decode('utf8')
            metabolites = json.loads(metabolites_response)

        dd = defaultdict(list)

        for d in (metabolites, data):
            # you can list as many input dicts as you want here
            for key, value in six.iteritems(d):
                dd[key].append(value)

        # merging the 2 json feeds and removing duplicated key, since values are always the same
        for k, v in six.iteritems(dd):
            # print({k: {i: j for x in v for i, j in x.items()}})
            dd[k] = {i: j for x in v for i, j in six.iteritems(x)}


        # ML: not sure what's happening here, this will always be evaluated as False
        #    >>> d = {'a':1, 'b':2}
        #    >>> 'a' in d.items()
        #    False
        #    >>> 1 in d.items()
        #    False
        #
        # So I think you should use either dd.keys() or dd.values() here...
        #
        if "other_id" in dd.items():
            data_rec_header = "metabolite number" + "\t" + "metabolite name" \
                              + "\t" + "metabolite identifier" \
                              + "\t" + "pubchem identifier" \
                              + "\t" + "other id" \
                              + "\t" + "other id type" \
                              + '\t' + \
                              ("(" + dd["1"]["units"] + ')\t').join(dd["1"]["DATA"].keys())
        else:
            data_rec_header = "metabolite number" + "\t" + "metabolite name" \
                              + "\t" + "metabolite identifier" \
                              + "\t" + "pubchem identifier" \
                              + '\t' + \
                              ("(" + dd["1"]["units"] + ')\t').join(dd["1"]["DATA"].keys())

        with open("temp/{}-maf-data.txt".format(mw_study_id), "w") as fh:
            fh.writelines(data_rec_header)
            fh.writelines("\n")

        for key in dd:
            if "other_id" in dd.items():
                record_values = key + '\t' + dd[key]["metabolite_name"] + "\t" + dd[key]["metabolite_id"] \
                                + "\t" + dd[key]["pubchem_id"] + "\t" + dd[key]["other_id"] + "\t" + dd[key][
                                    "other_id_type"]

                for value in dd[key]["DATA"].values():
                    record_values = record_values + "\t" + str(value)
                fh.writelines(record_values)
                fh.writelines("\n")
            else:
                record_values = key + '\t' + dd[key]["metabolite_name"] + "\t" + dd[key]["metabolite_id"] \
                                + "\t" + dd[key]["pubchem_id"]

                for value in dd[key]["DATA"].values():
                    record_values = record_values + "\t" + str(value)
                fh.writelines(record_values)
                fh.writelines("\n")

        # Output resulting json to file
        with open("output.json", "w") as output_json:
            json.dump(dd, output_json, sort_keys=True, indent=4, separators=(',', ': '))
        #open("output.json", "w").write(
        #    json.dumps(dd, sort_keys=True, indent=4, separators=(',', ': '))
        #)


# a method to obtain the nature of the technology used in the analysis from a Metabolomics Workbench Header line
# the method takes one parameter as input: a filehandle
# the method returns a string holding the ISA technology type


def get_assay_type(container):
    assay_type = ""
    for line in container:
        if "AN:ANALYSIS_TYPE" in str(line):
            if "MS" in str(line):
                assay_type = "mass spectrometry"
                # print("assaytype from get_assay_type: ", assay_type)
            elif "NMR" in str(line):
                assay_type = "nmr spectroscopy"
    return assay_type


def write_assay(technotype, mw_analysis_nb, assayrecords, assay_wf_header):
    try:
        assayfilepath = "/Users/Philippe/Documents/git/MW2ISA/temp/" + "a_" + studyid + "_" + mw_analysis_nb + '.txt'
        assay_file = open(assayfilepath, 'w')

        # DOC: writing header for ISA assay file:
        for this_item in assay_wf_header:
            assay_file.write('"{0}"'.format(this_item))
            assay_file.write('\t')
            # print('"{0}"'.format(this_item))
        assay_file.write("\n")

        # DOC: now writing associated data records:
        if technotype == "mass spectrometry":
            for my_key in assayrecords:
                # print(my_key, str(assayrecords[my_key][0]))
                # DOC: performing insertion of sample identifier in the canonical workflow for ms assay
                assayrecords[my_key][0][0] = my_key
                assayrecords[my_key][0][2] = my_key
                assayrecords[my_key][0][18] = my_key
                assayrecords[my_key][0][19] = my_key + ".mzml"
                assayrecords[my_key][0][23] = my_key

                # writing the record to file
                for this_item in assayrecords[my_key][0]:
                    assay_file.write('"{0}"'.format(this_item))
                    assay_file.write('\t')
                assay_file.write("\n")
            assay_file.write("\n")

        elif technotype == "nmr spectroscopy":
            for my_key in assayrecords:
                # print("mickey: ", my_key)
                # DOC: performing insertion of sample identifier in the canonical workflow for ms assay
                assayrecords[my_key][0][0] = my_key
                assayrecords[my_key][0][2] = my_key
                assayrecords[my_key][0][19] = my_key
                assayrecords[my_key][0][20] = my_key + ".nmrml"
                assayrecords[my_key][0][23] = my_key

                # writing the record to file
                for this_item in assayrecords[my_key][0]:
                    assay_file.write('"{0}"'.format(this_item))
                    assay_file.write('\t')
                assay_file.write("\n")
            assay_file.write("\n")

    except IOError:
        print("what is happening? situation not recognized")
    finally:
        assay_file.close()
# a method to create Metabolights formated data files which will be referenced in the ISA-Tab document
# the method takes 3 parameters as input: a filehandle, a MW identifier for the study, a MW identifier for the analysis
# the method return nothing but creates a raw signal quantification file and a metabolite assignment file.


def create_data_files(input_techtype, f, input_study_id, input_analysis_id):
    # print("file to download: ", f)
    try:
        # dlurl = urlopen(f)
        print("tt:", input_techtype)
        # saving a remote file to local drive
        # localcopy = open(studyID + "_" + analysisID + ".txt", 'w+')
        # localcopy.write(str(dlurl.read()))

        # the combination of MW study ID and analysis ID ensure unicity of file name.

        raw_data_file_name = 'data/{}_{}_raw_data.txt'.format(input_study_id, input_analysis_id)
        # print("techtype:",tt)
        with open(raw_data_file_name, 'w+') as rawdata:
            # print("file to download: ", f)
            # dlurl = urlopen(f).read()
            # print("downloaded file:", dlurl)
            # at = get_assay_type(dlurl)
            # print("assay type from block = ", tt)
            if input_techtype == "mass spectrometry":
                # print("file to download: ", f)
                dlurl = urlopen(f).read()
                # print("downloaded file:", dlurl)
                rawblock = getblock(dlurl, "MS_ALL_DATA_START", "MS_ALL_DATA_END")
                # print(rawblock)
                # rawdata.writelines(rawblock)
                for item in rawblock:
                    rawdata.writelines("%s\t" % this_element for this_element in item)
                    rawdata.writelines("\n")

            elif input_techtype == "nmr spectroscopy":
                # print("file to download: ", f)
                dlurl = urlopen(f).read()
                rawblock = getblock(dlurl, "NMR_BINNED_DATA_START", "NMR_BINNED_DATA_END")
                # rawdata.writelines("%s\n" % item.replace("\t","\\t") for item in rawblock)
                for item in rawblock:
                    rawdata.writelines("%s\t" % this_element for this_element in item)
                    rawdata.writelines("\n")

            else:
                print("no raw data found in file")

        maf_file_name = 'data/' + input_study_id + '_' + input_analysis_id + '_maf.txt'
        generate_maf_file(input_study_id)

        with open(maf_file_name, 'w+') as mafdata:
            # dlurl = urlopen(f).read()
            # at = get_assay_type(dlurl)
            if input_techtype == "mass spectrometry":
                dlurl = urlopen(f).read()
                mafblock = getblock(dlurl, "MS_METABOLITE_DATA_START", "MS_METABOLITE_DATA_END")
                mafblock2 = getblock(dlurl, "METABOLITES_START", "METABOLITES_END")
                # print("mafblock2", mafblock2)
                for item in mafblock:
                    mafdata.writelines("%s\t" % this_element for this_element in item)
                    mafdata.writelines("\n")
                for item in mafblock2:
                    mafdata.writelines("%s\t" % this_element for this_element in item)
                    mafdata.writelines("\n")
                # mafdata.writelines("%s\n" % item for item in mafblock)
                # mafdata.writelines("%s\n" % item for item in mafblock2)

            elif input_techtype == "nmr spectroscopy":
                dlurl = urlopen(f).read()
                nmr_mafblock = getblock(dlurl, "NMR_METABOLITE_DATA_START", "NMR_METABOLITE_DATA_END")
                # print("nmr_mafblock", nmr_mafblock)
                # mafdata.writelines("%s\n" % item for item in mafblock)
                for item in nmr_mafblock:
                    mafdata.writelines("%s" % this_element for this_element in item)
    except:
        print("Error when trying to write data files")

# a method to create ISA assay tables from an Metabolomics Workbench Study Identifier
# the method takes 3 parameters as input: a filehandle, a MW identifier for the study, a MW identifier for the analysis
# the method return nothing but creates as many as ISA assay files.


# a method to create an ISA assay table for NMR records
# the method takes a filehandle as input


def create_nmr_assay_records(lol, study_id, analysis_id, fv_records):
    # print(fv_records)
    # print("getting the nmr MWTab file: ", lol)
    pv_nmr_instrument = "not reported"
    pv_nmr_exprt_type = "not reported"
    pv_nmr_sw_version = "not reported"
    pv_nmr_frequency = "not reported"
    # pv_nmr_field_freq_lock = ""
    # pv_nmr_std_concentration = ""
    pv_nmr_probe = "not reported"
    pv_nmr_solvent = "not reported"
    pv_nmr_tube_size = "not reported"
    pv_nmr_shimming_method = "not reported"
    pv_nmr_pulse_sequence = "not reported"
    # pv_nmr_water_suppression = ""
    # pv_nmr_pulse_width = ""
    # pv_nmr_power_level = ""
    # pv_nmr_receiver_gain = ""
    # pv_nmr_offset_frequency = ""
    pv_nmr_chemical_shift_ref_compound = "not reported"
    # pv_nmr_temp = ""
    pv_nmr_numscan = "not reported"
    # pv_nmr_acquisitiontime = ""
    pv_nmr_acquisition_file = "not reported"
    pv_nmr_relaxationdelay = "not reported"
    # pv_nmr_spectralwidth = ""
    # pv_nmr_acquired_data_points = ""
    pv_nmr_zerofilling = "not reported"
    pv_nmr_apodization = "not reported"
    pv_nmr_baseline_correction_method = "not reported"
    pv_nmr_binned_increment = "not reported"
    pv_nmr_excluded_range = "not reported"
    nmr_rawdata_qt = "NA"
    nmr_maf_qt = "NA"
    assayrecords = []
    assay_wf_record = []

    raw_data_file = ""
    assay_wf_header = ["Sample Name",
                       "Protocol REF",
                       "Extract Name",
                       "Protocol REF",
                       "Parameter Value[nmr instrument]",
                       "Parameter Value[nmr type]",
                       "Parameter Value[nmr probe]",
                       "Parameter Value[spectrometer frequency]",
                       "Parameter Value[acquisition file]",
                       "Parameter Value[pulse program]",
                       "Parameter Value[nmr solvent]",
                       "Parameter Value[nmr tube size]",
                       "Parameter Value[shimming method]",
                       "Parameter Value[relaxation delay]",
                       "Parameter Value[number of scans]",
                       "Parameter Value[chemical shift reference compound]",
                       "Parameter Value[zero filling]",
                       "Parameter Value[apodization]",
                       "Parameter Value[baseline correction method]",
                       "Parameter Value[binned increment]",
                       "Parameter Value[binned data exclusion range ]",
                       "NMR Assay Name",
                       "Free Induction Data File",
                       "Protocol REF",
                       "Parameter Value[software]",
                       "Data Transformation Name",
                       "Derived Spectral Data File"]

    input_nmr_file = urlopen(lol).read()
    input_nmr_file = str(input_nmr_file).split('\\n')

    maf_file = "{}_{}_maf_data.txt".format(study_id, analysis_id)

    for this_row in input_nmr_file:
        this_row = this_row.rstrip()
        this_row = str(this_row).split('\\t')
        # print(this_row)

        if "NM:NMR_EXPERIMENT_TYPE" in this_row[0]:
            pv_nmr_exprt_type = this_row[1]

        if "NM:INSTRUMENT_TYPE" in this_row[0]:
            pv_nmr_instrument = this_row[1]

        if "NM:NMR_PROBE" in row[0]:
            pv_nmr_probe = this_row[1]

        if "NM:SPECTROMETER_FREQUENCY" in this_row[0]:
            pv_nmr_frequency = this_row[1]

        if "AN:ACQUISITION_PARAMETERS_FILE" in this_row[0]:
            pv_nmr_acquisition_file = this_row[1]

        if "NM:CHEMICAL_SHIFT_REF_CPD" in this_row[0]:
            pv_nmr_chemical_shift_ref_compound = this_row[1]

        if "NM:PULSE_SEQUENCE" in this_row[0]:
            pv_nmr_pulse_sequence = this_row[1]

        if "NM:NUMBER_OF_SCANS" in this_row[0]:
            pv_nmr_numscan = this_row[1]
        #
        # if "AN:ACQUISITION_PARAMETERS_FILE" in row[0]:
        #     pv_nmr_acquisition_file = row[1]
        #     # protocol_files[3] = row[1]

        if "AN:SOFTWARE_VERSION" in this_row[0]:
            pv_nmr_sw_version = this_row[1]

        if "NMR_METABOLITE_DATA:UNITS" in this_row[0] and len(this_row) > 1:
            nmr_maf_qt = this_row[1]

        if "NMR_ALL_DATA:UNITS" in this_row[0] and len(this_row) > 1:
            nmr_rawdata_qt = this_row[1]

        # if "#ANALYSIS TYPE: NMR" in row[0]:
        #     tt = "nmr spectroscopy"
        # if "NM:NMR_EXPERIMENT_TYPE" in row[0]:
        #     pv_nmr_exprt_type = row[1]
        #
        # if "NM:FIELD_FREQUENCY_LOCK" in row[0]:
        #     pv_nmr_field_freq_lock = row[1]
        # if "NM:STANDARD_CONCENTRATION" in row[0]:
        #     pv_nmr_std_concentration = row[1]
        if "NM:NMR_SOLVENT" in this_row[0]:
            pv_nmr_solvent = this_row[1]
        # if "NM:NMR_TUBE_SIZE" in row[0]:
        #     pv_nmr_tube_size = row[1]
        # if "NM:SHIMMING_METHOD" in row[0]:
        #     pv_nmr_shimming_method = row[1]
        # if "NM:PULSE_SEQUENCE" in row[0]:
        #     pv_nmr_pulse_sequence = row[1]
        # if "NM:WATER_SUPPRESSION" in row[0]:
        #     pv_nmr_water_suppression = row[1]
        # if "NM:PULSE_WIDTH" in row[0]:
        #     pv_nmr_pulse_width = row[1]
        # if "NM:POWER_LEVEL" in row[0]:
        #     pv_nmr_power_level = row[1]
        # if "NM:RECEIVER_GAIN" in row[0]:
        #     pv_nmr_receiver_gain = row[1]
        # if "NM:OFFSET_FREQUENCY" in row[0]:
        #     pv_nmr_offset_frequency = row[1]
        # if "NM:CHEMICAL_SHIFT_REF_CPD " in row[0]:
        #     pv_nmr_chemical_shift_ref_compound = row[1]
        # if "NM:TEMPERATURE" in row[0]:
        #     pv_nmr_temp = row[1]

        # if "NM:DUMMY_SCANS" in this_row[0]:
        #     pv_nmr_dummyscans = this_row[1]
        # if "NM:ACQUISITION_TIME" in this_row[0]:
        #     pv_nmr_acquisitiontime = this_row[1]
        if "NM:RELAXATION_DELAY" in this_row[0]:
            pv_nmr_relaxationdelay = this_row[1]
        # if "NM:SPECTRAL_WIDTH" in this_row[0]:
        #     pv__nmr_spectralwidth = this_row[1]
        # if "NM:NUM_DATA_POINTS_ACQUIRED" in this_row[0]:
        #     pv_nmr_acquired_data_points = this_row[1]
        # if "NM:REAL_DATA_POINTS" in this_row[0]:
        #     pv_nmr_real_data_points = this_row[1]
        if "NM:BINNED_INCREMENT" in this_row[0]:
            pv_nmr_binned_increment = this_row[1]
        if "NM:BINNED_DATA_EXCLUDED_RANGE" in this_row[0]:
            pv_nmr_excluded_range = this_row[1]
        if "NM:ZERO_FILLING" in this_row[0]:
            pv_nmr_zerofilling = this_row[1]
        if "NM:APODIZATION" in this_row[0]:
            pv_nmr_apodization = this_row[1]
        if "NM:BASELINE_CORRECTION_METHOD" in this_row[0]:
            pv_nmr_baseline_correction_method = this_row[1]

        # if "NMR:NMR_EXPERIMENT_TYPE" in row[0]:
        #     pv_nmrexprt_type = row[1]

        # if "MS_METABOLITE_DATA_START" in row[0]:

    print("assay workflow header:", assay_wf_header)

    assay_wf_backbone_record = ["",
                                "metabolite extraction protocol",
                                "",
                                "nuclear magnetic resonance spectroscopy protocol",
                                pv_nmr_instrument,
                                pv_nmr_exprt_type,
                                pv_nmr_probe,
                                pv_nmr_frequency,
                                pv_nmr_acquisition_file,
                                pv_nmr_pulse_sequence,
                                pv_nmr_solvent,
                                pv_nmr_tube_size,
                                pv_nmr_shimming_method,
                                pv_nmr_relaxationdelay,
                                pv_nmr_numscan,
                                pv_nmr_chemical_shift_ref_compound,
                                pv_nmr_zerofilling,
                                pv_nmr_apodization,
                                pv_nmr_baseline_correction_method,
                                pv_nmr_binned_increment,
                                pv_nmr_excluded_range,
                                "",
                                raw_data_file,
                                "identification protocol",
                                pv_nmr_sw_version,
                                "",
                                maf_file]

    print("assay workflow backbone: ", assay_wf_backbone_record)
    # assayrecords.append(assay_wf_record)

    # creating assay records
    longrecords = {}
    full_assay_record = assay_wf_backbone_record
    for fv_record in fv_records:
        # print("factors:", fv_record)
        longrecords[fv_record[3]] = [full_assay_record]
        # print("records:", [full_assay_record])
        # print("full assay record: ",fv_record[3], ": ", longrecords[fv_record[3]])

    print("QTs:", nmr_maf_qt, nmr_rawdata_qt)

    return longrecords, assay_wf_header, nmr_maf_qt, nmr_rawdata_qt


# a method to create an ISA assay table for MS records
# the method takes a filehandle as input

def create_ms_assay_records(lol, input_study_id, input_analysis_id, fv_records):

    # print("checking the factors from create_ms_assay_records: ", fv_records)

    pv_ch_instrument = ""
    pv_ch_column = ""
    pv_ch_flowrate = ""
    pv_ch_inj_temp = ""
    pv_ch_solvent_a = ""
    pv_ch_solvent_b = ""
    pv_ch_type = ""
    pv_ch_file = ""
    pv_ms_type = ""
    pv_ms_ion_mode = ""
    pv_ms_instrument = ""
    pv_ms_acquisitionfile = ""
    pv_ms_analysisfile = ""
    pv_ms_sw_version = ""
    raw_data_file = ""
    ms_rawdata_qt = "NA"
    maf_file = ""
    ms_maf_qt = "NA"

    assayrecords = []
    assay_wf_record = []
    assay_wf_header = ["Sample Name",
                       "Protocol REF",
                       "Extract Name",
                       "Protocol REF",
                       "Parameter Value[chromatography type]",
                       "Parameter Value[chromatography instrument]",
                       "Parameter Value[chromatography column]",
                       "Parameter Value[chromatography setting file]",
                       "Parameter Value[flow rate]",
                       "Parameter Value[injection temperature]",
                       "Parameter Value[solvent a]",
                       "Parameter Value[solvent b]",
                       "Protocol REF",
                       "Parameter Value[mass spectrometry instrument]",
                       "Parameter Value[mass spectrometry type]",
                       "Parameter Value[injection mode]",
                       "Parameter Value[ionization mode]",
                       "Parameter Value[acquisition file]",
                       "MS Assay Name",
                       "Raw Spectral Data File",
                       "Protocol REF",
                       "Parameter Value[analysis file]",
                       "Parameter Value[software]",
                       "Data Transformation Name",
                       "Derived Spectral Data File",
                       "Protocol REF",
                       "Data Transformation Name",
                       "Metabolite Annotation File"
                       ]

    input_ms_file = urlopen(lol).read()
    input_ms_file = str(input_ms_file).split('\\n')

    # print("content of ms file MS?: ", input_ms_file)

    for row_item in input_ms_file:

        row_item = row_item.rstrip()
        row_item = str(row_item).split('\\t')

        # if "AN:ANALYSIS_TYPE" in row_item[0]:
        #     ms_protocol_type = row_item[1].rstrip()
        #
        # if "AN:INSTRUMENT_NAME" in row_item[0]:
        #     pv_instrument = row_item[1]

        if "CH:INSTRUMENT_NAME" in row_item[0]:
            pv_ch_instrument = pv_ch_instrument + " " + row_item[1]

        if "CH:COLUMN_NAME" in row_item[0]:
            pv_ch_column = pv_ch_column + " " + row_item[1]

        if "CH:METHODS_FILENAME" in row_item[0]:
            pv_ch_file = row_item[1]

        if "CH:CHROMATOGRAPHY_TYPE" in row_item[0]:
            pv_ch_type = row_item[1]

        if "CH:INJECTION_TEMP" in row_item[0]:
            pv_ch_inj_temp = row_item[1]

        if "CH:FLOW_RATE" in row_item[0]:
            pv_ch_flowrate = row_item[1]

        if "CH:SOLVENT_A" in row_item[0]:
            pv_ch_solvent_a = pv_ch_solvent_a + " " + row_item[1]

        if "CH:SOLVENT_B" in row_item[0]:
            pv_ch_solvent_b = pv_ch_solvent_a + " " + row_item[1]

        if "MS:INSTRUMENT_NAME" in row_item[0]:
            pv_ms_instrument = row_item[1]

        if "MS:INSTRUMENT_TYPE" in row_item[0]:
            pv_ms_instrument_type = row_item[1]

        if "MS:MS_TYPE" in row_item[0]:
            pv_ms_type = row_item[1]

        if "MS:ION_MODE" in row_item[0]:
            pv_ms_ion_mode = row_item[1]

        if "AN:ACQUISITION_PARAMETERS_FILE" in row_item[0]:
            pv_ms_acquisitionfile = row_item[1]
            # protocol_files[3] = row_item[1]

        if "AN:SOFTWARE_VERSION" in row_item[0]:
            pv_ms_sw_version = row_item[1]

        if "MS_ALL_DATA:UNITS" in row_item[0] and len(row_item) > 1:
            ms_rawdata_qt = row_item[1]

        if "MS_ALL_DATA_START" in row_item[0]:
            raw_data_file = str(input_study_id) + "_" + str(input_analysis_id) + "_raw_data.txt"

        if "MS_METABOLITE_DATA:UNITS" in row_item[0] and len(row_item) > 1:
            ms_maf_qt = row_item[1]

    maf_file = str(input_study_id) + "_" + str(input_analysis_id) + "_maf_data.txt"
    # print("there", str(input_analysis_id))
    assay_wf_backbone_record = ["",
                                "metabolite extraction protocol",
                                "",
                                "chromatography protocol",
                                pv_ch_type,
                                pv_ch_instrument,
                                pv_ch_column,
                                pv_ch_file,
                                pv_ch_flowrate,
                                pv_ch_inj_temp,
                                pv_ch_solvent_a,
                                pv_ch_solvent_b,
                                "mass spectrometry protocol",
                                pv_ms_instrument,
                                pv_ms_instrument_type,
                                pv_ms_type,
                                pv_ms_ion_mode,
                                pv_ms_acquisitionfile,
                                "",
                                raw_data_file,
                                "identification protocol",
                                pv_ms_analysisfile,
                                pv_ms_sw_version,
                                "",
                                raw_data_file,
                                "annotation protocol",
                                "Metabolite Annotation",
                                maf_file,
                                ]

    # print("assay workflow: ", str(assay_wf_backbone_record))
    assayrecords.append(assay_wf_record)

    # creating assay records
    longrecords = {}
    full_assay_record = assay_wf_backbone_record

    for fv_record in fv_records:
        # print("factors:", fv_record)
        longrecords[fv_record[3]] = [full_assay_record]
        # print("full assay record: ",fv_record[3], ": ", longrecords[fv_record[3]])

    return longrecords, assay_wf_header, ms_rawdata_qt, ms_maf_qt


def get_organism_with_taxid(lol):
    that_species = ""
    that_taxid = ""
    for this_row in lol:
        if "SU:SUBJECT_SPECIES" in this_row[0]:
            that_species = this_row[1]
        if "SU:TAXONOMY_ID" in this_row[0]:
            that_taxid = this_row[1]
    # print("species & TaxID :", that_species, that_taxid)
    return that_species, that_taxid


def get_fv_records(lol):
    records = []
    factors = {}
    restofrecordheader = []

    for current_row in lol:
        if "SUBJECT_SAMPLE_FACTORS" in str(current_row) and "#" not in str(current_row):
            # print('row from get_fv_records', row)
            if len(current_row) > 2:
                newrecord = []
                if current_row[1] != "-":
                    newrecord.append(current_row[1])
                else:
                    newrecord.append(current_row[2])

                newrecord.append(current_row[2])

                if "|" in current_row[3]:
                    for item in current_row[3].split("|"):
                        factor, value = item.split(":")
                        factor = factor.strip()
                        newrecord.append(value.strip())

                        if factor in factors:
                            factors[factor] += 1
                        else:
                            factors[factor] = 1
                else:
                    elements = current_row[3].split(":")
                    factor = elements[0]
                    if len(elements) > 2:
                        value = elements[1] + elements[2]
                    else:
                        value = elements[1]

                    if factor in factors:
                        factors[factor] += 1
                    else:
                        factors[factor] = 1

                    newrecord.append(value)

                records.append(newrecord)

    for my_key in six.iterkeys(factors):
                restofrecordheader.append("Factor Value[" + my_key + "]")

    return records, factors, restofrecordheader


def get_mwfile_as_lol(input_url):
    input_file = urlopen(input_url).read()
    input_file = str(input_file).split('\\n')
    mw_as_lol = []
    for line in input_file:
        lines = line.split('\\t')
        mw_as_lol.append(lines)

    return mw_as_lol


# a method to write an ISA study file
# a

def write_study_file(study_acc_num, study_file_header, longrecords):
    this_study_filename = "s_" + study_acc_num + ".txt"
    studyfilepath = "/Users/Philippe/Documents/git/MW2ISA/temp/" + this_study_filename
    try:
        study_file = open(studyfilepath, 'w')
        try:
            # write study header to file
            # studyfileheader = studyfileheader+factorheader
            for this_element in study_file_header:
                study_file.write('"{0}"'.format(this_element))
                study_file.write('\t')
            study_file.write("\n")

            # writing study records to file
            for each in longrecords:
                # this is to reorder fields following the merge
                each[0], each[1], each[2], each[3] = each[3], each[0], each[1], each[2]
                each.insert(4, "sample collection protocol")
                each.insert(3, "")
                each[4], each[5] = each[5], each[4]
                each.insert(1, "specimen")

                for item in each:
                    study_file.write("\"" + item + "\"")
                    study_file.write('\t')
                study_file.write('\n')

        except IOError:
            print("Error: can not write to file, in write_study_file method")

        else:
            print("something went wrong while trying to write but don't know why! in write_study_file method")

    except IOError:
        print("Error: can not open file or read data, in write_study_file method")
    else:
        print("doh, something went wrong but don't know why in write_study_file method!")
    finally:
        study_file.close()

# METHOD: given a Metabolomics Workbench Identifier, download the corresponding zip archive via anonymous FTP


def get_raw_data(study_accession_number):
    study_accession_number = str(study_accession_number)
    try:
        ftp_download_url = "ftp://www.metabolomicsworkbench.org/Studies/" + study_accession_number + ".zip"
        urlopen(url=ftp_download_url)
    except IOError:
        print("no permission to download or wrong url")



# METHOD:
#
# a function to iterate over a dictionary of study identifiers matched to a technology type: aim is to allow batch
#  processing/download from MW
# dictionary_of_input = {"ST000102": "NMR", "ST000056": "NMR", "ST000282": "MS", "ST000367": "MS", "ST000093": "MS",
#                       "ST000159": "MS", "ST000110": "MS", "ST000369": "MS"}
# //////////
# for key in dictionary_of_input.key():
#     page_url = baseurl + dictionary_of_input[key] + "Data&StudyID=" + key + "&StudyType=" +
# dictionary_of_input[key] + "&ResultType=1#DataTabs"
#
#     try:
#         process_entry(key, dictionary_of_input[key])
#     except IOError:
#         print()
#     except:
#         print("it does not cut no mustard, isn't it?")
# //////////

# MAIN METHOD:


studyid = "ST000406"
tt = "NMR"
# "ST000367"
# "ST000093"
# "ST000159"
# "ST000110"
# "ST000369"
baseurl = "http://www.metabolomicsworkbench.org/data/DRCCMetadata.php?Mode=Study&DataMode="
page_url = baseurl + tt + "Data&StudyID=" + studyid + "&StudyType=" + tt + "&ResultType=1#DataTabs"
page = urlopen(page_url).read()
soup = BeautifulSoup(page, "html.parser")
AnalysisParamTable = soup.findAll("table", {'class': "datatable2"})

analysisid = ""

assay_types = []
isa_assay_names = []
isa_assay_names_with_dlurl = {}

downLoadURI = "http://www.metabolomicsworkbench.org/data/study_textformat_view.php?STUDY_ID=" + studyid \
              + "&ANALYSIS_ID="

try:
    # Retrieve DCC MW Webpage for an study entry and obtaining the list of associated 'analysis' (i.a. ISA assays)
    study_assays_dict = {"study_id": studyid, "assays": []}
    for table in AnalysisParamTable:
        l = len(table)
        index = 0
        for index, obj in enumerate(table):
            if "Analysis ID:" in str(obj):
                tds = obj.find_all('td')
                analysisid = tds[1].text
                # print(table.tr.next(), analysisid)
                if "MS" in str(table.tr.next()):
                    tt = "mass spectrometry"
                    study_assays_dict["assays"].append({"analysis_id": analysisid, "techtype": tt})
                elif "NMR" in str(table.tr.next()):
                    tt = "nmr spectroscopy"
                    study_assays_dict["assays"].append({"analysis_id": analysisid, "techtype": tt})

    # DOC: This print statement shows we are getting all the possible analysis for a given study
    # print(study_assays_dict["assays"])

    # Initialization of a range of variables mapping to ISA investigation and study files
    study_title = ""
    study_desc = ""
    study_design = ""
    study_subdate = ""
    study_releasedate = ""
    study_accnum = ""
    study_funder = ""

    ms_protocol = ""
    treat_protocol = ""
    plant_treatment_protocol = ""
    plant_plot_design = ""
    plant_light_period = ""
    plant_humidity = ""
    plant_temperature = ""
    plant_nutriregime = ""
    plant_harvest_method = ""
    quenching_method = ""

    collect_protocol = ""
    sampleprep_protocol = ""
    chromatography_protocol = ""
    mass_spec_protocol = ""
    nmrspc_protocol = ""

    chromatography_protocol_params = []
    ms_protocol_params = []
    nmr_protocol_params = []
    ms_analysis_params = []
    nmr_analysis_params = []
    ident_protocol_params = []

    mt = "metabolite profiling"

    protocol_names = ["", "", "", "", "", "", "", "", ""]
    protocol_types = ["sample collection", "treatment", "metabolite extraction", "sample preparation", "chromatography",
                      "mass spectrometry", "nmr spectroscopy", "identification", "annotation"]
    protocol_descriptions = ["", "", "", "", "", "", "", "", ""]
    protocol_parameters = {"sample collection": [""], "treatment": [""], "metabolite extraction": [""],
                           "sample preparation": [""], "chromatography": [""], "mass spectrometry": [""],
                           "nmr spectroscopy": [""], "identification": [""], "annotation": [""]}
    protocol_files = ["", "", "", "", "", "", "", "", ""]

    study_person_firstname = ""
    study_person_lastname = ""
    study_person_email = ""
    study_person_affiliation = ""
    study_person_address = ""
    study_person_phone = ""
    study_person_fax = ""
    study_createdon = ""
    study_submittedon = ""
    study_convertedon = ""
    study_num_group = ""
    study_total_subj = ""
    study_version = ""

    material_type = ""
    sample_type = ""
    organism = ""

    study_factor_records = []
    study_factors = {}
    fv_record_header = []

    basestudysamplerecordheader = ["Source Name", "Material Type", "Characteristics[Organism]", "Term Accession Number",
                                   "Term Source REF", "Protocol REF", "Sample Name"]
    # //// END OF VARIABLE DECLARATION

    # Getting a MWTab file using the first analysis (There are as many MWTab file as there are analysis
    # and they all share common section and information about samples and protocols so we get the first file to prime.
    analysisid = study_assays_dict["assays"][0]["analysis_id"]
    downLoadURI = downLoadURI + analysisid + "&MODE=d"
    # Going over the firt MWtab and loading it as an array of lines
    thisFileContent = get_mwfile_as_lol(downLoadURI)

    # Generating the ISA Study Sample Table stub from MW Tab file Factor section:
    study_factor_records, study_factors, fv_record_header = get_fv_records(thisFileContent)
    # Getting Sample Organism information:
    species, taxonid = get_organism_with_taxid(thisFileContent)
    # Inserting the taxonomic information in the ISA Study Sample Table stub.
    for each_record in study_factor_records:
        each_record.insert(0, species)
        each_record.insert(1, taxonid)

    # Building the Investigation Object and its elements:
    investigation = Investigation()
    investigation.comments.append(Comment(name="Primary Database", value="NIH Metabolomics Workbench"))
    investigation.comments.append(Comment(name="conversion date", value=date.today()))
    investigation.comments.append(Comment(name="conversion software", value="MW2ISA version 1.0"))
    investigation.comments.append(Comment(name="conversion performer email", value="philippe.rocca-serra@oerc.ox.ac.uk"))

    investigation.studies.append(Study(identifier=studyid))
    study1 = investigation.studies[0]

    # Scannning the MWTab file for common information and setting values to variables
    for row in thisFileContent:

        if str(row[0]).startswith('VERSIO'):
            study_version = row[1]
            study1.comments.append(Comment(name="Version", value=row[1]))

        if row[0].find('CREATED_ON') != -1:
            study_createdon = row[1]
            study1.comments.append(Comment(name="MW creation date", value=row[1]))

        if row[0].find('ST:SUBMIT_DATE') != -1:
            study_submittedon = row[1]
            study1.comments.append(Comment(name="MW submission date", value=row[1]))

        if row[0].find('ST:NUM_GROUPS') != -1:
            study_num_group = row[1]
            study1.comments.append(Comment(name="number of study groups", value=row[1]))

        if row[0].find('ST:TOTAL_SUBJECTS') != -1:
            study_total_subj = row[1]
            study1.comments.append(Comment(name="total number of subjects", value=row[1]))

        if row[0].find('ST:STUDY_TITLE') != -1:
            study_title = study_title + row[1]

        if row[0].find('ST:STUDY_TYPE') != -1:
            study_design = row[1]

        if row[0].find('ST:STUDY_SUMMARY') != -1:
            study_desc = study_desc + " " + row[1]

        if row[0].find('ST:LAST_NAME') != -1:
            study_person_lastname = row[1]

        if row[0].find('ST:FIRST_NAME') != -1:
            study_person_firstname = row[1]

        if row[0].find('ST:EMAIL') != -1:
            study_person_email = row[1]

        if row[0].find('ST:PHONE') != -1:
            study_person_phone = row[1]

        if row[0].find('ST:SUBMIT_DATE') != -1:
            study_subdate = row[1]

        if row[0].find('ST:INSTITUTE') != -1:
            study_person_affiliation = row[1]

        if row[0].find('ST:DEPARTMENT') != -1:
            study_person_affiliation = study_person_affiliation + ", " + row[1]

        if row[0].find('ST:LABORATORY') != -1:
            study_person_affiliation = study_person_affiliation + ", " + row[1]

        if row[0].find('PR:ADDRESS') != -1:
            study_person_address = study_person_address + ", " + row[1]

        if row[0].find('PR:FUNDING_SOURCE') != -1:
            study_funder = study_funder + " " + row[1]

        if row[0].find('CO:COLLECTION_SUMMARY') != -1:
            collect_protocol = collect_protocol + " " + row[1]

        if row[0].find('TR:TREATMENT_SUMMARY') != -1:
            treat_protocol = treat_protocol + " " + row[1]

        # GETTING CHROMATOGRAPHY PARAMETERS

        if row[0].find('CH:CHROMATOGRAPHY_SUMMARY') != -1:
            chromatography_protocol = chromatography_protocol + " " + row[1]

        if row[0].find('CH:INSTRUMENT_NAME') != -1:
            # chromatography_protocol = chromatography_protocol + " " + row[1]
            chromatography_param_oa = OntologyAnnotation(term="chromatography instrument")
            chromatography_param = ProtocolParameter(parameter_name=chromatography_param_oa)
            chromatography_protocol_params.append(chromatography_param)

        if row[0].find('CH:CHROMATOGRAPHY_TYPE') != -1:
            # protocol_parameters["chromatography"].append("chromatography type: "  + row[1])
            chromatography_param_oa = OntologyAnnotation(term="chromatography type")
            chromatography_param = ProtocolParameter(parameter_name=chromatography_param_oa)
            chromatography_protocol_params.append(chromatography_param)

        if row[0].find('CH:COLUMN_NAME') != -1:
            # protocol_parameters["chromatography"].append("chromatography column name: "  + row[1])
            chromatography_param_oa = OntologyAnnotation(term="chromatography column")
            chromatography_param = ProtocolParameter(parameter_name=chromatography_param_oa)
            chromatography_protocol_params.append(chromatography_param)

        if row[0].find('CH:COLUMN_TEMPERATURE') != -1:
            # protocol_parameters["chromatography"].append("chromatography temperature: "  + row[1])
            chromatography_param_oa = OntologyAnnotation(term="chromatography column temperature")
            chromatography_param = ProtocolParameter(parameter_name=chromatography_param_oa)
            chromatography_protocol_params.append(chromatography_param)

        if row[0].find('CH:TRANSFERLINE_TEMPERATURE') != -1:
            # protocol_parameters["chromatography"].append("transferline temperature: "  + row[1])
            chromatography_param_oa = OntologyAnnotation(term="transferline temperature")
            chromatography_param = ProtocolParameter(parameter_name=chromatography_param_oa)
            chromatography_protocol_params.append(chromatography_param)

        if row[0].find('CH:WASHING_BUFFER') != -1:
            # protocol_parameters["chromatography"].append("washing buffer: "  + row[1])
            chromatography_param_oa = OntologyAnnotation(term="washing buffer")
            chromatography_param = ProtocolParameter(parameter_name=chromatography_param_oa)
            chromatography_protocol_params.append(chromatography_param)

        if row[0].find('CH:SAMPLE_LOOP_SIZE') != -1:
            # protocol_parameters["chromatography"].append("sample loop size: "  + row[1])
            chromatography_param_oa = OntologyAnnotation(term="sample loop size buffer")
            chromatography_param = ProtocolParameter(parameter_name=chromatography_param_oa)
            chromatography_protocol_params.append(chromatography_param)

        if row[0].find('CH:OVEN_TEMPERATURE') != -1:
            # protocol_parameters["chromatography"].append("oven temperature: "  + row[1])
            chromatography_param_oa = OntologyAnnotation(term="oven temperature")
            chromatography_param = ProtocolParameter(parameter_name=chromatography_param_oa)
            chromatography_protocol_params.append(chromatography_param)

        if row[0].find('CH:FLOW_RATE') != -1:
            # protocol_parameters["chromatography"].append("flow rate: "  + row[1])
            chromatography_param_oa = OntologyAnnotation(term="flow rate")
            chromatography_param = ProtocolParameter(parameter_name=chromatography_param_oa)
            chromatography_protocol_params.append(chromatography_param)

        if row[0].find('CH:SOLVENT_A') != -1:
            # protocol_parameters["chromatography"].append("flow rate: "  + row[1])
            chromatography_param_oa = OntologyAnnotation(term="solvent a")
            chromatography_param = ProtocolParameter(parameter_name=chromatography_param_oa)
            chromatography_protocol_params.append(chromatography_param)

        if row[0].find('CH:SOLVENT_B') != -1:
            # protocol_parameters["chromatography"].append("flow rate: "  + row[1])
            chromatography_param_oa = OntologyAnnotation(term="solvent b")
            chromatography_param = ProtocolParameter(parameter_name=chromatography_param_oa)
            chromatography_protocol_params.append(chromatography_param)

        if row[0].find('CH:INJECTION_TEMPERATURE') != -1:
            # protocol_parameters["chromatography"].append("oven temperature: "  + row[1])
            chromatography_param_oa = OntologyAnnotation(term="injection temperature")
            chromatography_param = ProtocolParameter(parameter_name=chromatography_param_oa)
            chromatography_protocol_params.append(chromatography_param)

        # GETTING MS PARAMETERS
        if row[0].find("MS:MS_COMMENTS") != -1:
            mass_spec_protocol = mass_spec_protocol + " " + row[1]

        if row[0].find('MS:INSTRUMENT_NAME') != -1:
            # protocol_parameters["mass spectrometry"].append("mass spectrometry instrument: "  + row[1])
            ms_param_oa = OntologyAnnotation(term="mass spectrometry instrument")
            ms_param = ProtocolParameter(parameter_name=ms_param_oa)
            ms_protocol_params.append(ms_param)

        if row[0].find('MS:INSTRUMENT_TYPE') != -1:
            # protocol_parameters["mass spectrometry"].append("mass spectrometry type: "  + row[1])
            ms_param_oa = OntologyAnnotation(term="mass spectrometry instrument type")
            ms_param = ProtocolParameter(parameter_name=ms_param_oa)
            ms_protocol_params.append(ms_param)

        if row[0].find('MS:MS_TYPE') != -1:
            # protocol_parameters["mass spectrometry"].append("inlet type: "  + row[1])
            ms_param_oa = OntologyAnnotation(term="mass spectrometry type")
            ms_param = ProtocolParameter(parameter_name=ms_param_oa)
            ms_protocol_params.append(ms_param)

        if row[0].find('MS:ION_SOURCE_TEMPERATURE') != -1:
            # protocol_parameters["mass spectrometry"].append("ion source temperature: "  + row[1])
            ms_param_oa = OntologyAnnotation(term="ion source temperature")
            ms_param = ProtocolParameter(parameter_name=ms_param_oa)
            ms_protocol_params.append(ms_param)

        if row[0].find('MS:ION_ENERGY') != -1:
            # protocol_parameters["mass spectrometry"].append("ion energy: "  + row[1])
            ms_param_oa = OntologyAnnotation(term="ion energy")
            ms_param = ProtocolParameter(parameter_name=ms_param_oa)
            ms_protocol_params.append(ms_param)

        if row[0].find('MS:ION_SPRAY_VOLTAGE') != -1:
            # protocol_parameters["mass spectrometry"].append("ion spray voltage: "  + row[1])
            ms_param_oa = OntologyAnnotation(term="ion spray voltage")
            ms_param = ProtocolParameter(parameter_name=ms_param_oa)
            ms_protocol_params.append(ms_param)

        if row[0].find('MS:MASS_ACCURACY') != -1:
            # protocol_parameters["mass spectrometry"].append("mass accuracy: "  + row[1])
            ms_param_oa = OntologyAnnotation(term="mass accuracy")
            ms_param = ProtocolParameter(parameter_name=ms_param_oa)
            ms_protocol_params.append(ms_param)

        if row[0].find('MS:SOURCE_TEMPERATURE') != -1:
            # protocol_parameters["mass spectrometry"].append("source temperature: "  + row[1])
            ms_param_oa = OntologyAnnotation(term="source temperature")
            ms_param = ProtocolParameter(parameter_name=ms_param_oa)
            ms_protocol_params.append(ms_param)

        if row[0].find('MS:SCAN_RANGE_MOVERZ') != -1:
            # protocol_parameters["mass spectrometry"].append("scan range (m/z): "  + row[1])
            ms_param_oa = OntologyAnnotation(term="scan range (m/z)")
            ms_param = ProtocolParameter(parameter_name=ms_param_oa)
            ms_protocol_params.append(ms_param)

        if row[0].find('MS:SCANNING_CYCLE') != -1:
            # protocol_parameters["mass spectrometry"].append("scanning cycle: "  + row[1])
            ms_param_oa = OntologyAnnotation(term="scan range (m/z)")
            ms_param = ProtocolParameter(parameter_name=ms_param_oa)
            ms_protocol_params.append(ms_param)

        if row[0].find('MS:SCANNING') != -1:
            # protocol_parameters["mass spectrometry"].append("scanning: "  + row[1])
            ms_param_oa = OntologyAnnotation(term="scanning")
            ms_param = ProtocolParameter(parameter_name=ms_param_oa)
            ms_protocol_params.append(ms_param_oa)

        if row[0].find('MS:SCANNING_RANGE') != -1:
            # protocol_parameters["mass spectrometry"].append("scanning range: "  + row[1])
            ms_param_oa = OntologyAnnotation(term="canning range")
            ms_param = ProtocolParameter(parameter_name=ms_param_oa)
            ms_protocol_params.append(ms_param_oa)

        if row[0].find('MS:CAPILLARY_TEMPERATURE') != -1:
            # protocol_parameters["mass spectrometry"].append("capillary temperature: "  + row[1])
            ms_param_oa = OntologyAnnotation(term="capillary temperature")
            ms_param = ProtocolParameter(parameter_name=ms_param_oa)
            ms_protocol_params.append(ms_param_oa)

        if row[0].find('MS:SKIMMER_VOLTAGE') != -1:
            # protocol_parameters["mass spectrometry"].append("skimmer voltage: "  + row[1])
            ms_param_oa = OntologyAnnotation(term="skimmer voltage")
            ms_param = ProtocolParameter(parameter_name=ms_param_oa)
            ms_protocol_params.append(ms_param_oa)

        if row[0].find('MS:TUBE_LENS_VOLTAGE') != -1:
            # protocol_parameters["mass spectrometry"].append("tube lens voltage: "  + row[1])
            ms_param_oa = OntologyAnnotation(term="tube lens voltage")
            ms_param = ProtocolParameter(parameter_name=ms_param_oa)
            ms_protocol_params.append(ms_param_oa)

        if row[0].find('MS:CAPILLARY_VOLTAGE') != -1:
            protocol_parameters["mass spectrometry"].append("capillary voltage: " + row[1])
            ms_param_oa = OntologyAnnotation(term="capillary voltage")
            ms_param = ProtocolParameter(parameter_name=ms_param_oa)
            ms_protocol_params.append(ms_param_oa)

        if row[0].find('MS:COLLISION_ENERGY') != -1:
            protocol_parameters["mass spectrometry"].append("collision energy: " + row[1])
            ms_param_oa = OntologyAnnotation(term="collision energy")
            ms_param = ProtocolParameter(parameter_name=ms_param_oa)
            ms_protocol_params.append(ms_param_oa)

        if row[0].find('MS:COLLISION_GAS') != -1:
            # protocol_parameters["mass spectrometry"].append("collision gas: "  + row[1])
            ms_param_oa = OntologyAnnotation(term="collision gas")
            ms_param = ProtocolParameter(parameter_name=ms_param_oa)
            ms_protocol_params.append(ms_param_oa)

        if row[0].find('MS:DRY_GAS_FLOW') != -1:
            # protocol_parameters["mass spectrometry"].append("dry gas flow: "  + row[1])
            ms_param_oa = OntologyAnnotation(term="dry flow gas")
            ms_param = ProtocolParameter(parameter_name=ms_param_oa)
            ms_protocol_params.append(ms_param_oa)

        if row[0].find('MS:DRY_GAS_TEMPERATURE') != -1:
            # protocol_parameters["mass spectrometry"].append("dry gas: " + row[1])
            ms_param_oa = OntologyAnnotation(term="dry gas")
            ms_param = ProtocolParameter(parameter_name=ms_param_oa)
            ms_protocol_params.append(ms_param_oa)

        if row[0].find('MS:FRAGMENT_VOLTAGE') != -1:
            # protocol_parameters["mass spectrometry"].append("fragment voltage: "  + row[1])
            ms_param_oa = OntologyAnnotation(term="fragment voltage")
            ms_param = ProtocolParameter(parameter_name=ms_param_oa)
            ms_protocol_params.append(ms_param_oa)

        if row[0].find('MS:FRAGMENTATION_METHOD') != -1:
            # protocol_parameters["mass spectrometry"].append("fragmentation method: "  + row[1])
            ms_param_oa = OntologyAnnotation(term="fragmentation method")
            ms_param = ProtocolParameter(parameter_name=ms_param_oa)
            ms_protocol_params.append(ms_param_oa)

        if row[0].find('MS:GAS_PRESSURE') != -1:
            # protocol_parameters["mass spectrometry"].append("gas pressure: " + row[1])
            ms_param_oa = OntologyAnnotation(term="gas pressure")
            ms_param = ProtocolParameter(parameter_name=ms_param_oa)
            ms_protocol_params.append(ms_param_oa)

        if row[0].find('MS:HELIUM_FLOW') != -1:
            # protocol_parameters["mass spectrometry"].append("helium flow: "  + row[1])
            ms_param_oa = OntologyAnnotation(term="helium flow")
            ms_param = ProtocolParameter(parameter_name=ms_param_oa)
            ms_protocol_params.append(ms_param_oa)

        if row[0].find('MS:DESOLVATION_GAS_FLOW') != -1:
            # protocol_parameters["mass spectrometry"].append("desolvation gas flow: "  + row[1])
            ms_param_oa = OntologyAnnotation(term="desolvation gas flow")
            ms_param = ProtocolParameter(parameter_name=ms_param_oa)
            ms_protocol_params.append(ms_param_oa)

        if row[0].find('MS:DESOLVATION_TEMPERATURE') != -1:
            # protocol_parameters["mass spectrometry"].append("desolvation temperature: "  + row[1])
            ms_param_oa = OntologyAnnotation(term="desolvation temperature")
            ms_param = ProtocolParameter(parameter_name=ms_param_oa)
            ms_protocol_params.append(ms_param_oa)

        if row[0].find('MS:ACTIVATION_PARAMETER') != -1:
            # protocol_parameters["mass spectrometry"].append("activation parameter: "  + row[1])
            ms_param_oa = OntologyAnnotation(term="activation parameter")
            ms_param = ProtocolParameter(parameter_name=ms_param_oa)
            ms_protocol_params.append(ms_param_oa)

        if row[0].find('MS:ACTIVATION_TIME') != -1:
            # protocol_parameters["mass spectrometry"].append("activation time: "  + row[1])
            ms_param_oa = OntologyAnnotation(term="activation time")
            ms_param = ProtocolParameter(parameter_name=ms_param_oa)
            ms_protocol_params.append(ms_param_oa)

        if row[0].find('MS:ATOM_GUN_CURRENT') != -1:
            # protocol_parameters["mass spectrometry"].append("atom gun current: "  + row[1])
            ms_param_oa = OntologyAnnotation(term="atom gum current")
            ms_param = ProtocolParameter(parameter_name=ms_param_oa)
            ms_protocol_params.append(ms_param_oa)

        if row[0].find('MS:AUTOMATIC_GAIN_CONTROL') != -1:
            # protocol_parameters["mass spectrometry"].append("automatic gain control: "  + row[1])
            ms_param_oa = OntologyAnnotation(term="automatic gain control")
            ms_param = ProtocolParameter(parameter_name=ms_param_oa)
            ms_protocol_params.append(ms_param_oa)

        if row[0].find('MS:BOMBARDMENT') != -1:
            # protocol_parameters["mass spectrometry"].append("bombardment: "  + row[1])
            ms_param_oa = OntologyAnnotation(term="bombardment")
            ms_param = ProtocolParameter(parameter_name=ms_param_oa)
            ms_protocol_params.append(ms_param_oa)

        if row[0].find('MS:LASER') != -1:
            # protocol_parameters["mass spectrometry"].append("laser: "  + row[1])
            ms_param_oa = OntologyAnnotation(term="laser")
            ms_param = ProtocolParameter(parameter_name=ms_param_oa)
            ms_protocol_params.append(ms_param_oa)

        if row[0].find('MS:MATRIX') != -1:
            # protocol_parameters["mass spectrometry"].append("matrix: "  + row[1])
            ms_param_oa = OntologyAnnotation(term="amtrix")
            ms_param = ProtocolParameter(parameter_name=ms_param_oa)
            ms_protocol_params.append(ms_param_oa)

        if row[0].find('MS:NEBULIZER') != -1:
            # protocol_parameters["mass spectrometry"].append("nebulizer: "  + row[1])
            ms_param_oa = OntologyAnnotation(term="nebulizer")
            ms_param = ProtocolParameter(parameter_name=ms_param_oa)
            ms_protocol_params.append(ms_param_oa)

        if row[0].find('MS:OCTPOLE_VOLTAGE') != -1:
            # protocol_parameters["mass spectrometry"].append("octpole voltage: "  + row[1])
            ms_param_oa = OntologyAnnotation(term="octpole voltage")
            ms_param = ProtocolParameter(parameter_name=ms_param_oa)
            ms_protocol_params.append(ms_param_oa)

        if row[0].find('MS:IT_SIDE_OCTPOLES_BIAS_VOLTAGE') != -1:
            # protocol_parameters["mass spectrometry"].append("IT side octpole bias voltage: "  + row[1])
            ms_param_oa = OntologyAnnotation(term="IT side octpole bias voltage")
            ms_param = ProtocolParameter(parameter_name=ms_param_oa)
            ms_protocol_params.append(ms_param_oa)

        if row[0].find('MS:CDL_SIDE_OCTPOLES_BIAS_VOLTAGE') != -1:
            # protocol_parameters["mass spectrometry"].append("CDL side octpole bias voltage: "  + row[1])
            ms_param_oa = OntologyAnnotation(term="CDL side octpole bias voltage")
            ms_param = ProtocolParameter(parameter_name=ms_param_oa)
            ms_protocol_params.append(ms_param_oa)

        if row[0].find('MS:CDL_TEMPERATURE') != -1:
            # protocol_parameters["mass spectrometry"].append("CDL temperature: "  + row[1])
            ms_param_oa = OntologyAnnotation(term="CDL temperature")
            ms_param = ProtocolParameter(parameter_name=ms_param_oa)
            ms_protocol_params.append(ms_param_oa)

        if row[0].find('MS:PROBE_TIP') != -1:
            # protocol_parameters["mass spectrometry"].append("probe tip: "  + row[1])
            ms_param_oa = OntologyAnnotation(term="probe tip")
            ms_param = ProtocolParameter(parameter_name=ms_param_oa)
            ms_protocol_params.append(ms_param_oa)

        if row[0].find('MS:RESOLUTION_SETTING') != -1:
            # protocol_parameters["mass spectrometry"].append("resolution setting: "  + row[1])
            ms_param_oa = OntologyAnnotation(term="resolution setting")
            ms_param = ProtocolParameter(parameter_name=ms_param_oa)
            ms_protocol_params.append(ms_param_oa)

        if row[0].find('MS:SAMPLE_DRIPPING') != -1:
            # protocol_parameters["mass spectrometry"].append("sample dripping: "  + row[1])
            ms_param_oa = OntologyAnnotation(term="sample dripping")
            ms_param = ProtocolParameter(parameter_name=ms_param_oa)
            ms_protocol_params.append(ms_param_oa)

        # GETTING NMR PARAMETERS
        if row[0].find('NMR:NMR_SUMMARY') != -1:
            nmrspc_protocol = nmrspc_protocol + " " + row[1]

        if row[0].find('NMR:INSTRUMENT_NAME') != -1:
            # protocol_parameters["nmr spectroscopy"].append("nmr instrument: "  + row[1])
            nmr_param_oa = OntologyAnnotation(term="nmr instrument")
            nmr_param = ProtocolParameter(parameter_name=nmr_param_oa)
            nmr_protocol_params.append(nmr_param_oa)

        if row[0].find('NMR:EXPERIMENT_TYPE') != -1:
            # protocol_parameters["nmr spectroscopy"].append("nmr experiment type: " + row[1])
            nmr_param_oa = OntologyAnnotation(term="nmr experiment type")
            nmr_param = ProtocolParameter(parameter_name=nmr_param_oa)
            nmr_protocol_params.append(nmr_param_oa)

        if row[0].find('NMR:RANDOMIZATION_ORDER') != -1:
            # protocol_parameters["nmr spectroscopy"].append("randomization order: " + row[1])
            nmr_param_oa = OntologyAnnotation(term="randomization order")
            nmr_param = ProtocolParameter(parameter_name=nmr_param_oa)
            nmr_protocol_params.append(nmr_param_oa)

        if row[0].find('NMR:FIELD_FREQUENCY_LOCK') != -1:
            # protocol_parameters["nmr spectroscopy"].append("field frequency lock: " + row[1])
            nmr_param_oa = OntologyAnnotation(term="field frequency lock")
            nmr_param = ProtocolParameter(parameter_name=nmr_param_oa)
            nmr_protocol_params.append(nmr_param_oa)

        if row[0].find('NMR:STANDARD_CONCENTRATION') != -1:
            # protocol_parameters["nmr spectroscopy"].append("standard concentration: " + row[1])
            nmr_param_oa = OntologyAnnotation(term="standard concentration")
            nmr_param = ProtocolParameter(parameter_name=nmr_param_oa)
            nmr_protocol_params.append(nmr_param_oa)

        if row[0].find('NMR:SPECTROMETER FREQUENCY') != -1:
            # protocol_parameters["nmr spectroscopy"].append("spectrometer frequency: " + row[1])
            nmr_param_oa = OntologyAnnotation(term="spectrometer frequency")
            nmr_param = ProtocolParameter(parameter_name=nmr_param_oa)
            nmr_protocol_params.append(nmr_param_oa)

        if row[0].find('NMR:NMR_PROBE') != -1:
            # protocol_parameters["nmr spectroscopy"].append("nmr probe: " + row[1])
            nmr_param_oa = OntologyAnnotation(term="nmr probe")
            nmr_param = ProtocolParameter(parameter_name=nmr_param_oa)
            nmr_protocol_params.append(nmr_param_oa)

        if row[0].find('NMR:NMR_SOLVENT') != -1:
            # protocol_parameters["nmr spectroscopy"].append("nmr solvent: " + row[1])
            nmr_param_oa = OntologyAnnotation(term="nmr solvent")
            nmr_param = ProtocolParameter(parameter_name=nmr_param_oa)
            nmr_protocol_params.append(nmr_param_oa)

        if row[0].find('NMR:NMR_TUBE_SIZE') != -1:
            # protocol_parameters["nmr spectroscopy"].append("nmr tube size: " + row[1])
            nmr_param_oa = OntologyAnnotation(term="nmr tube size")
            nmr_param = ProtocolParameter(parameter_name=nmr_param_oa)
            nmr_protocol_params.append(nmr_param_oa)

        if row[0].find('NMR:SHIMMING_METHOD') != -1:
            # protocol_parameters["nmr spectroscopy"].append("shimming method: " + row[1])
            nmr_param_oa = OntologyAnnotation(term="shimming method")
            nmr_param = ProtocolParameter(parameter_name=nmr_param_oa)
            nmr_protocol_params.append(nmr_param_oa)

        if row[0].find('NMR:NMR_PULSE_SEQUENCE') != -1:
            # protocol_parameters["nmr spectroscopy"].append("nmr pulse sequence: " + row[1])
            nmr_param_oa = OntologyAnnotation(term="nmr pulse sequence")
            nmr_param = ProtocolParameter(parameter_name=nmr_param_oa)
            nmr_protocol_params.append(nmr_param_oa)

        if row[0].find('NMR:WATER_SUPPRESSION') != -1:
            # protocol_parameters["nmr spectroscopy"].append("water suppression: " + row[1])
            nmr_param_oa = OntologyAnnotation(term="water suppression")
            nmr_param = ProtocolParameter(parameter_name=nmr_param_oa)
            nmr_protocol_params.append(nmr_param_oa)

        if row[0].find('NMR:PULSE_WIDTH') != -1:
            # protocol_parameters["nmr spectroscopy"].append("nmr pulse width: " + row[1])
            nmr_param_oa = OntologyAnnotation(term="nmr pulse width")
            nmr_param = ProtocolParameter(parameter_name=nmr_param_oa)
            nmr_protocol_params.append(nmr_param_oa)

        if row[0].find('NMR:POWER_LEVEL') != -1:
            # protocol_parameters["nmr spectroscopy"].append("nmr power level: " + row[1])
            nmr_param_oa = OntologyAnnotation(term="nmr power level")
            nmr_param = ProtocolParameter(parameter_name=nmr_param_oa)
            nmr_protocol_params.append(nmr_param_oa)

        if row[0].find('NMR:RECEIVER_GAIN') != -1:
            # protocol_parameters["nmr spectroscopy"].append("nmr receiver gain: " + row[1])
            nmr_param_oa = OntologyAnnotation(term="nmr receiver gain")
            nmr_param = ProtocolParameter(parameter_name=nmr_param_oa)
            nmr_protocol_params.append(nmr_param_oa)

        if row[0].find('NMR:PRESATURATION_POWER_LEVEL') != -1:
            # protocol_parameters["nmr spectroscopy"].append("nmr presaturation power level: " + row[1])
            nmr_param_oa = OntologyAnnotation(term="nmr presaturation power level")
            nmr_param = ProtocolParameter(parameter_name=nmr_param_oa)
            nmr_protocol_params.append(nmr_param_oa)

        if row[0].find('NMR:CHEMICAL_SHIFT REFERENCE COMPOUND') != -1:
            # protocol_parameters["nmr spectroscopy"].append("chemical shift reference compound: " + row[1])
            nmr_param_oa = OntologyAnnotation(term="chemical shift reference compound")
            nmr_param = ProtocolParameter(parameter_name=nmr_param_oa)
            nmr_protocol_params.append(nmr_param_oa)

        if row[0].find('NMR:NUMBER_OF_SCANS') != -1:
            # protocol_parameters["nmr spectroscopy"].append("number of scans: " + row[1])
            nmr_param_oa = OntologyAnnotation(term="number of scans")
            nmr_param = ProtocolParameter(parameter_name=nmr_param_oa)
            nmr_protocol_params.append(nmr_param_oa)

        if row[0].find('NMR:DUMMY_SCANS') != -1:
            # protocol_parameters["nmr spectroscopy"].append("dummy scans: " + row[1])
            nmr_param_oa = OntologyAnnotation(term="dummy scans")
            nmr_param = ProtocolParameter(parameter_name=nmr_param_oa)
            nmr_protocol_params.append(nmr_param_oa)

        if row[0].find('NMR:ACQUISITION_TIME') != -1:
            # protocol_parameters["nmr spectroscopy"].append("acquisition time: " + row[1])
            nmr_param_oa = OntologyAnnotation(term="acquisition time")
            nmr_param = ProtocolParameter(parameter_name=nmr_param_oa)
            nmr_protocol_params.append(nmr_param_oa)

        if row[0].find('NMR:RELAXATION_DELAY') != -1:
            # protocol_parameters["nmr spectroscopy"].append("relaxation delay: " + row[1])
            nmr_param_oa = OntologyAnnotation(term="relaxation delay")
            nmr_param = ProtocolParameter(parameter_name=nmr_param_oa)
            nmr_protocol_params.append(nmr_param_oa)

        if row[0].find('NMR:SPECTRAL_WIDTH') != -1:
            # protocol_parameters["nmr spectroscopy"].append("spectral width: " + row[1])
            nmr_param_oa = OntologyAnnotation(term="spectral width")
            nmr_param = ProtocolParameter(parameter_name=nmr_param_oa)
            nmr_protocol_params.append(nmr_param_oa)

        if row[0].find('NMR:LINE_BROADENING') != -1:
            # protocol_parameters["nmr spectroscopy"].append("line broadening: " + row[1])
            nmr_param_oa = OntologyAnnotation(term="line broadering")
            nmr_param = ProtocolParameter(parameter_name=nmr_param_oa)
            nmr_protocol_params.append(nmr_param_oa)

        if row[0].find('NMR:ZERO_FILLING') != -1:
            # protocol_parameters["nmr spectroscopy"].append("zero filling: " + row[1])
            nmr_param_oa = OntologyAnnotation(term="zero filling")
            nmr_param = ProtocolParameter(parameter_name=nmr_param_oa)
            nmr_protocol_params.append(nmr_param_oa)

        if row[0].find('NMR:APODIZATION') != -1:
            # protocol_parameters["nmr spectroscopy"].append("apodization: " + row[1])
            nmr_param_oa = OntologyAnnotation(term="apodization")
            nmr_param = ProtocolParameter(parameter_name=nmr_param_oa)
            nmr_protocol_params.append(nmr_param_oa)

        if row[0].find('NMR:BASELINE_CORRECTION_METHOD') != -1:
            # protocol_parameters["nmr spectroscopy"].append("baseline correction method: " + row[1])
            nmr_param_oa = OntologyAnnotation(term="baseline correction method")
            nmr_param = ProtocolParameter(parameter_name=nmr_param_oa)
            nmr_protocol_params.append(nmr_param_oa)

        if row[0].find('CO:COLLECTION_PROTOCOL_SUMMARY') != -1:
            collect_protocol = collect_protocol + " " + row[1]

        if row[0].find('CO:COLLECTION_PROTOCOL_FILENAME') != -1:
            protocol_files[3] = row[1]

        if row[0].find('TR:PLANT_GROWTH_SUPPORT') != -1:
            plant_treatment_prtcl = plant_treatment_prtcl + " " + row[1]

        if row[0].find('TR:PLANT_HARVEST_SUPPORT') != -1:
            plant_harvest_method = plant_harvest_method + " " + row[1]

        if row[0].find('TR:PLANT_PLOT_DESIGN') != -1:
            plant_plot_design = plant_plot_design + " " + row[1]

        if row[0].find('TR:PLANT_LIGHT_PERIOD') != -1:
            plant_light_period = plant_light_period + " " + row[1]

        if row[0].find('TR:PLANT_TEMP') != -1:
            plant_temperature = plant_temperature + " " + row[1]

        if row[0].find('TR:PLANT_NUTRITIONAL_REGIME') != -1:
            plant_nutriregime = plant_nutriregime + " " + row[1]

        if row[0].find('TR:PLANT_METAB_QUENCH_METHOD') != -1:
            quenching_method = quenching_method + " " + row[1]

        if row[0].find('SP:SAMPLEPREP_SUMMARY') != -1:
            sampleprep_protocol = sampleprep_protocol + " " + row[1]

        if row[0].find('TR:TREATMENT_PROTOCOL_FILENAME') != -1:
            protocol_files[1] = row[1]

        if row[0].find('SP:SAMPLEPREP_PROTOCOL_FILENAME') != -1:
            protocol_files[2] = row[1]

    oa_st_design = OntologyAnnotation(term=study_design)
    # print(oa_st_design.name)

    study_filename = "s_" + studyid + ".txt"

    study1.title = study_title
    study1.description = str(study_desc)
    study1.submission_date = study_submittedon
    study1.public_release_date = study_createdon
    study1.design_descriptors = [oa_st_design]
    study1.filename = str(study_filename)

    for element in study_assays_dict["assays"]:
        print(element)
        if element["techtype"] == "mass spectrometry":
            print("itemA:", element["techtype"])
            orefTT = OntologySource(name="OBI", description="Ontology for Biomedical Investigation")
            oaTT = OntologyAnnotation(term="metabolite profiling", term_accession="", term_source=orefTT)
            orefMT = OntologySource(name="OBI", description="Ontology for Biomedical Investigation")
            oaMT = OntologyAnnotation(term="mass spectrometry", term_accession="", term_source=orefMT)

            this_assay_file = "a_" + str(studyid) + "_" + str(element["analysis_id"]) + ".txt"
            print("this assay_file:", this_assay_file)
            this_assay = Assay(measurement_type=oaTT, technology_type=oaMT, filename=this_assay_file)
            study1.assays.append(this_assay)

            downLoadURI = "http://www.metabolomicsworkbench.org/data/study_textformat_view.php?STUDY_ID=" + studyid \
                          + "&ANALYSIS_ID="

            downLoadURI = downLoadURI + element["analysis_id"] + "&MODE=d"

            create_data_files(tt, downLoadURI, studyid, element["analysis_id"])

            assay_records, assay_header, qt1, qt2 = create_ms_assay_records(downLoadURI, studyid, element["analysis_id"],
                                                                  study_factor_records)

            write_assay(element["techtype"], element["analysis_id"], assay_records, assay_header)

        elif element["techtype"] == "nmr spectroscopy":
            print("itemB:", element["techtype"])
            orefTT = OntologySource(name="OBI", description="Ontology for Biomedical Investigation")
            oaTT = OntologyAnnotation(term="metabolite profiling", term_accession="", term_source=orefTT)
            orefMT = OntologySource(name="OBI", description="Ontology for Biomedical Investigation")
            oaMT = OntologyAnnotation(term="nmr spectroscopy", term_accession="", term_source=orefMT)
            this_assay_file = "a_" + str(studyid) + "_" + str(element["analysis_id"]) + ".txt"
            print("this assay_file:", this_assay_file)
            this_assay = Assay(measurement_type=oaTT, technology_type=oaMT, filename=this_assay_file)
            study1.assays.append(this_assay)
            # print(study1.name)

            downLoadURI = "http://www.metabolomicsworkbench.org/data/study_textformat_view.php?STUDY_ID=" + studyid \
                          + "&ANALYSIS_ID="

            downLoadURI = downLoadURI + element["analysis_id"] + "&MODE=d"

            create_data_files(tt, downLoadURI, studyid, element["analysis_id"])

            assay_records, assay_header, qt1, qt2 = create_nmr_assay_records(downLoadURI, studyid, element["analysis_id"],
                                                                   study_factor_records)

            write_assay(element["techtype"], element["analysis_id"], assay_records, assay_header)

    chromatography_param_oa = OntologyAnnotation(term="injection temperature")
    chromatography_param = ProtocolParameter(parameter_name=chromatography_param_oa)
    chromatography_protocol_params.append(chromatography_param)
    chromatography_param_oa = OntologyAnnotation(term="flow rate")
    chromatography_param = ProtocolParameter(parameter_name=chromatography_param_oa)
    chromatography_protocol_params.append(chromatography_param)
    chromatography_param_oa = OntologyAnnotation(term="solvent a")
    chromatography_param = ProtocolParameter(parameter_name=chromatography_param_oa)
    chromatography_protocol_params.append(chromatography_param)
    chromatography_param_oa = OntologyAnnotation(term="solvent b")
    chromatography_param = ProtocolParameter(parameter_name=chromatography_param_oa)
    chromatography_protocol_params.append(chromatography_param)
    chromatography_param_oa = OntologyAnnotation(term="chromatography setting file")
    chromatography_param = ProtocolParameter(parameter_name=chromatography_param_oa)
    chromatography_protocol_params.append(chromatography_param)

    ms_param_oa = OntologyAnnotation(term="ionization mode")
    ms_param = ProtocolParameter(parameter_name=ms_param_oa)
    ms_protocol_params.append(ms_param)
    ms_param_oa = OntologyAnnotation(term="injection mode")
    ms_param = ProtocolParameter(parameter_name=ms_param_oa)
    ms_protocol_params.append(ms_param)
    ms_param_oa = OntologyAnnotation(term="acquisition file")
    ms_param = ProtocolParameter(parameter_name=ms_param_oa)
    ms_protocol_params.append(ms_param)

    nmr_param_oa = OntologyAnnotation(term="nmr tube size")
    nmr_param = ProtocolParameter(parameter_name=nmr_param_oa)
    nmr_protocol_params.append(nmr_param)
    nmr_param_oa = OntologyAnnotation(term="chemical shift reference compound")
    nmr_param = ProtocolParameter(parameter_name=nmr_param_oa)
    nmr_protocol_params.append(nmr_param)
    nmr_param_oa = OntologyAnnotation(term="nmr solvent")
    nmr_param = ProtocolParameter(parameter_name=nmr_param_oa)
    nmr_protocol_params.append(nmr_param)
    nmr_param_oa = OntologyAnnotation(term="zero filling")
    nmr_param = ProtocolParameter(parameter_name=nmr_param_oa)
    nmr_protocol_params.append(nmr_param)
    nmr_param_oa = OntologyAnnotation(term="spectrometer frequency")
    nmr_param = ProtocolParameter(parameter_name=nmr_param_oa)
    nmr_protocol_params.append(nmr_param)
    nmr_param_oa = OntologyAnnotation(term="relaxation delay")
    nmr_param = ProtocolParameter(parameter_name=nmr_param_oa)
    nmr_protocol_params.append(nmr_param)
    nmr_param_oa = OntologyAnnotation(term="apodization")
    nmr_param = ProtocolParameter(parameter_name=nmr_param_oa)
    nmr_protocol_params.append(nmr_param)
    nmr_param_oa = OntologyAnnotation(term="number of scans")
    nmr_param = ProtocolParameter(parameter_name=nmr_param_oa)
    nmr_protocol_params.append(nmr_param)
    nmr_param_oa = OntologyAnnotation(term="baseline correction method")
    nmr_param = ProtocolParameter(parameter_name=nmr_param_oa)
    nmr_protocol_params.append(nmr_param)
    nmr_param_oa = OntologyAnnotation(term="nmr solvent")
    nmr_param = ProtocolParameter(parameter_name=nmr_param_oa)
    nmr_protocol_params.append(nmr_param)
    nmr_param_oa = OntologyAnnotation(term="nmr probe")
    nmr_param = ProtocolParameter(parameter_name=nmr_param_oa)
    nmr_protocol_params.append(nmr_param)
    nmr_param_oa = OntologyAnnotation(term="nmr type")
    nmr_param = ProtocolParameter(parameter_name=nmr_param_oa)
    nmr_protocol_params.append(nmr_param)
    nmr_param_oa = OntologyAnnotation(term="shimming method")
    nmr_param = ProtocolParameter(parameter_name=nmr_param_oa)
    nmr_protocol_params.append(nmr_param)
    nmr_param_oa = OntologyAnnotation(term="nmr instrument")
    nmr_param = ProtocolParameter(parameter_name=nmr_param_oa)
    nmr_protocol_params.append(nmr_param)
    nmr_param_oa = OntologyAnnotation(term="pulse program")
    nmr_param = ProtocolParameter(parameter_name=nmr_param_oa)
    nmr_protocol_params.append(nmr_param)

    ident_param_oa = OntologyAnnotation(term="analysis file")
    ident_param = ProtocolParameter(parameter_name=ident_param_oa)
    ident_protocol_params.append(ident_param)
    ident_param_oa = OntologyAnnotation(term="software")
    ident_param = ProtocolParameter(parameter_name=ident_param_oa)
    ident_protocol_params.append(ident_param)

    oa_coll_prot = OntologyAnnotation(term="material collection")
    collection_protocol = Protocol(name="sample collection protocol", description=collect_protocol,
                                   uri=protocol_files[3], protocol_type=oa_coll_prot)
    study1.protocols.append(collection_protocol)

    oa_sample_prot = OntologyAnnotation(term="material preparation")
    sample_protocol = Protocol(name="metabolite extraction protocol", description=sampleprep_protocol,
                               uri=protocol_files[2], protocol_type=oa_sample_prot)
    study1.protocols.append(sample_protocol)

    oa_treat = OntologyAnnotation(term="material processing")
    treatment_protocol = Protocol(name="treatment protocol", description=treat_protocol, uri=protocol_files[1],
                                  protocol_type=oa_treat)
    study1.protocols.append(treatment_protocol)

    oa_chromato_prot = OntologyAnnotation(term="chromatography")
    chromato_protocol = Protocol(name="chromatography protocol", description=chromatography_protocol,
                                 parameters=chromatography_protocol_params, uri="", protocol_type=oa_chromato_prot)
    study1.protocols.append(chromato_protocol)

    oa_ms_prot = OntologyAnnotation(term="mass spectrometry")
    ms_protocol = Protocol(name="mass spectrometry protocol", description=mass_spec_protocol,
                           parameters=ms_protocol_params, uri="", protocol_type=oa_ms_prot)
    study1.protocols.append(ms_protocol)

    oa_nmr_prot = OntologyAnnotation(term="nmr spectroscopy")
    nmr_protocol = Protocol(name="nuclear magnetic resonance spectroscopy protocol", description=nmrspc_protocol,
                            parameters=nmr_protocol_params, protocol_type=oa_nmr_prot)
    study1.protocols.append(nmr_protocol)

    oa_ident_prot = OntologyAnnotation(term="identification")
    ident_protocol = Protocol(name="identification protocol", description="ridiculous", protocol_type=oa_ident_prot,
                              parameters=ident_protocol_params)
    study1.protocols.append(ident_protocol)

    publication = Publication(pubmed_id='12314444')
    study1.publications.append(publication)

    person1 = Person(first_name=study_person_firstname, last_name=study_person_lastname, email=study_person_email,
                     address=study_person_address, affiliation=study_person_affiliation, fax=study_person_fax)
    person1.comments.append(Comment(name="Grant Information", value=study_funder))
    study1.contacts.append(person1)

    # Building Investigation Study Factor Section:
    factor_keys = study_factors.keys()
<<<<<<< HEAD
    for key in six.iterkeys(study_factors):
        oref = OntologySourceReference(name="OBI", description="Ontology for Biomedical Investigation")
        oa = OntologyAnnotation(name=key, term_accession="", term_source=oref)
=======
    for key in study_factors.keys():
        oref = OntologySource(name="OBI", description="Ontology for Biomedical Investigation")
        oa = OntologyAnnotation(term=key, term_accession="", term_source=oref)
>>>>>>> f8341f65
        study1.factors.append(StudyFactor(name=key, factor_type=oa))

    protocol_descriptions[0] = collect_protocol
    protocol_descriptions[1] = treat_protocol
    protocol_descriptions[2] = sampleprep_protocol

    studyfileheader = basestudysamplerecordheader + fv_record_header

    # ATTEMPTING TO WRITE STUDY FILES:
    try:
        write_study_file(studyid, studyfileheader, study_factor_records)
    except IOError:
        print("could not write study\n")


    # ATTEMPTING TO WRITE INVESTIGATION FILE:
    try:
        print("\n attempting to write 'investigation' to file")
        isatab.dump(investigation, 'temp/')
    except IOError:
        print("Error: can\'t find file or read data")
    else:
        print("doh, something went wrong when trying to write investigation but don't know why!: from main method")

    # ATTEMTPING TO DOWNLOAD THE CORRESPONDING DATA ARCHIVE FROM MW ANONYMOUS FTP:
    # get_archived_file(mw_accnum)


except:
    print("conversion failed\n")

try:
    with open('temp/i_investigation.txt') as investigation:
        isatab.validate2(investigation,'./isaconfig-default_v2015-07-02/')
except:
    print("not working")<|MERGE_RESOLUTION|>--- conflicted
+++ resolved
@@ -1769,15 +1769,10 @@
 
     # Building Investigation Study Factor Section:
     factor_keys = study_factors.keys()
-<<<<<<< HEAD
+
     for key in six.iterkeys(study_factors):
-        oref = OntologySourceReference(name="OBI", description="Ontology for Biomedical Investigation")
-        oa = OntologyAnnotation(name=key, term_accession="", term_source=oref)
-=======
-    for key in study_factors.keys():
         oref = OntologySource(name="OBI", description="Ontology for Biomedical Investigation")
         oa = OntologyAnnotation(term=key, term_accession="", term_source=oref)
->>>>>>> f8341f65
         study1.factors.append(StudyFactor(name=key, factor_type=oa))
 
     protocol_descriptions[0] = collect_protocol
