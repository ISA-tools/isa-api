--- conflicted
+++ resolved
@@ -37,18 +37,11 @@
         if len(i_files) != 1:
             logging.fatal("Could not resolves input investigation file, please check input ISA tab directory.")
             return
-<<<<<<< HEAD
         with open(os.path.join(work_dir, i_files[0])) as handler:
-            log_msgs = isatab.validate2(fp=handler, log_level=logging.ERROR)
-            if '(F)' in log_msgs.getvalue():
+            report = isatab.validate2(fp=handler, log_level=logging.ERROR)
+            if report['errors']:
                 logging.fatal("Could not proceed with conversion as there are some fatal validation errors. Check log.")
                 return
-=======
-        report = isatab.validate2(fp=open(os.path.join(work_dir, i_files[0])), log_level=logging.ERROR)
-        if len(report['errors']) > 0:
-            logging.fatal("Could not proceed with conversion as there are some fatal validation errors. Check log.")
-            return
->>>>>>> 58c7e67c
     converter = ISATab2ISAjson_v1(identifier_type)
     logger.info("Converting ISA-Tab to ISA JSON...")
     return converter.convert(work_dir)
