--- conflicted
+++ resolved
@@ -1,10 +1,6 @@
 import os
 import json
-import logging
 from requests import get
-import pandas as pd
-
-log = logging.getLogger('isatools')
 
 
 class ISALDSerializer:
@@ -13,20 +9,12 @@
 
     _instance = None
 
-<<<<<<< HEAD
-    def __init__(self, json_instance, ontology="wdt", combined=False):
-=======
     def __init__(self, json_instance, ontology="obo", combined=False):
->>>>>>> 649045cf
         """
         Given an instance url, serializes it into a JSON-LD. You can find the output of the serializer in self.output.
         This is a soft singleton.
         :param {String|Object} json_instance: An ISA JSON instance or the URL of the instance.
-<<<<<<< HEAD
-        :param {String} ontology: name of the ontology used to build the context names. Defaults to 'wdt'.
-=======
         :param {String} ontology: name of the ontology used to build the context names
->>>>>>> 649045cf
         :param {Boolean} combined: a boolean to indicate whether to inject context as a single all-in-one file or not.
         Defaults to False.
         """
@@ -37,17 +25,10 @@
         self.contexts = {}
         self.combined = combined
         self.ontology = ontology
-        self.combined = combined
-        self.context_url = "https://raw.githubusercontent.com/ISA-tools/isa-api/feature/isajson-context/isatools/" \
-                           "resources/json-context/%s/" % ontology
-
-        # self.context_allineone = "https://raw.githubusercontent.com/ISA-tools/isa-api/DomISALD/isatools/" \
-        #                          "resources/json-context/%s/" % ontology + "isa-" + ontology + "-allinone-context.jsonld"
-
         self._resolve_network()
-        self.set_instance(json_instance, combined)
-
-    def __new__(cls, json_instance, ontology="wdt", combined=False):
+        self.set_instance(json_instance)
+
+    def __new__(cls, json_instance, ontology="obo"):
         if cls._instance is None:
             cls._instance = super(ISALDSerializer, cls).__new__(cls)
         return cls._instance
@@ -82,22 +63,16 @@
                 self.contexts[schema_name] = self._get_context_url(schema_name)
                 schema.close()
 
-    def set_instance(self, instance, combined=False):
-        """
-<<<<<<< HEAD
-        Changes the instance without reloading the schemas and restart the injection process.
-        :param instance: ISA JSON instance or url of the instance to load.
-        :param {Boolean} combined: a boolean to indicate whether to inject context as a single all-in-one file or not.
-=======
+    def set_instance(self, instance):
+        """
         Changes the instance without reloading the schemas and restart the injection process
         :param instance: ISA JSON instance or url of the instance to load
->>>>>>> 649045cf
         Defaults to False.
         """
         self.instance = instance
         if isinstance(instance, str) and (instance.startswith('http://') or instance.startswith('https://')):
             self.instance = json.loads(get(instance).text)
-        self.output = self._inject_ld(self.main_schema, {}, self.instance, combined)
+        self.output = self._inject_ld(self.main_schema, {}, self.instance)
 
     def set_ontology(self, ontology):
         """
@@ -106,29 +81,6 @@
         """
         self.ontology = ontology
 
-<<<<<<< HEAD
-    # def _load_core_mapping(self):
-    #     """
-    #     :return: mapping dictionary from isa type terms to rdftype
-    #     """
-    #     dir_path = os.path.dirname(os.path.abspath(__file__))
-    #     df = pd.read_excel(os.path.join(dir_path, "../resources/json-context/mapping_file.xlsx"))
-    #     return df.set_index('isa').to_dict('index')
-
-    def _inject_ld(self, schema_name, output, instance, combined=False):
-        """
-        TODO: Replace multiple defaulted params to kwargs
-        :param schema_name: name of the schema
-        :param output: the output to inject the ld attributes into
-        :param instance: the json instance to get the fields
-        :param combined: a boolean to indicate whether to inject context as a single all-in-one file or not
-        :return:
-        """
-        if not combined:
-            return self._inject_ld_split(schema_name, output, instance, False)
-        else:
-            return self._inject_ld_combined(schema_name, output, instance, True)
-=======
     def _inject_ld(self, schema_name, output, instance):
         """
         :param schema_name: name of the schema
@@ -139,12 +91,11 @@
         if not self.combined:
             return self._inject_ld_split(schema_name, output, instance)
         else:
-            filename = '../resources/json-context/%s/%s_allinone_context.jsonld' % (self.ontology, self.ontology)
+            filename = '../resources/json-context/%s/isa_%s_allinone_context.jsonld' % (self.ontology, self.ontology)
             context_path = os.path.join(os.path.dirname(os.path.abspath(__file__)), filename)
             with open(context_path) as f:
                 output = json.load(f)
             return self._inject_ld_collapsed(schema_name, output, instance)
->>>>>>> 649045cf
 
     def _inject_ld_split(self, schema_name, output, instance, reference=False):
         """
@@ -155,7 +106,6 @@
         :param reference: string indicating a fake reference for building the context url
         :return: the output of the LD injection
         """
-
         props = self.schemas[schema_name]
         if 'properties' in self.schemas[schema_name].keys():
             props = self.schemas[schema_name]['properties']
@@ -202,65 +152,6 @@
             output[field] = instance[field]
         return output
 
-<<<<<<< HEAD
-    def _inject_ld_combined(self, schema_name, output, instance, reference=False, combined=True):
-        """
-        Inject the LD properties at for the given instance or sub-instance
-        :param schema_name: the name of the schema to get the properties from
-        :param output: the output to add the properties to
-        :param instance: the instance to get the values from
-        :param reference: string indicating a fake reference for building the context url
-        :param combined: a boolean to indicate use of remote context files(True) or embedded context (False)
-        :return: the output of the LD injection
-        """
-
-        props = self.schemas[schema_name] if schema_name in self.schemas else self.schemas["material_schema.json"]
-        if combined:
-            if 'properties' in props.keys():
-                props = props['properties']
-            if isinstance(reference, str):
-                output["@context"] = self._get_context_url(reference)
-                context_key = schema_name.replace("_schema.json", "").replace("#", "")
-            else:
-                if 'schema.json' in schema_name:
-                    context_key = self._get_context_key(schema_name)
-                    output["@context"] = self._get_context_url(schema_name)
-                else:
-                    context_key = "Material"
-                    output["@context"] = self.context_url + "isa_material_" + schema_name + "_" \
-                                         + self.ontology + "_context.jsonld"
-        else:
-            if 'properties' in props.keys():
-                props = props['properties']
-            if isinstance(reference, str):
-                context_key = schema_name.replace("_schema.json", "").replace("#", "")
-            else:
-                if "investigation" in schema_name and combined is False:
-                    try:
-                        with open(os.path.join(os.path.dirname(os.path.abspath(__file__)),
-                                               "../resources/json-context/", self.ontology,
-                                               "isa-" + self.ontology + "-allinone-context.jsonld")) as single_context:
-                            this_json_context = json.load(single_context)
-                            output["@context"] = this_json_context["@context"]
-                    except IOError as ioe:
-                        log.error(ioe)
-                if 'schema.json' in schema_name:
-                    context_key = self._get_context_key(schema_name)
-                else:
-                    context_key = "Material"
-
-        # Postprossing of the actual Node Type:
-        # TODO: remove all this
-        # mappings = self.current_mappings
-        # if context_key in mappings.keys() and context_key != "Materials":
-        if context_key != "Materials":
-            # print("KEY: ",context_key)
-            # output["@type"] = self.ontology + ":" + mappings[context_key][self.ontology]
-            output["@type"] = context_key
-        else:
-            context_key
-
-=======
     def _inject_ld_collapsed(self, schema_name, output, instance):
         """
         Inject the LD properties at for the given instance or subinstance using a single context file
@@ -272,7 +163,6 @@
         output["@type"] = self._get_context_key(schema_name)
         props = self.schemas[schema_name]['properties'] if 'properties' in self.schemas[schema_name].keys() \
             else self.schemas[schema_name]
->>>>>>> 649045cf
         for field in instance:
             if field in props:
                 field_props = props[field]
@@ -280,11 +170,7 @@
                     if 'items' in field_props.keys() and '$ref' in field_props['items']:
                         ref = field_props['items']['$ref'].replace("#", "")
                         for value in instance[field]:
-<<<<<<< HEAD
-                            value = self._inject_ld(ref, value, value)
-=======
                             value = self._inject_ld_collapsed(ref, value, value)
->>>>>>> 649045cf
                     else:
                         if field == 'inputs':
                             for input_val in instance['inputs']:
@@ -304,12 +190,7 @@
                 elif 'type' in field_props.keys() and field_props['type'] == 'object':
                     ref = field + '_schema.json'
                     self.schemas[ref] = field_props
-<<<<<<< HEAD
-                    instance[field] = self._inject_ld(ref, instance[field], instance[field])
-
-=======
                     instance[field] = self._inject_ld_collapsed(ref, instance[field], instance[field])
->>>>>>> 649045cf
                 elif '$ref' in field_props.keys():
                     ref = field_props['$ref'].replace("#", "")
                     instance[field] = self._inject_ld_collapsed(ref, instance[field], instance[field])
@@ -317,7 +198,6 @@
                     ref = [n for n in field_props['anyOf'] if '$ref' in n.keys()][0]['$ref'].replace("#", "")
                     instance[field] = self._inject_ld_collapsed(ref, instance[field], instance[field])
             output[field] = instance[field]
-
         return output
 
     def _get_context_url(self, raw_name):
@@ -326,13 +206,10 @@
         :param raw_name: the schema name
         :return: the corresponding context url
         """
-<<<<<<< HEAD
-=======
         context_url = "https://raw.githubusercontent.com/ISA-tools/isa-api/feature/isajson-context/isatools/" \
-                      "resources/json-context/%s/" % self.ontology
->>>>>>> 649045cf
+                      "resources/json-context/%s/isa_" % self.ontology
         filename = "_%s_context.jsonld" % self.ontology
-        return self.context_url + "isa_" + raw_name.replace("_schema.json", filename)
+        return context_url + "isa_" + raw_name.replace("_schema.json", filename)
 
     @staticmethod
     def _get_any_of_ref(input_val):
@@ -340,14 +217,8 @@
         Return the corresponding schema reference or false
         :param input_val: value to evaluate
         :return: False or a the schema reference string
-        => #material/labeledextract-xxx => labeledextract
-        => #material/extract-xxx => extract
-        """
-        output = input_val.split("#")[1].split("/")[0]
-        # if output != "material":
-        #     return output + "_schema.json"
-        # else:
-        #     return input_val.split("#")[1].split("/")[1].split("-")[0]
+        """
+        return input_val.split("#")[1].split("/")[0] + "_schema.json"
 
     @staticmethod
     def _get_context_key(name):
