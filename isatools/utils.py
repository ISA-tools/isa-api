--- conflicted
+++ resolved
@@ -14,11 +14,9 @@
 from zipfile import ZipFile
 
 import pandas as pd
-<<<<<<< HEAD
+
 # import modin.pandas as pd
-=======
-# import modin.pandas as pd_modin
->>>>>>> dfcc8037
+
 
 from mzml2isa.mzml import MzMLFile
 
