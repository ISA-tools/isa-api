--- conflicted
+++ resolved
@@ -1,678 +1,611 @@
-from math import isnan
-import iso8601
-
-from isatools.io import isatab_configurator
-from isatools.isatab.validate.store import validator
-from isatools.isatab.defaults import (
-    log,
-    _RX_INDEXED_COL,
-    _RX_CHARACTERISTICS,
-    _RX_PARAMETER_VALUE,
-    _RX_FACTOR_VALUE,
-    _RX_COMMENT
-)
-
-from isatools.constants import ALL_LABELS, DATA_FILE_LABELS
-
-<<<<<<< HEAD
-
-def check_investigation_against_config(i_df_dict, configs):
-    """Checks investigation file against the loaded configurations
-
-    :param i_df_dict: A dictionary of  DataFrame and list of Dataframes representing the Investigation file
-=======
-def check_investigation_against_config(i_df_dict, configs):
-    """Checks investigation file against the loaded configurations
-
-    :param i_df_dict: A dictionary of DataFrames and lists of DataFrames representing the investigation file
->>>>>>> 7d5f19f9
-    :param configs: A dictionary of ISA Configuration objects
-    :return: None
-    """
-
-    code = 4003
-    message = "A required property is missing"
-
-    # def add_warning(index, column, value_index):
-    #     if index > 0:
-    #         spl = "A property value in {}.{} of investigation file at column {} is required"
-    #         spl = spl.format(column, index + 1, value_index + 1)
-    #         validator.add_warning(message=message, supplemental=spl, code=code)
-    #         log.warning("(W) {}".format(spl))
-    #     else:
-    #         spl = "A property value in {} of investigation file at column {} is required"
-    #         spl = spl.format(column, value_index + 1)
-    #         validator.add_warning(message=message, supplemental=spl, code=code)
-    #         log.warning("(W) {}".format(spl))
-
-    def add_error(index, column, value_index):
-        if index > 0:
-            spl = "A property value in {}.{} of investigation file at column {} is required"
-            spl = spl.format(column, index + 1, value_index + 1)
-            validator.add_error(message=message, supplemental=spl, code=code)
-            log.error("(E) {}".format(spl))
-        else:
-            spl = "A property value in {} of investigation file at column {} is required"
-            spl = spl.format(column, value_index + 1)
-            validator.add_error(message=message, supplemental=spl, code=code)
-            log.error("(E) {}".format(spl))
-
-    def check_section_against_required_fields_one_value(section, required, i=0):
-        fields_required = [i for i in section.columns if i in required]
-        for col in fields_required:
-            required_values = section[col]
-            if len(required_values) > 0:
-                for x, required_value in enumerate(required_values):
-                    required_value = required_values.iloc[x]
-                    if isinstance(required_value, float):
-                        if isnan(required_value):
-                            add_error(i, col, x)
-                    else:
-                        if required_value == '' or 'Unnamed: ' in required_value:
-                            add_error(i, col, x)
-
-    config_fields = configs[('[investigation]', '')].get_isatab_configuration()[0].get_field()
-    required_fields = [i.header for i in config_fields if i.is_required]
-    check_section_against_required_fields_one_value(i_df_dict['investigation'], required_fields)
-    check_section_against_required_fields_one_value(i_df_dict['i_publications'], required_fields)
-    check_section_against_required_fields_one_value(i_df_dict['i_contacts'], required_fields)
-
-    for x, study_df in enumerate(i_df_dict['studies']):
-        check_section_against_required_fields_one_value(i_df_dict['studies'][x], required_fields, x)
-        check_section_against_required_fields_one_value(i_df_dict['s_design_descriptors'][x], required_fields, x)
-        check_section_against_required_fields_one_value(i_df_dict['s_publications'][x], required_fields, x)
-        check_section_against_required_fields_one_value(i_df_dict['s_factors'][x], required_fields, x)
-        check_section_against_required_fields_one_value(i_df_dict['s_assays'][x], required_fields, x)
-        check_section_against_required_fields_one_value(i_df_dict['s_protocols'][x], required_fields, x)
-        check_section_against_required_fields_one_value(i_df_dict['s_contacts'][x], required_fields, x)
-
-
-def load_config(config_dir):
-    """Rule 4001
-
-    :param config_dir: Path to a directory containing ISA Configuration XMLs
-    :return: A dictionary of ISA Configuration objects
-    """
-    configs = None
-    try:
-        configs = isatab_configurator.load(config_dir)
-    except FileNotFoundError:
-        spl = "On loading {}".format(config_dir)
-        validator.add_error(message="Configurations could not be loaded", supplemental=spl, code=4001)
-        log.error("(E) FileNotFoundError on trying to load from {}".format(config_dir))
-    if configs is None:
-        spl = "On loading {}".format(config_dir)
-        validator.add_error(message="Configurations could not be loaded", supplemental=spl, code=4001)
-        log.error("(E) Could not load configurations from {}".format(config_dir))
-    else:
-        for k in configs.keys():
-            message = "Loaded table configuration '{}' for measurement and technology {}"
-            log.debug(message.format(str(configs[k].get_isatab_configuration()[0].table_name), str(k)))
-    if configs is None:
-        raise SystemError("No configuration to load so cannot proceed with validation!")
-    return configs
-
-
-def check_measurement_technology_types(i_df_dict, configs):
-    """Rule 4002
-
-<<<<<<< HEAD
-    :param i_df_dict: A dictionary of  DataFrame and list of Dataframes representing the Investigation file
-    :param configs: A dictionary of ISA Configuration objects
-    :return: None
-    """
-    for i, assay_df in enumerate(i_df_dict['s_assays']):
-        measurement_types = assay_df['Study Assay Measurement Type'].tolist()
-        technology_types = assay_df['Study Assay Technology Type'].tolist()
-=======
-    :param i_df_dict: A dictionary of DataFrames and lists of DataFrames representing the investigation file
-    :param configs: A dictionary of ISA Configuration objects
-    :return: None
-    """
-    for i, study_assays_df in enumerate(i_df_dict['s_assays']):
-        measurement_types = study_assays_df['Study Assay Measurement Type'].tolist()
-        technology_types = study_assays_df['Study Assay Technology Type'].tolist()
->>>>>>> 7d5f19f9
-        if len(measurement_types) == len(technology_types):
-            for x, measurement_type in enumerate(measurement_types):
-                lowered_mt = measurement_types[x].lower()
-                lowered_tt = technology_types[x].lower()
-                if (lowered_mt, lowered_tt) not in configs.keys():
-<<<<<<< HEAD
-                    spl = "Measurement {}/technology {},STUDY.{}, STUDY ASSAY.{}"
-=======
-                    spl = "Measurement {}/technology {}, STUDY.{}, STUDY ASSAY.{}"
->>>>>>> 7d5f19f9
-                    spl = spl.format(measurement_types[x], technology_types[x], i, x)
-                    error = ("(E) Could not load configuration for measurement type '{}' and technology type '{}' "
-                             "for STUDY.{}, STUDY ASSAY.{}'").format(measurement_types[x], technology_types[x], i, x)
-                    validator.add_error(message="Measurement/technology type invalid", supplemental=spl, code=4002)
-                    log.error(error)
-
-
-def check_factor_value_presence(table):
-    """Checks if a Factor Value cell is empty
-
-    :param table: Table as a DataFrame
-    :return: None
-    """
-    factor_fields = [i for i in table.columns if i.lower().startswith('factor value')]
-    for factor_field in factor_fields:
-        for x, cell_value in enumerate(table.fillna('')[factor_field]):
-            if cell_value == '':
-                msg = "A required node factor value is missing value"
-                spl = "Missing value for '{}' at row {} in {}".format(factor_field, str(x), table.filename)
-                validator.add_warning(message=msg, supplemental=spl, code=4007)
-                log.warning("(W) {}".format(spl))
-
-
-def check_required_fields(table, cfg):
-    """Checks if the required fields by a configuration have empty cells
-
-    :param table: Table as a DataFrame
-    :param cfg: A ISA Configuration object
-    :return: None
-    """
-    for fheader in [i.header for i in cfg.get_isatab_configuration()[0].get_field() if i.is_required]:
-        found_field = [i for i in table.columns if i.lower() == fheader.lower()]
-        if len(found_field) == 0:
-            msg = "A required column in assay table is not present"
-            spl = "Required field '{}' not found in the file '{}'".format(fheader, table.filename)
-            validator.add_warning(message=msg, supplemental=spl, code=4010)
-            log.warning("(W) {}".format(spl))
-        elif len(found_field) > 1:
-            spl = "Field '{}' cannot have multiple values in the file '{}'".format(fheader, table.filename)
-            validator.add_warning(message="Multiple columns found", supplemental=spl, code=4013)
-            log.warning("(W) {}".format(spl))
-
-
-def check_field_values(table, cfg):
-    """Checks table fields against configuration
-
-    :param table: Table DataFrame
-    :param cfg: A ISA Configuration object
-    :return: None
-    """
-
-    def check_single_field(cell_value, cfg_field):
-        """Checks a single cell against the configuration field required
-
-        :param cell_value: Value taken from a table cell
-        :param cfg_field: Field configuration
-        :return: Returns True if OK, False if not OK
-        """
-
-        spl = "Missing value for the required field '{}' in the file '{}'".format(cfg_field.header, table.filename)
-        warning = "(W) {}".format(spl)
-
-        # First check if the value is required by config
-        if isinstance(cell_value, float):
-            if isnan(cell_value):
-                if cfg_field.is_required:
-                    msg = "A required column in assay table is not present"
-                    validator.add_warning(message=msg, supplemental=spl, code=4010)
-                    log.warning(warning)
-            return True
-        elif isinstance(cell_value, str):
-            value = cell_value.strip()
-            if value == '':
-                if cfg_field.is_required:
-                    validator.add_warning(message="A required cell value is missing", supplemental=spl, code=4012)
-                    log.warning(warning)
-                return True
-        is_valid_value = True
-        data_type = cfg_field.data_type.lower().strip()
-        if data_type in ['', 'string']:
-            return True
-        if 'boolean' == data_type:
-            is_valid_value = 'true' == cell_value.strip() or 'false' == cell_value.strip()
-        elif 'date' == data_type:
-            try:
-                iso8601.parse_date(cell_value)
-            except iso8601.ParseError:
-                is_valid_value = False
-        elif 'integer' == data_type:
-            try:
-                int(cell_value)
-            except ValueError:
-                is_valid_value = False
-        elif 'double' == data_type:
-            try:
-                float(cell_value)
-            except ValueError:
-                is_valid_value = False
-        elif data_type == 'list':
-            list_values = [i.lower() for i in cfg_field.list_values.split(',')]
-            if cell_value.lower() not in list_values:
-                is_valid_value = False
-        elif data_type in ['ontology-term', 'ontology term']:
-            # Structure and values checked in check_ontology_fields()
-            return True
-        else:
-            spl = "Unknown data type '{}' for field '{}' in the file '{}'"
-            spl = spl.format(data_type, cfg_field.header, table.filename)
-            validator.add_warning(message="Unknown data type found", supplemental=spl, code=4011)
-            log.warning("(W) {}".format(spl))
-            return False
-        if not is_valid_value:
-            msg = "A value does not correspond to the correct data type"
-            spl = "Invalid value '{}' for type '{}' of the field '{}'"
-            spl = spl.format(cell_value, data_type, cfg_field.header)
-            validator.add_warning(message=msg, supplemental=spl, code=4011)
-            log.warning("(W) {}".format(spl))
-            if data_type == 'list':
-                log.warning("(W) Value must be one of: " + cfg_field.list_values)
-        return is_valid_value
-
-    result = True
-    for irow in range(len(table.index)):
-        ncols = len(table.columns)
-        for icol in range(0, ncols):
-            cfields = [i for i in cfg.get_isatab_configuration()[0].get_field() if i.header == table.columns[icol]]
-            if len(cfields) == 1:
-                cfield = cfields[0]
-                result = result and check_single_field(table.iloc[irow][cfield.header], cfield)
-    return result
-
-
-def check_protocol_fields(table, cfg, proto_map):
-    from itertools import tee
-
-    def pairwise(iterable):
-        """A lovely pairwise iterator, e.g.
-
-        [a, b, c, d] -> [(a, b), (b, c), (c, d)]
-
-        :param iterable: A Python iterable
-        :return: A pairwise generator
-        """
-        a, b = tee(iterable)
-        next(b, None)
-        return zip(a, b)
-<<<<<<< HEAD
-
-=======
-    
->>>>>>> 7d5f19f9
-    field_headers = [i for i in table.columns
-                     if i.lower().endswith(' name')
-                     or i.lower().endswith(' data file')
-                     or i.lower().endswith(' data matrix file')]
-    protos = [i for i in table.columns if i.lower() == 'protocol ref']
-    if len(protos) > 0:
-        last_proto_index = table.columns.get_loc(protos[len(protos) - 1])
-    else:
-        last_proto_index = -1
-    last_mat_or_dat_index = table.columns.get_loc(field_headers[len(field_headers) - 1])
-    if last_proto_index > last_mat_or_dat_index:
-        spl = "(W) Protocol REF column is not followed by a material or data node in file '" + table.filename + "'"
-        validator.add_warning(message="Missing Protocol Value", supplemental=spl, code=1007)
-        log.warning(spl)
-    if cfg.get_isatab_configuration():
-<<<<<<< HEAD
-    # proto_ref_index = [i for i in table.columns if 'protocol ref' in i.lower()]
-    # result = True
-    # for each in proto_ref_index:
-    #     prots_found = set()
-    #     for cell in table[each]:
-    #         prots_found.add(cell)
-    #     if len(prots_found) > 1:
-    #         log.warning("(W) Multiple protocol references {} are found in {}".format(prots_found, each))
-    #         log.warning("(W) Only one protocol reference should be used in a Protocol REF column.")
-    #         result = False
-    # if result:
-    #     field_headers = [i for i in table.columns
-    #                      if i.lower().endswith(' name')
-    #                      or i.lower().endswith(' data file')
-    #                      or i.lower().endswith(' data matrix file')]
-    #     protos = [i for i in table.columns if i.lower() == 'protocol ref']
-    #     if len(protos) > 0:
-    #         last_proto_index = table.columns.get_loc(protos[len(protos) - 1])
-    #     else:
-    #         last_proto_index = -1
-    #     last_mat_or_dat_index = table.columns.get_loc(field_headers[len(field_headers) - 1])
-    #     if last_proto_index > last_mat_or_dat_index:
-    #         log.warning("(W) Protocol REF column without output in file '" + table.filename + "'")
-=======
->>>>>>> 7d5f19f9
-        for left, right in pairwise(field_headers):
-            cleft = None
-            cright = None
-            clefts = [i for i in cfg.get_isatab_configuration()[0].get_field() if i.header.lower() == left.lower()]
-            if len(clefts) == 1:
-                cleft = clefts[0]
-            crights = [i for i in cfg.get_isatab_configuration()[0].get_field() if i.header.lower() == right.lower()]
-            if len(crights) == 1:
-                cright = crights[0]
-            if cleft is not None and cright is not None:
-                protocols_fields = cfg.get_isatab_configuration()[0].get_protocol_field()
-                cprotos = [i.protocol_type for i in protocols_fields if cleft.pos < i.pos < cright.pos]
-                raw_headers = table.columns[table.columns.get_loc(cleft.header):table.columns.get_loc(cright.header)]
-                fprotos_headers = [i for i in raw_headers if 'protocol ref' in i.lower()]
-                fprotos = list()
-                for header in fprotos_headers:
-                    proto_names = list(table.loc[:, header].unique())
-                    for proto_name in proto_names:
-                        proto_type = proto_map.get(proto_name)
-                        if not proto_type and proto_name:
-<<<<<<< HEAD
-                            spl = ("Could not find protocol type for protocol name '{}' in file '{}'").format(
-                                   proto_name, table.filename)
-=======
-                            spl = ("Could not find protocol type for protocol name '{}' in file '{}'" ).format(proto_name, table.filename)
->>>>>>> 7d5f19f9
-                            validator.add_warning(message="Missing Protocol Declaration", supplemental=spl, code=1007)
-                            log.warning("(W) {}".format(spl))
-                        else:
-                            fprotos.append(proto_type)
-<<<<<<< HEAD
-
-                    # proto_name = table.iloc[0][header]
-                    # try:
-                    #     proto_type = proto_map[proto_name]
-                    #     fprotos.append(proto_type)
-                    # except KeyError:
-                    #     spl = ("Could not find protocol type for protocol name '{}', trying to validate_rules against name "
-                    #            "only").format(proto_name)
-                    #     validator.add_warning(message="Missing Protocol declaration", supplemental=spl, code=1007)
-                    #     log.warning("(W) {}".format(spl))
-                    #     fprotos.append(proto_name)
-=======
->>>>>>> 7d5f19f9
-                invalid_protos = set(cprotos) - set(fprotos)
-                if len(invalid_protos) > 0:
-                    spl = ("Protocol(s) of type {} defined in the ISA-configuration expected as a between '{}' and "
-                           "'{}' but has not been found, in the file '{}'")
-                    spl = spl.format(str(list(invalid_protos)), cleft.header, cright.header, table.filename)
-                    validator.add_warning(message="Missing Protocol declaration", supplemental=spl, code=1007)
-                    log.warning("(W) {}".format(spl))
-
-
-def load_table_checks(df, filename):
-    """Checks that a table can be loaded and returns the loaded table, if
-    successful
-
-    :param df: Study dataFrame
-    :param filename: Name of the file
-    :return: DataFrame of the study or assay table
-    """
-    columns = df.columns
-    for x, column in enumerate(columns):  # check if columns have valid labels
-        if _RX_INDEXED_COL.match(column):
-            column = column[:column.rfind('.')]
-            # [
-            #     'Source Name',
-            #     'Sample Name',
-            #     'Extract Name',
-            #     'Material Type',
-            #     'Labeled Extract Name',
-            #     'Label',
-            #     'Protocol REF',
-            #     'Performer',
-            #     'Date',
-            #     'Term Source REF',
-            #     'Term Accession Number',
-            #     'Unit',
-            #     'Assay Name',
-            #     'Hybridization Assay Name',
-            #     'Scan Name',
-            #     'Array Design REF',
-            #     'MS Assay Name',
-            #     'NMR Assay Name',
-            #     'Image File',
-            #     'Raw Data File',
-            #     'Free Induction Decay Data File',
-            #     'Raw Spectral Data File',
-            #     'Array Data File',
-            #     'Normalization Name',
-            #     'Data Transformation Name',
-            #     'Derived Data File',
-            #     'Derived Spectral Data File',
-            #     'Protein Assignment File',
-            #     'Peptide Assignment File',
-            #     'Post Translational Modification Assignment File',
-            #     'Metabolite Assignment File',
-            #     'Derived Array Data File',
-            #     'Array Data Matrix File',
-            #     'Derived Array Data Matrix File',
-            #     'Acquisition Parameter Data File'
-            # # ]
-        if (column not in ALL_LABELS) \
-                and not _RX_CHARACTERISTICS.match(column) \
-                and not _RX_PARAMETER_VALUE.match(column) \
-                and not _RX_FACTOR_VALUE.match(column) \
-                and not _RX_COMMENT.match(column):
-            error_msg = "Unrecognised column heading {} at column position {} in table file {}".format(column, x,
-                                                                                                       filename)
-            log.error(error_msg)
-            error = {
-                "message": "Unrecognised header",
-                "supplemental": error_msg,
-                "code": 4014
-            }
-            validator.add_error(**error)
-
-        if _RX_COMMENT.match(column):
-            if len(_RX_COMMENT.findall(column)) == 0:
-                log.warning("(W) In file {}, label {} is missing a name".format(filename, column))
-                warning = {
-                    "message": "Missing name in Comment[] label",
-                    "supplemental": "In file {}, label {} is missing a name".format(filename, column),
-                    "code": 4014
-                }
-                validator.add_warning(**warning)
-        if _RX_CHARACTERISTICS.match(column):
-            if len(_RX_CHARACTERISTICS.findall(column)) == 0:
-                log.warning("(W) In file {}, label {} is missing a name".format(filename, column))
-                warning = {
-                    "message": "Missing name in Characteristics[] label",
-                    "supplemental": "In file {}, label {} is missing a name".format(filename, column),
-                    "code": 4014
-                }
-                validator.add_warning(**warning)
-        if _RX_PARAMETER_VALUE.match(column):
-            if len(_RX_PARAMETER_VALUE.findall(column)) == 0:
-                log.warning("(W) In file {}, label {} is missing a name".format(filename, column))
-                warning = {
-                    "message": "Missing name in Parameter Value[] label",
-                    "supplemental": "In file {}, label {} is missing a name".format(filename, column),
-                    "code": 4014
-                }
-                validator.add_warning(**warning)
-        if _RX_FACTOR_VALUE.match(column):
-            if len(_RX_FACTOR_VALUE.findall(column)) == 0:
-                log.warning("(W) In file {}, label {} is missing a name".format(filename, column))
-                warning = {
-                    "message": "Missing name in Factor Value[] label",
-                    "supplemental": "In file {}, label {} is missing a name".format(filename, column),
-                    "code": 4014
-                }
-                validator.add_warning(**warning)
-    norm_columns = list()
-    for x, column in enumerate(columns):
-        if _RX_INDEXED_COL.match(column):
-            norm_columns.append(column[:column.rfind('.')])
-        else:
-            norm_columns.append(column)
-    allowed_fields = [
-        'Source Name',
-        'Sample Name',
-        'Extract Name',
-        'Labeled Extract Name',
-        'Protocol REF',
-        'Raw Data File',
-        'Raw Spectral Data File',
-        'Free Induction Decay Data File',
-        'Image File',
-        'Derived Data File',
-        'Derived Spectral Data File',
-        'Derived Array Data File',
-        'Derived Array Data Matrix File',
-        'Array Data File',
-        'Protein Assignment File',
-        'Peptide Assignment File',
-        'Post Translational Modification Assignment File',
-        'Acquisition Parameter Data File',
-        'Metabolite Assignment File',
-        'Metabolite Identification File'
-    ]
-    object_index = [i for i, x in enumerate(norm_columns)
-                    if x in allowed_fields
-                    or _RX_FACTOR_VALUE.match(x)]
-    object_columns_list = list()
-    prev_i = object_index[0]
-    for curr_i in object_index:
-        if prev_i == curr_i:
-            pass
-        else:
-            object_columns_list.append(norm_columns[prev_i:curr_i])
-        prev_i = curr_i
-    object_columns_list.append(norm_columns[prev_i:])
-
-    for object_columns in object_columns_list:
-        prop_name = object_columns[0]
-        if prop_name in ['Sample Name', 'Source Name']:
-            for x, col in enumerate(object_columns[1:]):
-                if col not in ['Term Source REF', 'Term Accession Number',
-                               'Unit'] and not _RX_CHARACTERISTICS.match(col) \
-                        and not _RX_FACTOR_VALUE.match(col) \
-                        and not _RX_COMMENT.match(col):
-                    spl = ("(E) Expected only Characteristics, "
-                           "Factor Values or Comments following {} "
-                           "columns but found {} at offset {}".format(prop_name, col, x + 1, filename))
-                    log.error(spl)
-                    error = {
-                        "message": "Unrecognised header",
-                        "supplemental": spl,
-                        "code": 4014
-                    }
-                    validator.add_error(**error)
-        elif prop_name == 'Protocol REF':
-            for x, col in enumerate(object_columns[1:]):
-                if col not in ['Term Source REF', 'Term Accession Number',
-                               'Unit', 'Assay Name', 'MS Assay Name', 'NMR Assay Name',
-                               'Hybridization Assay Name', 'Array Design REF',
-                               'Scan Name', 'Data Transformation Name'] \
-                        and not _RX_PARAMETER_VALUE.match(col) \
-                        and not _RX_COMMENT.match(col):
-                    spl = ("(E) Unexpected column heading following {} "
-                           "column. Found {} at offset {}".format(prop_name, col, x + 1, filename))
-                    log.error(spl)
-                    error = {
-                        "message": "Unrecognised header",
-                        "supplemental": spl,
-                        "code": 4014
-                    }
-                    validator.add_error(**error)
-        elif prop_name == 'Extract Name':
-            for x, col in enumerate(object_columns[1:]):
-                if col not in ['Term Source REF', 'Term Accession Number',
-                               'Unit'] and not _RX_CHARACTERISTICS.match(col) \
-                        and not _RX_COMMENT.match(col):
-                    spl = ("(E) Expected only Characteristics, "
-                           "Comments following {} "
-                           "columns but found {} at offset {}".format(prop_name, col, x + 1, filename))
-                    log.error(spl)
-                    error = {
-                        "message": "Unrecognised header",
-                        "supplemental": spl,
-                        "code": 4014
-                    }
-                    validator.add_error(**error)
-            # if len(object_columns) > 1:
-            #
-            #     spl = ("Unexpected column heading(s) following {} column. "
-            #            "Found {} at offset {}".format(
-            #             prop_name, object_columns[1:], 2), filename)
-            #     log.error(spl)
-            #     error = {
-            #         "message": "Unrecognised header",
-            #         "supplemental": spl,
-            #         "code": 4014
-            #     }
-            #     validator.add_error(**error)
-        elif prop_name == 'Labeled Extract Name':
-            if len(object_columns) > 1:
-                if object_columns[1] == 'Label':
-                    for x, col in enumerate(object_columns[2:]):
-                        if col not in ['Term Source REF',
-                                       'Term Accession Number']:
-                            spl = ("(E) Unexpected column heading "
-                                   "following {} column. Found {} at "
-                                   "offset {}".format(prop_name, col, x + 1, filename))
-                            log.error(spl)
-                            error = {
-                                "message": "Unrecognised header",
-                                "supplemental": spl,
-                                "code": 4014
-                            }
-                            validator.add_error(**error)
-
-                else:
-                    for x, col in enumerate(object_columns[1:]):
-                        if col not in ['Term Source REF', 'Term Accession Number',
-                                       'Unit'] and not _RX_CHARACTERISTICS.match(col) \
-                                and not _RX_COMMENT.match(col):
-                            spl = ("(E) Expected only Characteristics, "
-                                   "Comments following {} "
-                                   "columns but found {} at offset {}".format(prop_name, col, x + 1, filename))
-                            log.error(spl)
-                            error = {
-                                "message": "Unrecognised header",
-                                "supplemental": spl,
-                                "code": 4014
-                            }
-                            validator.add_error(**error)
-            else:
-                spl = ("Expected Label column after Labeled Extract Name "
-                       "but none found")
-                log.error(spl)
-                error = {
-                    "message": "Unrecognised header",
-                    "supplemental": spl,
-                    "code": 4014
-                }
-                validator.add_error(**error)
-        elif prop_name in DATA_FILE_LABELS:
-            # [
-            #     'Raw Data File',
-            #     'Raw Spectral Data File',
-            #     'Free Induction Decay Data File',
-            #     'Image File',
-            #     'Derived Data File',
-            #     'Derived Spectral Data File',
-            #     'Derived Array Data File',
-            #     'Array Data File',
-            #     'Protein Assignment File',
-            #     'Peptide Assignment File',
-            #     'Post Translational Modification Assignment File'
-            # ]
-            for x, col in enumerate(object_columns[1:]):
-                if not _RX_COMMENT.match(col):
-                    spl = ("(E) Expected only Comments following {} "
-                           "columns but found {} at offset {}".format(prop_name, col, x + 1, filename))
-                    log.error(spl)
-                    error = {
-                        "message": "Unrecognised header",
-                        "supplemental": spl,
-                        "code": 4014
-                    }
-                    validator.add_error(**error)
-        elif _RX_FACTOR_VALUE.match(prop_name):
-            for x, col in enumerate(object_columns[2:]):
-                if col not in ['Term Source REF', 'Term Accession Number']:
-                    spl = (
-                        "(E) Unexpected column heading following {} column. "
-                        "Found {} at offset {}".format(prop_name, col, x + 1, filename))
-                    log.error(spl)
-                    error = {
-                        "message": "Unrecognised header",
-                        "supplemental": spl,
-                        "code": 4014
-                    }
-                    validator.add_error(**error)
-        else:
-            log.debug("Need to implement a rule for... " + prop_name)
-            log.debug(object_columns)
-
-    return df
+from math import isnan
+import iso8601
+
+from isatools.io import isatab_configurator
+from isatools.isatab.validate.store import validator
+from isatools.isatab.defaults import (
+    log,
+    _RX_INDEXED_COL,
+    _RX_CHARACTERISTICS,
+    _RX_PARAMETER_VALUE,
+    _RX_FACTOR_VALUE,
+    _RX_COMMENT
+)
+
+from isatools.constants import ALL_LABELS, DATA_FILE_LABELS
+
+
+def check_investigation_against_config(i_df_dict, configs):
+    """Checks investigation file against the loaded configurations
+
+    :param i_df_dict: A dictionary of  DataFrame and list of Dataframes representing the Investigation file
+    :param configs: A dictionary of ISA Configuration objects
+    :return: None
+    """
+
+    code = 4003
+    message = "A required property is missing"
+
+    # def add_warning(index, column, value_index):
+    #     if index > 0:
+    #         spl = "A property value in {}.{} of investigation file at column {} is required"
+    #         spl = spl.format(column, index + 1, value_index + 1)
+    #         validator.add_warning(message=message, supplemental=spl, code=code)
+    #         log.warning("(W) {}".format(spl))
+    #     else:
+    #         spl = "A property value in {} of investigation file at column {} is required"
+    #         spl = spl.format(column, value_index + 1)
+    #         validator.add_warning(message=message, supplemental=spl, code=code)
+    #         log.warning("(W) {}".format(spl))
+
+    def add_error(index, column, value_index):
+        if index > 0:
+            spl = "A property value in {}.{} of investigation file at column {} is required"
+            spl = spl.format(column, index + 1, value_index + 1)
+            validator.add_error(message=message, supplemental=spl, code=code)
+            log.error("(E) {}".format(spl))
+        else:
+            spl = "A property value in {} of investigation file at column {} is required"
+            spl = spl.format(column, value_index + 1)
+            validator.add_error(message=message, supplemental=spl, code=code)
+            log.error("(E) {}".format(spl))
+
+    def check_section_against_required_fields_one_value(section, required, i=0):
+        fields_required = [i for i in section.columns if i in required]
+        for col in fields_required:
+            required_values = section[col]
+            if len(required_values) > 0:
+                for x, required_value in enumerate(required_values):
+                    required_value = required_values.iloc[x]
+                    if isinstance(required_value, float):
+                        if isnan(required_value):
+                            add_error(i, col, x)
+                    else:
+                        if required_value == '' or 'Unnamed: ' in required_value:
+                            add_error(i, col, x)
+
+    config_fields = configs[('[investigation]', '')].get_isatab_configuration()[0].get_field()
+    required_fields = [i.header for i in config_fields if i.is_required]
+    check_section_against_required_fields_one_value(i_df_dict['investigation'], required_fields)
+    check_section_against_required_fields_one_value(i_df_dict['i_publications'], required_fields)
+    check_section_against_required_fields_one_value(i_df_dict['i_contacts'], required_fields)
+
+    for x, study_df in enumerate(i_df_dict['studies']):
+        check_section_against_required_fields_one_value(i_df_dict['studies'][x], required_fields, x)
+        check_section_against_required_fields_one_value(i_df_dict['s_design_descriptors'][x], required_fields, x)
+        check_section_against_required_fields_one_value(i_df_dict['s_publications'][x], required_fields, x)
+        check_section_against_required_fields_one_value(i_df_dict['s_factors'][x], required_fields, x)
+        check_section_against_required_fields_one_value(i_df_dict['s_assays'][x], required_fields, x)
+        check_section_against_required_fields_one_value(i_df_dict['s_protocols'][x], required_fields, x)
+        check_section_against_required_fields_one_value(i_df_dict['s_contacts'][x], required_fields, x)
+
+
+def load_config(config_dir):
+    """Rule 4001
+
+    :param config_dir: Path to a directory containing ISA Configuration XMLs
+    :return: A dictionary of ISA Configuration objects
+    """
+    configs = None
+    try:
+        configs = isatab_configurator.load(config_dir)
+    except FileNotFoundError:
+        spl = "On loading {}".format(config_dir)
+        validator.add_error(message="Configurations could not be loaded", supplemental=spl, code=4001)
+        log.error("(E) FileNotFoundError on trying to load from {}".format(config_dir))
+    if configs is None:
+        spl = "On loading {}".format(config_dir)
+        validator.add_error(message="Configurations could not be loaded", supplemental=spl, code=4001)
+        log.error("(E) Could not load configurations from {}".format(config_dir))
+    else:
+        for k in configs.keys():
+            message = "Loaded table configuration '{}' for measurement and technology {}"
+            log.debug(message.format(str(configs[k].get_isatab_configuration()[0].table_name), str(k)))
+    if configs is None:
+        raise SystemError("No configuration to load so cannot proceed with validation!")
+    return configs
+
+
+def check_measurement_technology_types(i_df_dict, configs):
+    """Rule 4002
+
+    :param i_df_dict: A dictionary of  DataFrame and list of Dataframes representing the Investigation file
+    :param configs: A dictionary of ISA Configuration objects
+    :return: None
+    """
+    for i, assay_df in enumerate(i_df_dict['s_assays']):
+        measurement_types = assay_df['Study Assay Measurement Type'].tolist()
+        technology_types = assay_df['Study Assay Technology Type'].tolist()
+
+        if len(measurement_types) == len(technology_types):
+            for x, measurement_type in enumerate(measurement_types):
+                lowered_mt = measurement_types[x].lower()
+                lowered_tt = technology_types[x].lower()
+                if (lowered_mt, lowered_tt) not in configs.keys():
+
+                    spl = "Measurement {}/technology {}, STUDY.{}, STUDY ASSAY.{}"
+                    spl = spl.format(measurement_types[x], technology_types[x], i, x)
+                    error = ("(E) Could not load configuration for measurement type '{}' and technology type '{}' "
+                             "for STUDY.{}, STUDY ASSAY.{}'").format(measurement_types[x], technology_types[x], i, x)
+                    validator.add_error(message="Measurement/technology type invalid", supplemental=spl, code=4002)
+                    log.error(error)
+
+
+def check_factor_value_presence(table):
+    """Checks if a Factor Value cell is empty
+
+    :param table: Table as a DataFrame
+    :return: None
+    """
+    factor_fields = [i for i in table.columns if i.lower().startswith('factor value')]
+    for factor_field in factor_fields:
+        for x, cell_value in enumerate(table.fillna('')[factor_field]):
+            if cell_value == '':
+                msg = "A required node factor value is missing value"
+                spl = "Missing value for '{}' at row {} in {}".format(factor_field, str(x), table.filename)
+                validator.add_warning(message=msg, supplemental=spl, code=4007)
+                log.warning("(W) {}".format(spl))
+
+
+def check_required_fields(table, cfg):
+    """Checks if the required fields by a configuration have empty cells
+
+    :param table: Table as a DataFrame
+    :param cfg: A ISA Configuration object
+    :return: None
+    """
+    for fheader in [i.header for i in cfg.get_isatab_configuration()[0].get_field() if i.is_required]:
+        found_field = [i for i in table.columns if i.lower() == fheader.lower()]
+        if len(found_field) == 0:
+            msg = "A required column in assay table is not present"
+            spl = "Required field '{}' not found in the file '{}'".format(fheader, table.filename)
+            validator.add_warning(message=msg, supplemental=spl, code=4010)
+            log.warning("(W) {}".format(spl))
+        elif len(found_field) > 1:
+            spl = "Field '{}' cannot have multiple values in the file '{}'".format(fheader, table.filename)
+            validator.add_warning(message="Multiple columns found", supplemental=spl, code=4013)
+            log.warning("(W) {}".format(spl))
+
+
+def check_field_values(table, cfg):
+    """Checks table fields against configuration
+
+    :param table: Table DataFrame
+    :param cfg: A ISA Configuration object
+    :return: None
+    """
+
+    def check_single_field(cell_value, cfg_field):
+        """Checks a single cell against the configuration field required
+
+        :param cell_value: Value taken from a table cell
+        :param cfg_field: Field configuration
+        :return: Returns True if OK, False if not OK
+        """
+
+        spl = "Missing value for the required field '{}' in the file '{}'".format(cfg_field.header, table.filename)
+        warning = "(W) {}".format(spl)
+
+        # First check if the value is required by config
+        if isinstance(cell_value, float):
+            if isnan(cell_value):
+                if cfg_field.is_required:
+                    msg = "A required column in assay table is not present"
+                    validator.add_warning(message=msg, supplemental=spl, code=4010)
+                    log.warning(warning)
+            return True
+        elif isinstance(cell_value, str):
+            value = cell_value.strip()
+            if value == '':
+                if cfg_field.is_required:
+                    validator.add_warning(message="A required cell value is missing", supplemental=spl, code=4012)
+                    log.warning(warning)
+                return True
+        is_valid_value = True
+        data_type = cfg_field.data_type.lower().strip()
+        if data_type in ['', 'string']:
+            return True
+        if 'boolean' == data_type:
+            is_valid_value = 'true' == cell_value.strip() or 'false' == cell_value.strip()
+        elif 'date' == data_type:
+            try:
+                iso8601.parse_date(cell_value)
+            except iso8601.ParseError:
+                is_valid_value = False
+        elif 'integer' == data_type:
+            try:
+                int(cell_value)
+            except ValueError:
+                is_valid_value = False
+        elif 'double' == data_type:
+            try:
+                float(cell_value)
+            except ValueError:
+                is_valid_value = False
+        elif data_type == 'list':
+            list_values = [i.lower() for i in cfg_field.list_values.split(',')]
+            if cell_value.lower() not in list_values:
+                is_valid_value = False
+        elif data_type in ['ontology-term', 'ontology term']:
+            # Structure and values checked in check_ontology_fields()
+            return True
+        else:
+            spl = "Unknown data type '{}' for field '{}' in the file '{}'"
+            spl = spl.format(data_type, cfg_field.header, table.filename)
+            validator.add_warning(message="Unknown data type found", supplemental=spl, code=4011)
+            log.warning("(W) {}".format(spl))
+            return False
+        if not is_valid_value:
+            msg = "A value does not correspond to the correct data type"
+            spl = "Invalid value '{}' for type '{}' of the field '{}'"
+            spl = spl.format(cell_value, data_type, cfg_field.header)
+            validator.add_warning(message=msg, supplemental=spl, code=4011)
+            log.warning("(W) {}".format(spl))
+            if data_type == 'list':
+                log.warning("(W) Value must be one of: " + cfg_field.list_values)
+        return is_valid_value
+
+    result = True
+    for irow in range(len(table.index)):
+        ncols = len(table.columns)
+        for icol in range(0, ncols):
+            cfields = [i for i in cfg.get_isatab_configuration()[0].get_field() if i.header == table.columns[icol]]
+            if len(cfields) == 1:
+                cfield = cfields[0]
+                result = result and check_single_field(table.iloc[irow][cfield.header], cfield)
+    return result
+
+
+def check_protocol_fields(table, cfg, proto_map):
+    from itertools import tee
+
+    def pairwise(iterable):
+        """A lovely pairwise iterator, e.g.
+
+        [a, b, c, d] -> [(a, b), (b, c), (c, d)]
+
+        :param iterable: A Python iterable
+        :return: A pairwise generator
+        """
+        a, b = tee(iterable)
+        next(b, None)
+        return zip(a, b)
+
+    field_headers = [i for i in table.columns
+                     if i.lower().endswith(' name')
+                     or i.lower().endswith(' data file')
+                     or i.lower().endswith(' data matrix file')]
+    protos = [i for i in table.columns if i.lower() == 'protocol ref']
+    if len(protos) > 0:
+        last_proto_index = table.columns.get_loc(protos[len(protos) - 1])
+    else:
+        last_proto_index = -1
+    last_mat_or_dat_index = table.columns.get_loc(field_headers[len(field_headers) - 1])
+    if last_proto_index > last_mat_or_dat_index:
+        spl = "(W) Protocol REF column is not followed by a material or data node in file '" + table.filename + "'"
+        validator.add_warning(message="Missing Protocol Value", supplemental=spl, code=1007)
+        log.warning(spl)
+    if cfg.get_isatab_configuration():
+        for left, right in pairwise(field_headers):
+            cleft = None
+            cright = None
+            clefts = [i for i in cfg.get_isatab_configuration()[0].get_field() if i.header.lower() == left.lower()]
+            if len(clefts) == 1:
+                cleft = clefts[0]
+            crights = [i for i in cfg.get_isatab_configuration()[0].get_field() if i.header.lower() == right.lower()]
+            if len(crights) == 1:
+                cright = crights[0]
+            if cleft is not None and cright is not None:
+                protocols_fields = cfg.get_isatab_configuration()[0].get_protocol_field()
+                cprotos = [i.protocol_type for i in protocols_fields if cleft.pos < i.pos < cright.pos]
+                raw_headers = table.columns[table.columns.get_loc(cleft.header):table.columns.get_loc(cright.header)]
+                fprotos_headers = [i for i in raw_headers if 'protocol ref' in i.lower()]
+                fprotos = list()
+                for header in fprotos_headers:
+                    proto_names = list(table.loc[:, header].unique())
+                    for proto_name in proto_names:
+                        proto_type = proto_map.get(proto_name)
+                        if not proto_type and proto_name:
+                            spl = ("Could not find protocol type for protocol name '{}' in file '{}'" ).format(proto_name, table.filename)
+                            validator.add_warning(message="Missing Protocol Declaration", supplemental=spl, code=1007)
+                            log.warning("(W) {}".format(spl))
+                        else:
+                            fprotos.append(proto_type)
+
+                invalid_protos = set(cprotos) - set(fprotos)
+                if len(invalid_protos) > 0:
+                    spl = ("Protocol(s) of type {} defined in the ISA-configuration expected as a between '{}' and "
+                           "'{}' but has not been found, in the file '{}'")
+                    spl = spl.format(str(list(invalid_protos)), cleft.header, cright.header, table.filename)
+                    validator.add_warning(message="Missing Protocol declaration", supplemental=spl, code=1007)
+                    log.warning("(W) {}".format(spl))
+
+
+def load_table_checks(df, filename):
+    """Checks that a table can be loaded and returns the loaded table, if
+    successful
+
+    :param df: Study dataFrame
+    :param filename: Name of the file
+    :return: DataFrame of the study or assay table
+    """
+    columns = df.columns
+    for x, column in enumerate(columns):  # check if columns have valid labels
+        if _RX_INDEXED_COL.match(column):
+            column = column[:column.rfind('.')]
+            # [
+            #     'Source Name',
+            #     'Sample Name',
+            #     'Extract Name',
+            #     'Material Type',
+            #     'Labeled Extract Name',
+            #     'Label',
+            #     'Protocol REF',
+            #     'Performer',
+            #     'Date',
+            #     'Term Source REF',
+            #     'Term Accession Number',
+            #     'Unit',
+            #     'Assay Name',
+            #     'Hybridization Assay Name',
+            #     'Scan Name',
+            #     'Array Design REF',
+            #     'MS Assay Name',
+            #     'NMR Assay Name',
+            #     'Image File',
+            #     'Raw Data File',
+            #     'Free Induction Decay Data File',
+            #     'Raw Spectral Data File',
+            #     'Array Data File',
+            #     'Normalization Name',
+            #     'Data Transformation Name',
+            #     'Derived Data File',
+            #     'Derived Spectral Data File',
+            #     'Protein Assignment File',
+            #     'Peptide Assignment File',
+            #     'Post Translational Modification Assignment File',
+            #     'Metabolite Assignment File',
+            #     'Derived Array Data File',
+            #     'Array Data Matrix File',
+            #     'Derived Array Data Matrix File',
+            #     'Acquisition Parameter Data File'
+            # # ]
+        if (column not in ALL_LABELS) \
+                and not _RX_CHARACTERISTICS.match(column) \
+                and not _RX_PARAMETER_VALUE.match(column) \
+                and not _RX_FACTOR_VALUE.match(column) \
+                and not _RX_COMMENT.match(column):
+            error_msg = "Unrecognised column heading {} at column position {} in table file {}".format(column, x,
+                                                                                                       filename)
+            log.error(error_msg)
+            error = {
+                "message": "Unrecognised header",
+                "supplemental": error_msg,
+                "code": 4014
+            }
+            validator.add_error(**error)
+
+        if _RX_COMMENT.match(column):
+            if len(_RX_COMMENT.findall(column)) == 0:
+                log.warning("(W) In file {}, label {} is missing a name".format(filename, column))
+                warning = {
+                    "message": "Missing name in Comment[] label",
+                    "supplemental": "In file {}, label {} is missing a name".format(filename, column),
+                    "code": 4014
+                }
+                validator.add_warning(**warning)
+        if _RX_CHARACTERISTICS.match(column):
+            if len(_RX_CHARACTERISTICS.findall(column)) == 0:
+                log.warning("(W) In file {}, label {} is missing a name".format(filename, column))
+                warning = {
+                    "message": "Missing name in Characteristics[] label",
+                    "supplemental": "In file {}, label {} is missing a name".format(filename, column),
+                    "code": 4014
+                }
+                validator.add_warning(**warning)
+        if _RX_PARAMETER_VALUE.match(column):
+            if len(_RX_PARAMETER_VALUE.findall(column)) == 0:
+                log.warning("(W) In file {}, label {} is missing a name".format(filename, column))
+                warning = {
+                    "message": "Missing name in Parameter Value[] label",
+                    "supplemental": "In file {}, label {} is missing a name".format(filename, column),
+                    "code": 4014
+                }
+                validator.add_warning(**warning)
+        if _RX_FACTOR_VALUE.match(column):
+            if len(_RX_FACTOR_VALUE.findall(column)) == 0:
+                log.warning("(W) In file {}, label {} is missing a name".format(filename, column))
+                warning = {
+                    "message": "Missing name in Factor Value[] label",
+                    "supplemental": "In file {}, label {} is missing a name".format(filename, column),
+                    "code": 4014
+                }
+                validator.add_warning(**warning)
+    norm_columns = list()
+    for x, column in enumerate(columns):
+        if _RX_INDEXED_COL.match(column):
+            norm_columns.append(column[:column.rfind('.')])
+        else:
+            norm_columns.append(column)
+    allowed_fields = [
+        'Source Name',
+        'Sample Name',
+        'Extract Name',
+        'Labeled Extract Name',
+        'Protocol REF',
+        'Raw Data File',
+        'Raw Spectral Data File',
+        'Free Induction Decay Data File',
+        'Image File',
+        'Derived Data File',
+        'Derived Spectral Data File',
+        'Derived Array Data File',
+        'Derived Array Data Matrix File',
+        'Array Data File',
+        'Protein Assignment File',
+        'Peptide Assignment File',
+        'Post Translational Modification Assignment File',
+        'Acquisition Parameter Data File',
+        'Metabolite Assignment File',
+        'Metabolite Identification File'
+    ]
+    object_index = [i for i, x in enumerate(norm_columns)
+                    if x in allowed_fields
+                    or _RX_FACTOR_VALUE.match(x)]
+    object_columns_list = list()
+    prev_i = object_index[0]
+    for curr_i in object_index:
+        if prev_i == curr_i:
+            pass
+        else:
+            object_columns_list.append(norm_columns[prev_i:curr_i])
+        prev_i = curr_i
+    object_columns_list.append(norm_columns[prev_i:])
+
+    for object_columns in object_columns_list:
+        prop_name = object_columns[0]
+        if prop_name in ['Sample Name', 'Source Name']:
+            for x, col in enumerate(object_columns[1:]):
+                if col not in ['Term Source REF', 'Term Accession Number',
+                               'Unit'] and not _RX_CHARACTERISTICS.match(col) \
+                        and not _RX_FACTOR_VALUE.match(col) \
+                        and not _RX_COMMENT.match(col):
+                    spl = ("(E) Expected only Characteristics, "
+                           "Factor Values or Comments following {} "
+                           "columns but found {} at offset {}".format(prop_name, col, x + 1, filename))
+                    log.error(spl)
+                    error = {
+                        "message": "Unrecognised header",
+                        "supplemental": spl,
+                        "code": 4014
+                    }
+                    validator.add_error(**error)
+        elif prop_name == 'Protocol REF':
+            for x, col in enumerate(object_columns[1:]):
+                if col not in ['Term Source REF', 'Term Accession Number',
+                               'Unit', 'Assay Name', 'MS Assay Name', 'NMR Assay Name',
+                               'Hybridization Assay Name', 'Array Design REF',
+                               'Scan Name', 'Data Transformation Name'] \
+                        and not _RX_PARAMETER_VALUE.match(col) \
+                        and not _RX_COMMENT.match(col):
+                    spl = ("(E) Unexpected column heading following {} "
+                           "column. Found {} at offset {}".format(prop_name, col, x + 1, filename))
+                    log.error(spl)
+                    error = {
+                        "message": "Unrecognised header",
+                        "supplemental": spl,
+                        "code": 4014
+                    }
+                    validator.add_error(**error)
+        elif prop_name == 'Extract Name':
+            for x, col in enumerate(object_columns[1:]):
+                if col not in ['Term Source REF', 'Term Accession Number',
+                               'Unit'] and not _RX_CHARACTERISTICS.match(col) \
+                        and not _RX_COMMENT.match(col):
+                    spl = ("(E) Expected only Characteristics, "
+                           "Comments following {} "
+                           "columns but found {} at offset {}".format(prop_name, col, x + 1, filename))
+                    log.error(spl)
+                    error = {
+                        "message": "Unrecognised header",
+                        "supplemental": spl,
+                        "code": 4014
+                    }
+                    validator.add_error(**error)
+            # if len(object_columns) > 1:
+            #
+            #     spl = ("Unexpected column heading(s) following {} column. "
+            #            "Found {} at offset {}".format(
+            #             prop_name, object_columns[1:], 2), filename)
+            #     log.error(spl)
+            #     error = {
+            #         "message": "Unrecognised header",
+            #         "supplemental": spl,
+            #         "code": 4014
+            #     }
+            #     validator.add_error(**error)
+        elif prop_name == 'Labeled Extract Name':
+            if len(object_columns) > 1:
+                if object_columns[1] == 'Label':
+                    for x, col in enumerate(object_columns[2:]):
+                        if col not in ['Term Source REF',
+                                       'Term Accession Number']:
+                            spl = ("(E) Unexpected column heading "
+                                   "following {} column. Found {} at "
+                                   "offset {}".format(prop_name, col, x + 1, filename))
+                            log.error(spl)
+                            error = {
+                                "message": "Unrecognised header",
+                                "supplemental": spl,
+                                "code": 4014
+                            }
+                            validator.add_error(**error)
+
+                else:
+                    for x, col in enumerate(object_columns[1:]):
+                        if col not in ['Term Source REF', 'Term Accession Number',
+                                       'Unit'] and not _RX_CHARACTERISTICS.match(col) \
+                                and not _RX_COMMENT.match(col):
+                            spl = ("(E) Expected only Characteristics, "
+                                   "Comments following {} "
+                                   "columns but found {} at offset {}".format(prop_name, col, x + 1, filename))
+                            log.error(spl)
+                            error = {
+                                "message": "Unrecognised header",
+                                "supplemental": spl,
+                                "code": 4014
+                            }
+                            validator.add_error(**error)
+            else:
+                spl = ("Expected Label column after Labeled Extract Name "
+                       "but none found")
+                log.error(spl)
+                error = {
+                    "message": "Unrecognised header",
+                    "supplemental": spl,
+                    "code": 4014
+                }
+                validator.add_error(**error)
+        elif prop_name in DATA_FILE_LABELS:
+            # [
+            #     'Raw Data File',
+            #     'Raw Spectral Data File',
+            #     'Free Induction Decay Data File',
+            #     'Image File',
+            #     'Derived Data File',
+            #     'Derived Spectral Data File',
+            #     'Derived Array Data File',
+            #     'Array Data File',
+            #     'Protein Assignment File',
+            #     'Peptide Assignment File',
+            #     'Post Translational Modification Assignment File'
+            # ]
+            for x, col in enumerate(object_columns[1:]):
+                if not _RX_COMMENT.match(col):
+                    spl = ("(E) Expected only Comments following {} "
+                           "columns but found {} at offset {}".format(prop_name, col, x + 1, filename))
+                    log.error(spl)
+                    error = {
+                        "message": "Unrecognised header",
+                        "supplemental": spl,
+                        "code": 4014
+                    }
+                    validator.add_error(**error)
+        elif _RX_FACTOR_VALUE.match(prop_name):
+            for x, col in enumerate(object_columns[2:]):
+                if col not in ['Term Source REF', 'Term Accession Number']:
+                    spl = (
+                        "(E) Unexpected column heading following {} column. "
+                        "Found {} at offset {}".format(prop_name, col, x + 1, filename))
+                    log.error(spl)
+                    error = {
+                        "message": "Unrecognised header",
+                        "supplemental": spl,
+                        "code": 4014
+                    }
+                    validator.add_error(**error)
+        else:
+            log.debug("Need to implement a rule for... " + prop_name)
+            log.debug(object_columns)
+
+    return df