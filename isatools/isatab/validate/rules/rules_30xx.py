import iso8601

from pandas import DataFrame

from isatools.isatab.validate.store import validator
from isatools.isatab.defaults import log, _RX_DOI, _RX_PMID, _RX_PMCID
from isatools.isatab.utils import cell_has_value


def check_filenames_present(i_df: DataFrame) -> None:
    """ Used for rule 3005

    :param i_df: An investigation DataFrame
    :return: None
    """
    for s_pos, study_df in enumerate(i_df['studies']):
        if study_df.iloc[0]['Study File Name'] == '':
            validator.add_warning(message="Missing Study File Name", supplemental="STUDY.{}".format(s_pos), code=3005)
            log.warning("(W) A study filename is missing for STUDY.{}".format(s_pos))
        for a_pos, filename in enumerate(i_df['s_assays'][s_pos]['Study Assay File Name'].tolist()):
            if filename == '':
                spl = "STUDY.{}, STUDY ASSAY.{}".format(s_pos, a_pos)
                validator.add_warning.append(message="Missing assay file name", supplemental=spl, code=3005)
                log.warning("(W) An assay filename is missing for STUDY ASSAY.{}".format(a_pos))


def check_date_formats(i_df):
    """ Used for rule 3001

    :param i_df: An investigation DataFrame
    :return: None
    """

    def check_iso8601_date(date_str):
        """Checks if a string conforms to ISO8601 dates

        :param date_str: The string to check, expecting a date
        :return: None
        """
        if date_str != '':
            try:
                iso8601.parse_date(date_str)
            except iso8601.ParseError:
                spl = "Found {} in date field".format(date_str)
                validator.add_warning(message="Date is not ISO8601 formatted", supplemental=spl, code=3001)
                log.warning("(W) Date {} does not conform to ISO8601 format".format(date_str))

    release_date_vals = i_df['investigation']['Investigation Public Release Date'].tolist()
    if len(release_date_vals) > 0:
        check_iso8601_date(release_date_vals[0])
    sub_date_values = i_df['investigation']['Investigation Submission Date'].tolist()
    if len(sub_date_values) > 0:
        check_iso8601_date(sub_date_values[0])
    for i, study_df in enumerate(i_df['studies']):
        release_date_vals = study_df['Study Public Release Date'].tolist()
        if len(release_date_vals) > 0:
            check_iso8601_date(release_date_vals[0])
        sub_date_values = study_df['Study Submission Date'].tolist()
        if len(sub_date_values) > 0:
            check_iso8601_date(sub_date_values[0])


def check_dois(i_df):
    """ Used for rule 3002

    :param i_df: An investigation DataFrame
    :return: None
    """

    def check_doi(doi_str):
        """Check if a string is a valid DOI

        :param doi_str: A string, expecting a DOI
        :return: None
        """
        if doi_str != '':
            if not _RX_DOI.match(doi_str):
                spl = "Found {} in DOI field".format(doi_str)
                validator.add_warning(message="DOI is not valid format", supplemental=spl, code=3002)
                log.warning("(W) DOI {} does not conform to DOI format".format(doi_str))

    for doi in i_df['i_publications']['Investigation Publication DOI'].tolist():
        check_doi(doi)
    for i, study_df in enumerate(i_df['s_publications']):
        for doi in study_df['Study Publication DOI'].tolist():
            check_doi(doi)


def check_pubmed_ids_format(i_df):
    """ Used for rule 3003

    :param i_df: An investigation DataFrame
    :return: None
    """

    def check_pubmed_id(pubmed_id_str):
        """ Checks if a string is a valid PubMed ID

        :param pubmed_id_str: String to check, expecting a PubMed ID
        :return: None
        """
        if pubmed_id_str != '':
            if (_RX_PMID.match(pubmed_id_str) is None) and (_RX_PMCID.match(pubmed_id_str) is None):
                spl = "Found PubMedID {}".format(pubmed_id_str)
                validator.add_warning(message="PubMed ID is not valid format", supplemental=spl, code=3003)
                log.warning("(W) PubMed ID {} is not valid format".format(pubmed_id_str))

    for doi in i_df['i_publications']['Investigation PubMed ID'].tolist():
        check_pubmed_id(str(doi))
    for study_pubs_df in i_df['s_publications']:
        for doi in study_pubs_df['Study PubMed ID'].tolist():
            check_pubmed_id(str(doi))


def check_ontology_sources(i_df):
    """ Used for rule 3008

    :param i_df: An investigation DataFrame
    :return: None
    """
    term_source_refs = []
    for i, ontology_source_name in enumerate(i_df['ontology_sources']['Term Source Name'].tolist()):
        if ontology_source_name == '' or 'Unnamed: ' in ontology_source_name:
            spl = "pos={}".format(i)
            warn = "(W) An Ontology Source Reference at position {} is missing Term Source Name, so can't be referenced"
            validator.add_warning(message="Ontology Source missing name ref", supplemental=spl, code=3008)
            log.warning(warn.format(i))
        else:
            term_source_refs.append(ontology_source_name)
    return term_source_refs


def check_ontology_fields(table, cfg, tsrs):
    """ Checks ontology annotation columns are correct for a given configuration
    in a table

    :param table: Table DataFrame
    :param cfg: An ISA Configuration object
    :param tsrs: List of Term Source References from the Ontology Source
    Reference section
    :return: True if OK, False if not OK
    """

    def check_single_field(cell_value, source, acc, config_field, filename):
        """ Checks ontology annotation columns are correct for a given
        configuration for a given cell value

        :param cell_value: Cell value
        :param source: Term Source REF value
        :param acc: Term Accession Number value
        :param config_field: The configuration specification from the ISA Config
        :param filename: Filename of the table
        :return: True if OK, False if not OK
        """
        return_value = True
        if ((cell_has_value(cell_value) and not cell_has_value(source) and cell_has_value(acc))
                or not cell_has_value(cell_value)):
            msg = "Missing Term Source REF in annotation or missing Term Source Name"
            spl = ("Incomplete values for ontology headers, for the field '{}' in the file '{}'. Check that all the "
                   "label/accession/source are provided.").format(config_field.header, filename)
            validator.add_warning(message=msg, supplemental=spl, code=3008)
            log.warning("(W) {}".format(spl))
<<<<<<< HEAD
            return_value = False
        if cell_has_value(source) and source not in tsrs:
            spl = ("Term Source REF, for the field '{}' in the file '{}' does not refer to a declared "
                   "Ontology Source.").format(cfield.header, filename)
            validator.add_warning(message="Term Source REF reference broken", supplemental=spl, code=3011)
            log.warning("(W) {}".format(spl))
            return_value = False
        return return_value
=======
            if source not in tsrs:
                spl = ("Term Source REF, for the field '{}' in the file '{}' does not refer to a declared "
                       "Ontology Source.").format(config_field.header, filename)
                validator.add_warning(message="Term Source REF reference broken", supplemental=spl, code=3011)
                log.warning("(W) {}".format(spl))
            return False
        return True
>>>>>>> dbfa3076

    result = True
    nfields = len(table.columns)
    for icol, header in enumerate(table.columns):
        cfields = [i for i in cfg.get_isatab_configuration()[0].get_field() if i.header == header]
        if len(cfields) != 1:
            continue
        cfield = cfields[0]
        if cfield.get_recommended_ontologies() is None:
            continue
        rindx = icol + 1
        rrindx = icol + 2
        rheader = ''
        rrheader = ''
        if rindx < nfields:
            rheader = table.columns[rindx]
        if rrindx < nfields:
            rrheader = table.columns[rrindx]
        if 'term source ref' not in rheader.lower() or 'term accession number' not in rrheader.lower():
            warning = "(W) The Field '{}' should have values from ontologies and has no ontology headers instead"
            log.warning(warning.format(header))
            result = False
            continue

        for irow in range(len(table.index)):
            result = result and check_single_field(table.iloc[irow][icol],
                                                   table.iloc[irow][rindx],
                                                   table.iloc[irow][rrindx],
                                                   cfield,
                                                   table.filename)

    return result
<|MERGE_RESOLUTION|>--- conflicted
+++ resolved
@@ -1,212 +1,202 @@
-import iso8601
-
-from pandas import DataFrame
-
-from isatools.isatab.validate.store import validator
-from isatools.isatab.defaults import log, _RX_DOI, _RX_PMID, _RX_PMCID
-from isatools.isatab.utils import cell_has_value
-
-
-def check_filenames_present(i_df: DataFrame) -> None:
-    """ Used for rule 3005
-
-    :param i_df: An investigation DataFrame
-    :return: None
-    """
-    for s_pos, study_df in enumerate(i_df['studies']):
-        if study_df.iloc[0]['Study File Name'] == '':
-            validator.add_warning(message="Missing Study File Name", supplemental="STUDY.{}".format(s_pos), code=3005)
-            log.warning("(W) A study filename is missing for STUDY.{}".format(s_pos))
-        for a_pos, filename in enumerate(i_df['s_assays'][s_pos]['Study Assay File Name'].tolist()):
-            if filename == '':
-                spl = "STUDY.{}, STUDY ASSAY.{}".format(s_pos, a_pos)
-                validator.add_warning.append(message="Missing assay file name", supplemental=spl, code=3005)
-                log.warning("(W) An assay filename is missing for STUDY ASSAY.{}".format(a_pos))
-
-
-def check_date_formats(i_df):
-    """ Used for rule 3001
-
-    :param i_df: An investigation DataFrame
-    :return: None
-    """
-
-    def check_iso8601_date(date_str):
-        """Checks if a string conforms to ISO8601 dates
-
-        :param date_str: The string to check, expecting a date
-        :return: None
-        """
-        if date_str != '':
-            try:
-                iso8601.parse_date(date_str)
-            except iso8601.ParseError:
-                spl = "Found {} in date field".format(date_str)
-                validator.add_warning(message="Date is not ISO8601 formatted", supplemental=spl, code=3001)
-                log.warning("(W) Date {} does not conform to ISO8601 format".format(date_str))
-
-    release_date_vals = i_df['investigation']['Investigation Public Release Date'].tolist()
-    if len(release_date_vals) > 0:
-        check_iso8601_date(release_date_vals[0])
-    sub_date_values = i_df['investigation']['Investigation Submission Date'].tolist()
-    if len(sub_date_values) > 0:
-        check_iso8601_date(sub_date_values[0])
-    for i, study_df in enumerate(i_df['studies']):
-        release_date_vals = study_df['Study Public Release Date'].tolist()
-        if len(release_date_vals) > 0:
-            check_iso8601_date(release_date_vals[0])
-        sub_date_values = study_df['Study Submission Date'].tolist()
-        if len(sub_date_values) > 0:
-            check_iso8601_date(sub_date_values[0])
-
-
-def check_dois(i_df):
-    """ Used for rule 3002
-
-    :param i_df: An investigation DataFrame
-    :return: None
-    """
-
-    def check_doi(doi_str):
-        """Check if a string is a valid DOI
-
-        :param doi_str: A string, expecting a DOI
-        :return: None
-        """
-        if doi_str != '':
-            if not _RX_DOI.match(doi_str):
-                spl = "Found {} in DOI field".format(doi_str)
-                validator.add_warning(message="DOI is not valid format", supplemental=spl, code=3002)
-                log.warning("(W) DOI {} does not conform to DOI format".format(doi_str))
-
-    for doi in i_df['i_publications']['Investigation Publication DOI'].tolist():
-        check_doi(doi)
-    for i, study_df in enumerate(i_df['s_publications']):
-        for doi in study_df['Study Publication DOI'].tolist():
-            check_doi(doi)
-
-
-def check_pubmed_ids_format(i_df):
-    """ Used for rule 3003
-
-    :param i_df: An investigation DataFrame
-    :return: None
-    """
-
-    def check_pubmed_id(pubmed_id_str):
-        """ Checks if a string is a valid PubMed ID
-
-        :param pubmed_id_str: String to check, expecting a PubMed ID
-        :return: None
-        """
-        if pubmed_id_str != '':
-            if (_RX_PMID.match(pubmed_id_str) is None) and (_RX_PMCID.match(pubmed_id_str) is None):
-                spl = "Found PubMedID {}".format(pubmed_id_str)
-                validator.add_warning(message="PubMed ID is not valid format", supplemental=spl, code=3003)
-                log.warning("(W) PubMed ID {} is not valid format".format(pubmed_id_str))
-
-    for doi in i_df['i_publications']['Investigation PubMed ID'].tolist():
-        check_pubmed_id(str(doi))
-    for study_pubs_df in i_df['s_publications']:
-        for doi in study_pubs_df['Study PubMed ID'].tolist():
-            check_pubmed_id(str(doi))
-
-
-def check_ontology_sources(i_df):
-    """ Used for rule 3008
-
-    :param i_df: An investigation DataFrame
-    :return: None
-    """
-    term_source_refs = []
-    for i, ontology_source_name in enumerate(i_df['ontology_sources']['Term Source Name'].tolist()):
-        if ontology_source_name == '' or 'Unnamed: ' in ontology_source_name:
-            spl = "pos={}".format(i)
-            warn = "(W) An Ontology Source Reference at position {} is missing Term Source Name, so can't be referenced"
-            validator.add_warning(message="Ontology Source missing name ref", supplemental=spl, code=3008)
-            log.warning(warn.format(i))
-        else:
-            term_source_refs.append(ontology_source_name)
-    return term_source_refs
-
-
-def check_ontology_fields(table, cfg, tsrs):
-    """ Checks ontology annotation columns are correct for a given configuration
-    in a table
-
-    :param table: Table DataFrame
-    :param cfg: An ISA Configuration object
-    :param tsrs: List of Term Source References from the Ontology Source
-    Reference section
-    :return: True if OK, False if not OK
-    """
-
-    def check_single_field(cell_value, source, acc, config_field, filename):
-        """ Checks ontology annotation columns are correct for a given
-        configuration for a given cell value
-
-        :param cell_value: Cell value
-        :param source: Term Source REF value
-        :param acc: Term Accession Number value
-        :param config_field: The configuration specification from the ISA Config
-        :param filename: Filename of the table
-        :return: True if OK, False if not OK
-        """
-        return_value = True
-        if ((cell_has_value(cell_value) and not cell_has_value(source) and cell_has_value(acc))
-                or not cell_has_value(cell_value)):
-            msg = "Missing Term Source REF in annotation or missing Term Source Name"
-            spl = ("Incomplete values for ontology headers, for the field '{}' in the file '{}'. Check that all the "
-                   "label/accession/source are provided.").format(config_field.header, filename)
-            validator.add_warning(message=msg, supplemental=spl, code=3008)
-            log.warning("(W) {}".format(spl))
-<<<<<<< HEAD
-            return_value = False
-        if cell_has_value(source) and source not in tsrs:
-            spl = ("Term Source REF, for the field '{}' in the file '{}' does not refer to a declared "
-                   "Ontology Source.").format(cfield.header, filename)
-            validator.add_warning(message="Term Source REF reference broken", supplemental=spl, code=3011)
-            log.warning("(W) {}".format(spl))
-            return_value = False
-        return return_value
-=======
-            if source not in tsrs:
-                spl = ("Term Source REF, for the field '{}' in the file '{}' does not refer to a declared "
-                       "Ontology Source.").format(config_field.header, filename)
-                validator.add_warning(message="Term Source REF reference broken", supplemental=spl, code=3011)
-                log.warning("(W) {}".format(spl))
-            return False
-        return True
->>>>>>> dbfa3076
-
-    result = True
-    nfields = len(table.columns)
-    for icol, header in enumerate(table.columns):
-        cfields = [i for i in cfg.get_isatab_configuration()[0].get_field() if i.header == header]
-        if len(cfields) != 1:
-            continue
-        cfield = cfields[0]
-        if cfield.get_recommended_ontologies() is None:
-            continue
-        rindx = icol + 1
-        rrindx = icol + 2
-        rheader = ''
-        rrheader = ''
-        if rindx < nfields:
-            rheader = table.columns[rindx]
-        if rrindx < nfields:
-            rrheader = table.columns[rrindx]
-        if 'term source ref' not in rheader.lower() or 'term accession number' not in rrheader.lower():
-            warning = "(W) The Field '{}' should have values from ontologies and has no ontology headers instead"
-            log.warning(warning.format(header))
-            result = False
-            continue
-
-        for irow in range(len(table.index)):
-            result = result and check_single_field(table.iloc[irow][icol],
-                                                   table.iloc[irow][rindx],
-                                                   table.iloc[irow][rrindx],
-                                                   cfield,
-                                                   table.filename)
-
-    return result
+import iso8601
+
+from pandas import DataFrame
+
+from isatools.isatab.validate.store import validator
+from isatools.isatab.defaults import log, _RX_DOI, _RX_PMID, _RX_PMCID
+from isatools.isatab.utils import cell_has_value
+
+
+def check_filenames_present(i_df: DataFrame) -> None:
+    """ Used for rule 3005
+
+    :param i_df: An investigation DataFrame
+    :return: None
+    """
+    for s_pos, study_df in enumerate(i_df['studies']):
+        if study_df.iloc[0]['Study File Name'] == '':
+            validator.add_warning(message="Missing Study File Name", supplemental="STUDY.{}".format(s_pos), code=3005)
+            log.warning("(W) A study filename is missing for STUDY.{}".format(s_pos))
+        for a_pos, filename in enumerate(i_df['s_assays'][s_pos]['Study Assay File Name'].tolist()):
+            if filename == '':
+                spl = "STUDY.{}, STUDY ASSAY.{}".format(s_pos, a_pos)
+                validator.add_warning.append(message="Missing assay file name", supplemental=spl, code=3005)
+                log.warning("(W) An assay filename is missing for STUDY ASSAY.{}".format(a_pos))
+
+
+def check_date_formats(i_df):
+    """ Used for rule 3001
+
+    :param i_df: An investigation DataFrame
+    :return: None
+    """
+
+    def check_iso8601_date(date_str):
+        """Checks if a string conforms to ISO8601 dates
+
+        :param date_str: The string to check, expecting a date
+        :return: None
+        """
+        if date_str != '':
+            try:
+                iso8601.parse_date(date_str)
+            except iso8601.ParseError:
+                spl = "Found {} in date field".format(date_str)
+                validator.add_warning(message="Date is not ISO8601 formatted", supplemental=spl, code=3001)
+                log.warning("(W) Date {} does not conform to ISO8601 format".format(date_str))
+
+    release_date_vals = i_df['investigation']['Investigation Public Release Date'].tolist()
+    if len(release_date_vals) > 0:
+        check_iso8601_date(release_date_vals[0])
+    sub_date_values = i_df['investigation']['Investigation Submission Date'].tolist()
+    if len(sub_date_values) > 0:
+        check_iso8601_date(sub_date_values[0])
+    for i, study_df in enumerate(i_df['studies']):
+        release_date_vals = study_df['Study Public Release Date'].tolist()
+        if len(release_date_vals) > 0:
+            check_iso8601_date(release_date_vals[0])
+        sub_date_values = study_df['Study Submission Date'].tolist()
+        if len(sub_date_values) > 0:
+            check_iso8601_date(sub_date_values[0])
+
+
+def check_dois(i_df):
+    """ Used for rule 3002
+
+    :param i_df: An investigation DataFrame
+    :return: None
+    """
+
+    def check_doi(doi_str):
+        """Check if a string is a valid DOI
+
+        :param doi_str: A string, expecting a DOI
+        :return: None
+        """
+        if doi_str != '':
+            if not _RX_DOI.match(doi_str):
+                spl = "Found {} in DOI field".format(doi_str)
+                validator.add_warning(message="DOI is not valid format", supplemental=spl, code=3002)
+                log.warning("(W) DOI {} does not conform to DOI format".format(doi_str))
+
+    for doi in i_df['i_publications']['Investigation Publication DOI'].tolist():
+        check_doi(doi)
+    for i, study_df in enumerate(i_df['s_publications']):
+        for doi in study_df['Study Publication DOI'].tolist():
+            check_doi(doi)
+
+
+def check_pubmed_ids_format(i_df):
+    """ Used for rule 3003
+
+    :param i_df: An investigation DataFrame
+    :return: None
+    """
+
+    def check_pubmed_id(pubmed_id_str):
+        """ Checks if a string is a valid PubMed ID
+
+        :param pubmed_id_str: String to check, expecting a PubMed ID
+        :return: None
+        """
+        if pubmed_id_str != '':
+            if (_RX_PMID.match(pubmed_id_str) is None) and (_RX_PMCID.match(pubmed_id_str) is None):
+                spl = "Found PubMedID {}".format(pubmed_id_str)
+                validator.add_warning(message="PubMed ID is not valid format", supplemental=spl, code=3003)
+                log.warning("(W) PubMed ID {} is not valid format".format(pubmed_id_str))
+
+    for doi in i_df['i_publications']['Investigation PubMed ID'].tolist():
+        check_pubmed_id(str(doi))
+    for study_pubs_df in i_df['s_publications']:
+        for doi in study_pubs_df['Study PubMed ID'].tolist():
+            check_pubmed_id(str(doi))
+
+
+def check_ontology_sources(i_df):
+    """ Used for rule 3008
+
+    :param i_df: An investigation DataFrame
+    :return: None
+    """
+    term_source_refs = []
+    for i, ontology_source_name in enumerate(i_df['ontology_sources']['Term Source Name'].tolist()):
+        if ontology_source_name == '' or 'Unnamed: ' in ontology_source_name:
+            spl = "pos={}".format(i)
+            warn = "(W) An Ontology Source Reference at position {} is missing Term Source Name, so can't be referenced"
+            validator.add_warning(message="Ontology Source missing name ref", supplemental=spl, code=3008)
+            log.warning(warn.format(i))
+        else:
+            term_source_refs.append(ontology_source_name)
+    return term_source_refs
+
+
+def check_ontology_fields(table, cfg, tsrs):
+    """ Checks ontology annotation columns are correct for a given configuration
+    in a table
+
+    :param table: Table DataFrame
+    :param cfg: An ISA Configuration object
+    :param tsrs: List of Term Source References from the Ontology Source
+    Reference section
+    :return: True if OK, False if not OK
+    """
+
+    def check_single_field(cell_value, source, acc, config_field, filename):
+        """ Checks ontology annotation columns are correct for a given
+        configuration for a given cell value
+
+        :param cell_value: Cell value
+        :param source: Term Source REF value
+        :param acc: Term Accession Number value
+        :param config_field: The configuration specification from the ISA Config
+        :param filename: Filename of the table
+        :return: True if OK, False if not OK
+        """
+        return_value = True
+        if ((cell_has_value(cell_value) and not cell_has_value(source) and cell_has_value(acc))
+                or not cell_has_value(cell_value)):
+            msg = "Missing Term Source REF in annotation or missing Term Source Name"
+            spl = ("Incomplete values for ontology headers, for the field '{}' in the file '{}'. Check that all the "
+                   "label/accession/source are provided.").format(config_field.header, filename)
+            validator.add_warning(message=msg, supplemental=spl, code=3008)
+            log.warning("(W) {}".format(spl))
+            return_value = False
+        if cell_has_value(source) and source not in tsrs:
+            spl = ("Term Source REF, for the field '{}' in the file '{}' does not refer to a declared "
+                   "Ontology Source.").format(cfield.header, filename)
+            validator.add_warning(message="Term Source REF reference broken", supplemental=spl, code=3011)
+            log.warning("(W) {}".format(spl))
+            return_value = False
+        return return_value
+
+    result = True
+    nfields = len(table.columns)
+    for icol, header in enumerate(table.columns):
+        cfields = [i for i in cfg.get_isatab_configuration()[0].get_field() if i.header == header]
+        if len(cfields) != 1:
+            continue
+        cfield = cfields[0]
+        if cfield.get_recommended_ontologies() is None:
+            continue
+        rindx = icol + 1
+        rrindx = icol + 2
+        rheader = ''
+        rrheader = ''
+        if rindx < nfields:
+            rheader = table.columns[rindx]
+        if rrindx < nfields:
+            rrheader = table.columns[rrindx]
+        if 'term source ref' not in rheader.lower() or 'term accession number' not in rrheader.lower():
+            warning = "(W) The Field '{}' should have values from ontologies and has no ontology headers instead"
+            log.warning(warning.format(header))
+            result = False
+            continue
+
+        for irow in range(len(table.index)):
+            result = result and check_single_field(table.iloc[irow][icol],
+                                                   table.iloc[irow][rindx],
+                                                   table.iloc[irow][rrindx],
+                                                   cfield,
+                                                   table.filename)
+
+    return result