--- conflicted
+++ resolved
@@ -6,13 +6,8 @@
     "description": "JSON-schema representing an ISA model Factor object",
     "type": "object",
     "properties": {
-<<<<<<< HEAD
         "@id": { "type": "string", "format": "uri" },
         "@context": { "type": "string", "format": "uri"},
-=======
-        "@id": { "type": "string", "format": "uri-reference" },
-        "@context": { "type": "string", "format": "uri-reference"},
->>>>>>> 6ce0008b
         "@type" : { "type": "string", "enum": ["Factor"] },
         "factorName": {
             "type": "string"
