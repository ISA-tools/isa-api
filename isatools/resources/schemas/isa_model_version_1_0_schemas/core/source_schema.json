{
    "id": "https://raw.githubusercontent.com/ISA-tools/isa-api/master/isatools/resources/schemas/isa_model_version_1_0_schemas/core/source_schema.json",
    "$schema": "https://json-schema.org/draft/2020-12/schema",
    "title" : "ISA Source schema",
    "name" : "ISA Source schema",
    "description" : "JSON-schema representing an ISA model Source object (Sources are considered as the starting biological material used in a study)",
      "properties" : {
<<<<<<< HEAD
        "@id": { "type": "string", "format": "uri" },
        "@context": { "type": "string", "format": "uri"},
=======
        "@id": { "type": "string", "format": "uri-reference" },
        "@context": { "type": "string", "format": "uri-reference" },
>>>>>>> 79c4bbc4
        "@type" : { "type": "string", "enum": ["Source"] },
        "name" : { "type" : "string" },
        "characteristics" : {
            "type" : "array",
            "items" :  {
                "$ref": "material_attribute_value_schema.json#"
                }
        },
        "comments" : {
            "type": "array",
            "items": {
                 "$ref": "comment_schema.json#"
            }
        }
      },
    "additionalProperties": false
}<|MERGE_RESOLUTION|>--- conflicted
+++ resolved
@@ -5,13 +5,8 @@
     "name" : "ISA Source schema",
     "description" : "JSON-schema representing an ISA model Source object (Sources are considered as the starting biological material used in a study)",
       "properties" : {
-<<<<<<< HEAD
-        "@id": { "type": "string", "format": "uri" },
-        "@context": { "type": "string", "format": "uri"},
-=======
         "@id": { "type": "string", "format": "uri-reference" },
         "@context": { "type": "string", "format": "uri-reference" },
->>>>>>> 79c4bbc4
         "@type" : { "type": "string", "enum": ["Source"] },
         "name" : { "type" : "string" },
         "characteristics" : {
