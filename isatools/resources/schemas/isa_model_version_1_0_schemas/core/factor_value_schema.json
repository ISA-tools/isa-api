{
    "id": "https://raw.githubusercontent.com/ISA-tools/isa-api/master/isatools/resources/schemas/isa_model_version_1_0_schemas/core/factor_value_schema.json",
    "$schema": "https://json-schema.org/draft/2020-12/schema",
    "title": "ISA Factor Value schema",
    "name": "ISA Factor Value schema",
    "description": "JSON-schema representing an ISA model Factor Value object",
    "type": "object",
    "properties": {
<<<<<<< HEAD
        "@id": { "type": "string", "format": "uri" },
        "@context": { "type": "string", "format": "uri"},
        "@type" : { "type": "string", "enum": ["FactorValue"] },
=======
         "@id": { "type": "string", "format": "uri-reference" },
         "@context": { "type": "string", "format": "uri-reference"},
         "@type" : { "type": "string", "enum": ["FactorValue"] },
>>>>>>> 6ce0008b
         "category" : {
             "$ref": "factor_schema.json#"
        },
        "value": {
            "anyOf" : [
                { "$ref": "ontology_annotation_schema.json#"},
                { "type": "string"},
                { "type": "number"}
                ]
        },
        "unit": {
            "$ref": "ontology_annotation_schema.json#"
        },
        "comments" : {
            "type": "array",
            "items": {
                 "$ref": "comment_schema.json#"
            }
        }
    },
    "additionalProperties": false
}<|MERGE_RESOLUTION|>--- conflicted
+++ resolved
@@ -6,15 +6,9 @@
     "description": "JSON-schema representing an ISA model Factor Value object",
     "type": "object",
     "properties": {
-<<<<<<< HEAD
         "@id": { "type": "string", "format": "uri" },
         "@context": { "type": "string", "format": "uri"},
         "@type" : { "type": "string", "enum": ["FactorValue"] },
-=======
-         "@id": { "type": "string", "format": "uri-reference" },
-         "@context": { "type": "string", "format": "uri-reference"},
-         "@type" : { "type": "string", "enum": ["FactorValue"] },
->>>>>>> 6ce0008b
          "category" : {
              "$ref": "factor_schema.json#"
         },
