{
    "id": "https://raw.githubusercontent.com/ISA-tools/isa-api/master/isatools/resources/schemas/isa_model_version_1_0_schemas/core/sample_schema.json",
    "$schema": "https://json-schema.org/draft/2020-12/schema",
    "title" : "ISA Sample schema",
    "name" : "ISA Sample schema",
    "description" : "JSON-schema representing an ISA model Sample object (A sample represents a major output resulting from a protocol application other than the special case outputs of Extract or a Labeled Extract)",
    "type": "object",
    "properties" : {
<<<<<<< HEAD
        "@id": { "type": "string", "format": "uri" },
        "@context": { "type": "string", "format": "uri"},
=======
        "@id": { "type": "string", "format": "uri-reference" },
        "@context": { "type": "string", "format": "uri-reference"},
>>>>>>> 6ce0008b
        "@type" : { "type": "string", "enum": ["Sample"] },
        "name" : { "type" : "string" },
        "characteristics" : {
            "type" : "array",
            "items" :  {
                "$ref": "material_attribute_value_schema.json#"
            }
        },
        "factorValues" : {
            "type" : "array",
            "items" : {
                "$ref" : "factor_value_schema.json#"
            }
        },
        "derivesFrom": {
            "type" : "array",
            "items" : {
                "$ref": "source_schema.json#"
            }
        },
        "comments" : {
            "type": "array",
            "items": {
                 "$ref": "comment_schema.json#"
            }
        }
    },
    "additionalProperties": false
}<|MERGE_RESOLUTION|>--- conflicted
+++ resolved
@@ -6,13 +6,8 @@
     "description" : "JSON-schema representing an ISA model Sample object (A sample represents a major output resulting from a protocol application other than the special case outputs of Extract or a Labeled Extract)",
     "type": "object",
     "properties" : {
-<<<<<<< HEAD
         "@id": { "type": "string", "format": "uri" },
         "@context": { "type": "string", "format": "uri"},
-=======
-        "@id": { "type": "string", "format": "uri-reference" },
-        "@context": { "type": "string", "format": "uri-reference"},
->>>>>>> 6ce0008b
         "@type" : { "type": "string", "enum": ["Sample"] },
         "name" : { "type" : "string" },
         "characteristics" : {
