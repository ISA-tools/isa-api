--- conflicted
+++ resolved
@@ -1,7021 +1,3 @@
-<<<<<<< HEAD
-# -*- coding: utf-8 -*-
-"""Functions for reading, writing and validating ISA-Tab.
-
-Functions for reading and writing ISA-Tab. ISA content is loaded into an
-in-memory representation using the ISA Data Model implemented in the
-isatools.model package.
-"""
-from __future__ import absolute_import
-import csv
-import glob
-import io
-import json
-import logging
-import math
-import os
-import re
-import shutil
-import tempfile
-from bisect import bisect_left, bisect_right
-from io import StringIO
-from itertools import tee, zip_longest
-
-import iso8601
-import networkx as nx
-import numpy as np
-import pandas as pd
-from pandas.io.parsers import ParserError
-from progressbar import ETA, Bar, ProgressBar, SimpleProgress
-
-from isatools import logging as isa_logging
-from isatools.io import isatab_configurator
-from isatools.model import (
-    Assay,
-    Characteristic,
-    Comment,
-    DataFile,
-    FactorValue,
-    Investigation,
-    Material,
-    OntologyAnnotation,
-    OntologySource,
-    ParameterValue,
-    Person,
-    Process,
-    Protocol,
-    ProtocolParameter,
-    Publication,
-    Sample,
-    Source,
-    Study,
-    StudyFactor,
-    plink,
-)
-
-from isatools.utils import utf8_text_file_open
-
-
-log = logging.getLogger('isatools')
-
-
-def xml_config_contents(filename):
-    """Gets the contents of a ISA Configuration XML file
-
-    :param filename: ISA Configuration XML filename
-    :return: String content of the configuration file
-    """
-    config_filepath = os.path.join(
-        os.path.dirname(__file__),
-        'resources',
-        'config',
-        'xml',
-        filename,
-    )
-    with open(config_filepath) as f:
-        return f.read()
-
-
-STUDY_SAMPLE_XML_CONFIG = xml_config_contents('studySample.xml')
-NUMBER_OF_STUDY_GROUPS = 'Comment[Number of Study Groups]'
-
-
-class _Defaults(object):
-    """An internal object to hold defaults for ISA-Tab features"""
-
-    def __init__(self):
-        self._tab_options = {
-            # read cell quotes as part of cell values
-            'readCellQuotes': False,
-            # write out cell values enclosed with quotes
-            'writeCellQuotes': True,
-            'forceFitColumns': True,
-            'validateBeforeRead': False,
-            'validateAfterWrite': False
-        }
-        self._show_progressbar = False
-        self._log_level = logging.WARNING
-
-    def set_tab_option(self, optname, optvalue):
-        self._tab_options[optname] = optvalue
-
-    def set_defaults(self, show_progressbar=None, log_level=None):
-        if show_progressbar is not None:
-            self._show_progressbar = show_progressbar
-        if log_level is not None:
-            self._log_level = log_level
-
-    @property
-    def tab_options(self):
-        return self._tab_options
-
-    @property
-    def show_progressbar(self):
-        return self._show_progressbar
-
-    @property
-    def log_level(self):
-        return self._log_level
-
-
-defaults = _Defaults()
-
-
-def set_defaults(show_progressbar=None, log_level=None):
-    """Set the default ISA-Tab options
-
-    :param show_progressbar: Boolean flag on whether to show progressbar in
-    standard outputs
-    :param log_level: Logging level (INFO, WARN, DEBUG) as standard Python
-    logging levels.
-    :return: None
-    """
-    defaults.set_defaults(show_progressbar, log_level)
-
-
-def set_tab_option(optname, optvalue):
-    """Set the default value for one of the options that gets passed into the
-    IsaTabParser or IsaTabWriter constructor.
-
-    :param optname: Option name as a string
-    :param optvalue:  Option value
-    :return: None
-    """
-    defaults.tab_options[optname] = optvalue
-
-
-class TransposedTabParser(object):
-    """
-    Parser for transposed tables, such as the ISA-Tab investigation table,
-    or the MAGE-TAB IDF table. The headings are in column 0 with values,
-    perhaps multiple, reading in columns towards the right. These tables do
-    not necessarily have an even shape (row lengths may differ).
-
-    This reads the transposed table into a dictionary where key is heading and
-    value is a list of cell values for the heading. No relations between
-    headings is assumed and the order of values is implied by the order of the
-    cell value lists.
-
-    Does not allow duplicate labels.
-    """
-
-    def __init__(
-            self, tab_options=None, show_progressbar=None, log_level=None):
-        if tab_options is None:
-            self.tab_options = defaults.tab_options
-        else:
-            self.tab_options = tab_options
-        if show_progressbar is None:
-            self.show_progressbar = defaults.show_progressbar
-        else:
-            self.show_progressbar = show_progressbar
-        if log_level is None:
-            self.log_level = defaults.log_level
-        else:
-            if not isinstance(tab_options, dict):
-                raise TypeError(
-                    'tab_options must be dict, not {tab_options_type}'
-                    .format(tab_options_type=type(tab_options))
-                )
-            self.log_level = log_level
-
-        self._ttable_dict = dict(header=list(), table=dict())
-
-    def parse(self, filename):
-        """Parse a transposed table into a dictionary for further processing
-        downstream
-
-        :param filename: Path to a table file to parse
-        :return: A dictionary with the table contents indexed with keys
-        corresponding to the column headers
-        """
-        try:
-            with utf8_text_file_open(filename) as unicode_file:
-                ttable_reader = csv.reader(
-                    filter(lambda r: r[0] != '#', unicode_file),
-                    dialect='excel-tab')
-                for row in ttable_reader:
-                    if len(row) > 0:
-                        key = get_squashed(key=row[0])
-                        self._ttable_dict['header'].append(key)
-                        self._ttable_dict['table'][key] = row[1:]
-        except UnicodeDecodeError:
-            with open(filename, encoding='ISO8859-2') as latin2_file:
-                ttable_reader = csv.reader(
-                    filter(lambda r: r[0] != '#', latin2_file),
-                    dialect='excel-tab')
-                for row in ttable_reader:
-                    if len(row) > 0:
-                        key = get_squashed(key=row[0])
-                        self._ttable_dict['header'].append(key)
-                        self._ttable_dict['table'][key] = row[1:]
-
-        return self._ttable_dict
-
-
-validator_errors = []
-validator_warnings = []
-validator_info = []
-
-# REGEXES
-_RX_I_FILE_NAME = re.compile(r'i_(.*?)\.txt')
-_RX_DATA = re.compile(r'data\[(.*?)\]')
-_RX_COMMENT = re.compile(r'Comment\[(.*?)\]')
-_RX_DOI = re.compile(r'(10[.][0-9]{4,}(?:[.][0-9]+)*/(?:(?![%"#? ])\\S)+)')
-_RX_PMID = re.compile(r'[0-9]{8}')
-_RX_PMCID = re.compile(r'PMC[0-9]{8}')
-_RX_CHARACTERISTICS = re.compile(r'Characteristics\[(.*?)\]')
-_RX_PARAMETER_VALUE = re.compile(r'Parameter Value\[(.*?)\]')
-_RX_FACTOR_VALUE = re.compile(r'Factor Value\[(.*?)\]')
-_RX_INDEXED_COL = re.compile(r'(.*?)\.\d+')
-
-# column labels
-_LABELS_MATERIAL_NODES = ['Source Name', 'Sample Name', 'Extract Name',
-                          'Labeled Extract Name']
-_LABELS_DATA_NODES = ['Raw Data File', 'Raw Spectral Data File',
-                      'Derived Spectral Data File', 'Derived Array Data File',
-                      'Array Data File', 'Protein Assignment File',
-                      'Peptide Assignment File',
-                      'Post Translational Modification Assignment File',
-                      'Acquisition Parameter Data File',
-                      'Free Induction Decay Data File',
-                      'Derived Array Data Matrix File', 'Image File',
-                      'Derived Data File', 'Metabolite Assignment File']
-_LABELS_ASSAY_NODES = ['Assay Name', 'MS Assay Name',
-                       'Hybridization Assay Name', 'Scan Name',
-                       'Data Transformation Name', 'Normalization Name']
-
-
-def dump(isa_obj, output_path, i_file_name='i_investigation.txt',
-         skip_dump_tables=False, write_factor_values_in_assay_table=False):
-    """Serializes ISA objects to ISA-Tab
-
-    :param isa_obj: An ISA Investigation object
-    :param output_path: Path to write the ISA-Tab files to
-    :param i_file_name: Overrides the default name for the investigation file
-    :param skip_dump_tables: Boolean flag on whether or not to write the
-    study sample table files and assay table files
-    :param write_factor_values_in_assay_table: Boolean flag indicating whether
-    or not to write Factor Values in the assay table files
-    :return: None
-    """
-
-    def build_comments(some_isa_study_object, some_associated_data_frame):
-        """Build comments if multiple comments
-        :param some_isa_study_object: Any of the Commentable ISA objects
-        :param some_associated_data_frame: the data frames associated to the object (if implemented that ways)
-        :return: the 2 input parameters augmented with the relevant information
-        """
-        if some_isa_study_object.comments is not None:
-            for this_comment in sorted(some_isa_study_object.comments, key=lambda x: x.name):
-                field = "Comment[" + this_comment.name + "]"
-                some_associated_data_frame[field] = this_comment.value
-        return some_isa_study_object, some_associated_data_frame
-
-    def _build_roles_str(roles):
-        """Build roles strings if multiple roles
-
-        :param roles: A list of OntologyAnnotation objects describing the roles
-        :return: Lists of strings corresponding to the list of role names,
-        accession numbers and term source references.
-        """
-        log.debug('building roles from: %s', roles)
-        if roles is None:
-            roles = list()
-        roles_names = ''
-        roles_accession_numbers = ''
-        roles_source_refs = ''
-        for role in roles:
-            roles_names += (role.term if role.term else '') + ';'
-            roles_accession_numbers += \
-                (role.term_accession if role.term_accession else '') + ';'
-            roles_source_refs += \
-                (role.term_source.name if role.term_source else '') + ';'
-        if len(roles) > 0:
-            roles_names = roles_names[:-1]
-            roles_accession_numbers = roles_accession_numbers[:-1]
-            roles_source_refs = roles_source_refs[:-1]
-        log.debug('role_names: %s', roles)
-        log.debug('roles_accession_numbers: %s', roles)
-        log.debug('roles_source_refs: %s', roles)
-        return roles_names, roles_accession_numbers, roles_source_refs
-
-    def _build_ontology_reference_section(ontologies=list()):
-        """Build ontology reference section DataFrame
-
-        :param prefix: Section prefix - ''
-        :param ontologies: List of Ontology objects describing the section's
-        Ontology Resource
-        :return: DataFrame corresponding to the ONTOLOGY REFERENCE section
-        """
-        log.debug('building ontology resource reference from: %s', ontologies)
-        ontology_source_references_df_cols = ['Term Source Name',
-                                              'Term Source File',
-                                              'Term Source Version',
-                                              'Term Source Description']
-
-        seen_comments = {}
-        # step1: going over each object and pulling associated comments to build a full list of those
-        for ontology in ontologies:
-            for comment in ontology.comments:
-                if comment.name in seen_comments.keys():
-                    seen_comments[comment.name].append(comment.value)
-                else:
-                    seen_comments[comment.name] = [comment.value]
-
-        # step2: based on the list of unique Comments, create the relevant ISA headers
-        for comment_name in seen_comments.keys():
-           ontology_source_references_df_cols.append('Comment[' + comment_name + ']')
-
-        ontology_source_references_df = pd.DataFrame(columns=tuple(ontology_source_references_df_cols))
-
-        for i, ontology in enumerate(ontologies):
-            log.debug('%s iteration, item=%s', i, ontology)
-            ontology_source_references_df_row = [
-                ontology.name,
-                ontology.file,
-                ontology.version,
-                ontology.description
-            ]
-
-            # for j, _ in enumerate(max_comment):
-            #     log.debug('%s iteration, item=%s', j, _)
-            #     try:
-            #         if 'Comment[' + ontology.comments[j].name + ']' in ontology_source_references_df_cols:
-            #             ontology_source_references_df_row.append(ontology.comments[j].value)
-            #         else:
-            #             ontology_source_references_df_row.append('')
-            #     except IndexError:
-            #         ontology_source_references_df_row.append('')
-            common_names = []
-            for comment in ontology.comments:
-                common_names.append(comment.name)
-
-            # now check which comments are associated to it out of the full possible range of Comments
-            # if a match is found, get the value and add it to the record
-            for key in seen_comments.keys():
-                if key in common_names:
-                    for element in ontology.comments:
-                        if element.name == key:
-                            ontology_source_references_df_row.append(element.value)
-
-                else:
-                    ontology_source_references_df_row.append("")
-
-            log.debug('row=%s', ontology_source_references_df_row)
-            ontology_source_references_df.loc[i] = ontology_source_references_df_row
-
-        return ontology_source_references_df.set_index('Term Source Name').T
-
-    def _build_contacts_section_df(prefix='Investigation', contacts=list()):
-        """Build contacts section DataFrame
-
-        :param prefix: Section prefix - Investigation or Study
-        :param contacts: List of Person objects describing the section's
-        contacts
-        :return: DataFrame corresponding to the CONTACTS section
-        """
-        log.debug('building contacts from: %s', contacts)
-        contacts_df_cols = [prefix + ' Person Last Name',
-                            prefix + ' Person First Name',
-                            prefix + ' Person Mid Initials',
-                            prefix + ' Person Email',
-                            prefix + ' Person Phone',
-                            prefix + ' Person Fax',
-                            prefix + ' Person Address',
-                            prefix + ' Person Affiliation',
-                            prefix + ' Person Roles',
-                            prefix + ' Person Roles Term Accession Number',
-                            prefix + ' Person Roles Term Source REF']
-
-        seen_comments = {}
-        # step1: going over each object and pulling associated comments to build a full list of those
-        for contact in contacts:
-            for comment in contact.comments:
-                if comment.name in seen_comments.keys():
-                    seen_comments[comment.name].append(comment.value)
-                else:
-                    seen_comments[comment.name] = [comment.value]
-
-        # step2: based on the list of unique Comments, create the relevant ISA headers
-        for comment_name in seen_comments.keys():
-            contacts_df_cols.append('Comment[' + comment_name + ']')
-
-        contacts_df = pd.DataFrame(columns=tuple(contacts_df_cols))
-
-        for i, contact in enumerate(contacts):
-            log.debug('%s iteration, item=%s', i, contact)
-            roles_names, roles_accession_numbers, roles_source_refs = \
-                _build_roles_str(contact.roles)
-            contacts_df_row = [
-                contact.last_name,
-                contact.first_name,
-                contact.mid_initials,
-                contact.email,
-                contact.phone,
-                contact.fax,
-                contact.address,
-                contact.affiliation,
-                roles_names,
-                roles_accession_numbers,
-                roles_source_refs
-            ]
-            # for j, _ in enumerate(max_comment.comments):
-            #     log.debug('%s iteration, item=%s', j, _)
-            #     try:
-            #         contacts_df_row.append(contact.comments[j].value)
-            #     except IndexError:
-            #         contacts_df_row.append('')
-            common_names = []
-            for comment in contact.comments:
-                common_names.append(comment.name)
-
-            # now check which comments are associated to it out of the full possible range of Comments
-            # if a match is found, get the value and add it to the record
-            for key in seen_comments.keys():
-                if key in common_names:
-                    for element in contact.comments:
-                        if element.name == key:
-                            contacts_df_row.append(element.value)
-
-                else:
-                    contacts_df_row.append("")
-
-            log.debug('row=%s', contacts_df_row)
-            contacts_df.loc[i] = contacts_df_row
-        return contacts_df.set_index(prefix + ' Person Last Name').T
-
-    def _build_publications_section_df(prefix='Investigation', publications=list()):
-        """Build contacts section DataFrame
-
-        :param prefix: Section prefix - Investigation or Study
-        :param publications: List of Publications objects describing the
-        section's publications
-        :return: DataFrame corresponding to the PUBLICATIONS section
-        """
-        log.debug('building contacts from: %s', publications)
-        publications_df_cols = [
-            prefix + ' PubMed ID',
-            prefix + ' Publication DOI',
-            prefix + ' Publication Author List',
-            prefix + ' Publication Title',
-            prefix + ' Publication Status',
-            prefix + ' Publication Status Term Accession Number',
-            prefix + ' Publication Status Term Source REF']
-
-        seen_comments = {}
-        # step1: going over each object and pulling associated comments to build a full list of those
-        for publication in publications:
-            for comment in publication.comments:
-                if comment.name in seen_comments.keys():
-                    seen_comments[comment.name].append(comment.value)
-                else:
-                    seen_comments[comment.name] = [comment.value]
-
-        # step2: based on the list of unique Comments, create the relevant ISA headers
-        for comment_name in seen_comments.keys():
-            publications_df_cols.append('Comment[' + comment_name + ']')
-
-        this_publications_df = pd.DataFrame(columns=tuple(publications_df_cols))
-
-        for i, publication in enumerate(publications):
-            log.debug('%s iteration, item=%s', i, publication)
-            if publication.status is not None:
-                status_term = publication.status.term
-                status_term_accession = publication.status.term_accession
-                if publication.status.term_source is not None:
-                    status_term_source_name = \
-                        publication.status.term_source.name
-                else:
-                    status_term_source_name = ''
-            else:
-                status_term = ''
-                status_term_accession = ''
-                status_term_source_name = ''
-            publications_df_row = [
-                publication.pubmed_id,
-                publication.doi,
-                publication.author_list,
-                publication.title,
-                status_term,
-                status_term_accession,
-                status_term_source_name,
-            ]
-
-            # for j, _ in enumerate(max_comment):
-            #     log.debug('%s iteration, item=%s', j, _)
-            #     try:
-            #         if 'Comment[' + publication.comments[j].name + ']' in publications_df_cols:
-            #             publications_df_row.append(publication.comments[j].value)
-            #         else:
-            #             publications_df_row.append('')
-            #     except IndexError:
-            #         publications_df_row.append('')
-            # here, given an object, we create a list comments fields  associated to it
-
-            common_names = []
-            for comment in publication.comments:
-                common_names.append(comment.name)
-
-            # now check which comments are associated to it out of the full possible range of Comments
-            # if a match is found, get the value and add it to the record
-            for key in seen_comments.keys():
-                if key in common_names:
-                    for element in publication.comments:
-                        if element.name == key:
-                            publications_df_row.append(element.value)
-
-                else:
-                    publications_df_row.append("")
-
-            log.debug('row=%s', publications_df_row)
-            this_publications_df.loc[i] = publications_df_row
-
-        return this_publications_df.set_index(prefix + ' PubMed ID').T
-
-    def _build_protocols_section_df(protocols=list()):
-        """Build Protocol section DataFrame
-
-                :param prefix: Section prefix - Investigation or Study
-                :param protocols: List of Publications objects describing the
-                section's protocols
-                :return: DataFrame corresponding to the PROTOCOLS section
-                """
-        log.debug('building contacts from: %s', protocols)
-        study_protocols_df_cols = [
-                'Study Protocol Name',
-                'Study Protocol Type',
-                'Study Protocol Type Term Accession Number',
-                'Study Protocol Type Term Source REF',
-                'Study Protocol Description',
-                'Study Protocol URI',
-                'Study Protocol Version',
-                'Study Protocol Parameters Name',
-                'Study Protocol Parameters Name Term Accession Number',
-                'Study Protocol Parameters Name Term Source REF',
-                'Study Protocol Components Name',
-                'Study Protocol Components Type',
-                'Study Protocol Components Type Term Accession Number',
-                'Study Protocol Components Type Term Source REF',
-        ]
-
-        seen_comments = {}
-        # step1: going over each object and pulling associated comments to build a full list of those
-        for protocol in protocols:
-            for comment in protocol.comments:
-                if comment.name in seen_comments.keys():
-                    seen_comments[comment.name].append(comment.value)
-                else:
-                    seen_comments[comment.name] = [comment.value]
-
-        # step2: based on the list of unique Comments, create the relevant ISA headers
-        for comment_name in seen_comments.keys():
-            study_protocols_df_cols.append('Comment[' + comment_name + ']')
-
-        this_study_protocols_df = pd.DataFrame(columns=tuple(study_protocols_df_cols))
-
-        protocol_type_term = ''
-        protocol_type_term_accession = ''
-        protocol_type_term_source_name = ''
-
-        for i, protocol in enumerate(protocols):
-            parameters_names = ''
-            parameters_accession_numbers = ''
-            parameters_source_refs = ''
-            for parameter in protocol.parameters:
-                parameters_names += parameter.parameter_name.term + ';'
-                parameters_accession_numbers \
-                += (parameter.parameter_name.term_accession
-                    if parameter.parameter_name.term_accession is not None
-                    else '') + ';'
-                parameters_source_refs \
-                += (parameter.parameter_name.term_source.name
-                    if parameter.parameter_name.term_source else '') + ';'
-            if len(protocol.parameters) > 0:
-                parameters_names = parameters_names[:-1]
-                parameters_accession_numbers = \
-                parameters_accession_numbers[:-1]
-                parameters_source_refs = parameters_source_refs[:-1]
-
-            component_names = ''
-            component_types = ''
-            component_types_accession_numbers = ''
-            component_types_source_refs = ''
-            for component in protocol.components:
-                component_names += component.name + ';'
-                component_types += component.component_type.term + ';'
-                component_types_accession_numbers += \
-                    component.component_type.term_accession + ';'
-                component_types_source_refs += \
-                    component.component_type.term_source.name \
-                        if component.component_type.term_source else '' + ';'
-            if len(protocol.components) > 0:
-                component_names = component_names[:-1]
-                component_types = component_types[:-1]
-                component_types_accession_numbers = \
-                component_types_accession_numbers[:-1]
-                component_types_source_refs = component_types_source_refs[:-1]
-
-            if protocol.protocol_type is not None:
-                protocol_type_term = protocol.protocol_type.term
-                protocol_type_term_accession = protocol.protocol_type.term_accession
-            if protocol.protocol_type.term_source:
-                protocol_type_term_source_name = protocol.protocol_type.term_source.name
-
-            study_protocols_df_row = [
-                protocol.name,
-                protocol_type_term,
-                protocol_type_term_accession,
-                protocol_type_term_source_name,
-                protocol.description,
-                protocol.uri,
-                protocol.version,
-                parameters_names,
-                parameters_accession_numbers,
-                parameters_source_refs,
-                component_names,
-                component_types,
-                component_types_accession_numbers,
-                component_types_source_refs
-            ]
-
-            # here, given an object, we create a list comments fields  associated to it
-            common_names = []
-            for comment in protocol.comments:
-                common_names.append(comment.name)
-
-            # now check which comments are associated to it out of the full possible range of Comments
-            # if a match is found, get the value and add it to the record
-            for key in seen_comments.keys():
-                if key in common_names:
-                    for element in protocol.comments:
-                        if element.name == key:
-                            study_protocols_df_row.append(element.value)
-
-                else:
-                    study_protocols_df_row.append("")
-
-            log.debug('row=%s', study_protocols_df_row)
-            this_study_protocols_df.loc[i] = study_protocols_df_row
-
-        return this_study_protocols_df.set_index('Study Protocol Name').T
-
-    def _build_assays_section_df(assays=list()):
-        """Build Factors section DataFrame
-
-                :param assays: List of Study Assay objects describing the
-                section's assays
-                :return: DataFrame corresponding to the STUDY ASSAY section
-                """
-        log.debug('building contacts from: %s', assays)
-        study_assays_df_cols = [
-                'Study Assay File Name',
-                'Study Assay Measurement Type',
-                'Study Assay Measurement Type Term Accession Number',
-                'Study Assay Measurement Type Term Source REF',
-                'Study Assay Technology Type',
-                'Study Assay Technology Type Term Accession Number',
-                'Study Assay Technology Type Term Source REF',
-                'Study Assay Technology Platform'
-            ]
-
-        seen_comments = {}
-        # step1: going over each object and pulling associated comments to build a full list of those
-        for assay in assays:
-            for comment in assay.comments:
-                if comment.name in seen_comments.keys():
-                    seen_comments[comment.name].append(comment.value)
-                else:
-                    seen_comments[comment.name] = [comment.value]
-
-        # step2: based on the list of unique Comments, create the relevant ISA headers
-        for comment_name in seen_comments.keys():
-            study_assays_df_cols.append('Comment[' + comment_name + ']')
-
-        this_study_assays_df = pd.DataFrame(columns=tuple(study_assays_df_cols))
-
-        for i, assay in enumerate(assays):
-            study_assays_df_row = [
-                assay.filename,
-                assay.measurement_type.term,
-                assay.measurement_type.term_accession,
-                assay.measurement_type.term_source.name
-                if assay.measurement_type.term_source else '',
-                assay.technology_type.term,
-                assay.technology_type.term_accession,
-                assay.technology_type.term_source.name
-                if assay.technology_type.term_source else '',
-                assay.technology_platform
-            ]
-
-            # here, given an object, we create a list comments fields  associated to it
-            common_names = []
-            for comment in assay.comments:
-                common_names.append(comment.name)
-
-            # now check which comments are associated to it out of the full possible range of Comments
-            # if a match is found, get the value and add it to the record
-            for key in seen_comments.keys():
-                if key in common_names:
-                    for element in assay.comments:
-                        if element.name == key:
-                            study_assays_df_row.append(element.value)
-
-                else:
-                    study_assays_df_row.append("")
-
-            log.debug('row=%s', study_assays_df_row)
-            this_study_assays_df.loc[i] = study_assays_df_row
-
-        return this_study_assays_df.set_index('Study Assay File Name').T
-
-    def _build_factors_section_df(factors=list()):
-        """Build Factors section DataFrame
-
-                :param factors: List of Study Factor objects describing the
-                section's factor
-                :return: DataFrame corresponding to the STUDY FACTORS section
-                """
-        log.debug('building contacts from: %s', factors)
-        study_factors_df_cols = ['Study Factor Name',
-                     'Study Factor Type',
-                     'Study Factor Type Term Accession Number',
-                     'Study Factor Type Term Source REF']
-
-        seen_comments = {}
-        # step1: going over each object and pulling associated comments to build a full list of those
-        for factor in factors:
-            for comment in factor.comments:
-                if comment.name  in seen_comments.keys():
-                    seen_comments[comment.name].append(comment.value)
-                else:
-                    seen_comments[comment.name] = [comment.value]
-
-        # step2: based on the list of unique Comments, create the relevant ISA headers
-        for comment_name in seen_comments.keys():
-            study_factors_df_cols.append('Comment[' + comment_name + ']')
-
-        this_study_factors_df = pd.DataFrame(columns=tuple(study_factors_df_cols))
-
-        # step4: for each object, create a record
-        for i, factor in enumerate(factors):
-
-            if factor.factor_type is not None:
-                factor_type_term = factor.factor_type.term
-                factor_type_term_accession = factor.factor_type.term_accession
-                if factor.factor_type.term_source is not None:
-                    factor_type_term_term_source_name = \
-                        factor.factor_type.term_source.name
-                else:
-                    factor_type_term_term_source_name = ''
-            else:
-                factor_type_term = ''
-                factor_type_term_accession = ''
-                factor_type_term_term_source_name = ''
-
-
-            study_factors_df_row = [
-                factor.name,
-                factor_type_term,
-                factor_type_term_accession,
-                factor_type_term_term_source_name
-                if factor.factor_type.term_source else ''
-            ]
-
-            # here, given an object, we create a list comments fields  associated to it
-            common_names = []
-            for comment in factor.comments:
-                common_names.append(comment.name)
-
-            # now check which comments are associated to it out of the full possible range of Comments
-            # if a match is found, get the value and add it to the record
-            for key in seen_comments.keys():
-                if key in common_names:
-                    for element in factor.comments:
-                        if element.name == key:
-                            study_factors_df_row.append(element.value)
-
-                else:
-                    study_factors_df_row.append("")
-
-            log.debug('row=%s', study_factors_df_row)
-            this_study_factors_df.loc[i] = study_factors_df_row
-
-        return this_study_factors_df.set_index('Study Factor Name').T
-
-    def _build_design_descriptors_section(design_descriptors=list()):
-
-        study_design_descriptors_df_cols = ['Study Design Type',
-                     'Study Design Type Term Accession Number',
-                     'Study Design Type Term Source REF']
-        seen_comments = {}
-
-        # step1: going over each object and pulling associated comments to build a full list of those
-        for design_descriptor in design_descriptors:
-            for comment in design_descriptor.comments:
-                if comment.name  in seen_comments.keys():
-                    seen_comments[comment.name].append(comment.value)
-                else:
-                    seen_comments[comment.name] = [comment.value]
-                    
-        # step2: based on the list of unique Comments, create the relevant ISA headers
-        for comment_name in seen_comments.keys():
-            study_design_descriptors_df_cols.append('Comment[' + comment_name + ']')
-
-        # step3: build a data frame based on the headers available from step 2
-        this_study_design_descriptors_df = pd.DataFrame(columns=tuple(study_design_descriptors_df_cols))
-
-        # step4: for each object, create a record
-        for i, design_descriptor in enumerate(design_descriptors):
-            study_design_descriptors_df_row = [
-                design_descriptor.term,
-                design_descriptor.term_accession,
-                design_descriptor.term_source.name
-                if design_descriptor.term_source else ''
-            ]
-
-            # here, given an object, we create a list comments fields  associated to it
-            common_names = []
-            for comment in design_descriptor.comments:
-                common_names.append(comment.name)
-
-            # now check which comments are associated to it out of the full possible range of Comments
-            # if a match is found, get the value and add it to the record
-            for key in seen_comments.keys():
-                if key in common_names:
-                    for element in design_descriptor.comments:
-                        if element.name == key:
-                            study_design_descriptors_df_row.append(element.value)
-
-                else:
-                    study_design_descriptors_df_row.append("")
-
-            log.debug('row=%s', study_design_descriptors_df_row)
-            this_study_design_descriptors_df.loc[i] = study_design_descriptors_df_row
-
-        return this_study_design_descriptors_df.set_index('Study Design Type').T
-
-    if not _RX_I_FILE_NAME.match(i_file_name):
-        log.debug('investigation filename=', i_file_name)
-        raise NameError('Investigation file must match pattern i_*.txt, got {}'
-                        .format(i_file_name))
-
-    if os.path.exists(output_path):
-        fp = open(os.path.join(
-            output_path, i_file_name), 'w', encoding='utf-8')
-    else:
-        log.debug('output_path=', i_file_name)
-        raise FileNotFoundError("Can't find " + output_path)
-
-    if not isinstance(isa_obj, Investigation):
-        log.debug('object type=', type(isa_obj))
-        raise NotImplementedError("Can only dump an Investigation object")
-
-    # Process Investigation object first to write the investigation file
-    investigation = isa_obj
-
-    # Write ONTOLOGY SOURCE REFERENCE section
-    ontology_source_references_df =_build_ontology_reference_section(ontologies=investigation.ontology_source_references)
-    fp.write('ONTOLOGY SOURCE REFERENCE\n')
-    #  Need to set index_label as top left cell
-    ontology_source_references_df.to_csv(
-        path_or_buf=fp, mode='a', sep='\t', encoding='utf-8',
-        index_label='Term Source Name')
-
-    #  Write INVESTIGATION section
-    inv_df_cols = ['Investigation Identifier',
-                   'Investigation Title',
-                   'Investigation Description',
-                   'Investigation Submission Date',
-                   'Investigation Public Release Date']
-    for comment in sorted(investigation.comments, key=lambda x: x.name):
-        inv_df_cols.append('Comment[' + comment.name + ']')
-    investigation_df = pd.DataFrame(columns=tuple(inv_df_cols))
-    inv_df_rows = [
-        investigation.identifier,
-        investigation.title,
-        investigation.description,
-        investigation.submission_date,
-        investigation.public_release_date
-    ]
-    for comment in sorted(investigation.comments, key=lambda x: x.name):
-        inv_df_rows.append(comment.value)
-    investigation_df.loc[0] = inv_df_rows
-    investigation_df = investigation_df.set_index('Investigation Identifier').T
-    fp.write('INVESTIGATION\n')
-    investigation_df.to_csv(
-        path_or_buf=fp, mode='a', sep='\t', encoding='utf-8',
-        index_label='Investigation Identifier')
-
-    # Write INVESTIGATION PUBLICATIONS section
-    investigation_publications_df = _build_publications_section_df(prefix='Investigation',
-        publications=investigation.publications)
-    fp.write('INVESTIGATION PUBLICATIONS\n')
-    investigation_publications_df.to_csv(
-        path_or_buf=fp, mode='a', sep='\t', encoding='utf-8',
-        index_label='Investigation PubMed ID')
-
-    # Write INVESTIGATION CONTACTS section
-    investigation_contacts_df = _build_contacts_section_df(
-        contacts=investigation.contacts)
-    fp.write('INVESTIGATION CONTACTS\n')
-    investigation_contacts_df.to_csv(
-        path_or_buf=fp, mode='a', sep='\t', encoding='utf-8',
-        index_label='Investigation Person Last Name')
-
-    # Write STUDY sections
-    for study in investigation.studies:
-        study_df_cols = ['Study Identifier',
-                         'Study Title',
-                         'Study Description',
-                         'Study Submission Date',
-                         'Study Public Release Date',
-                         'Study File Name']
-        if study.comments is not None:
-            for comment in sorted(study.comments, key=lambda x: x.name):
-                study_df_cols.append('Comment[' + comment.name + ']')
-        study_df = pd.DataFrame(columns=tuple(study_df_cols))
-        study_df_row = [
-            study.identifier,
-            study.title,
-            study.description,
-            study.submission_date,
-            study.public_release_date,
-            study.filename
-        ]
-
-        if study.comments is not None:
-            for comment in sorted(study.comments, key=lambda x: x.name):
-                study_df_row.append(comment.value)
-        study_df.loc[0] = study_df_row
-        study_df = study_df.set_index('Study Identifier').T
-        fp.write('STUDY\n')
-        study_df.to_csv(path_or_buf=fp, mode='a', sep='\t', encoding='utf-8',
-                        index_label='Study Identifier')
-
-        # Write STUDY DESIGN DESCRIPTORS section
-        # study_design_descriptors_df = pd.DataFrame(
-        #     columns=('Study Design Type',
-        #              'Study Design Type Term Accession Number',
-        #              'Study Design Type Term Source REF'))
-        # for i, design_descriptor in enumerate(study.design_descriptors):
-        #     study_design_descriptors_df.loc[i] = [
-        #         design_descriptor.term,
-        #         design_descriptor.term_accession,
-        #         design_descriptor.term_source.name
-        #         if design_descriptor.term_source else ''
-        #     ]
-        #
-        #     build_comments(design_descriptor, study_design_descriptors_df.loc[i])
-        #
-        # study_design_descriptors_df = \
-        #     study_design_descriptors_df.set_index('Study Design Type').
-        study_design_descriptors_df = _build_design_descriptors_section(design_descriptors=study.design_descriptors)
-        fp.write('STUDY DESIGN DESCRIPTORS\n')
-        study_design_descriptors_df.to_csv(
-            path_or_buf=fp, mode='a', sep='\t', encoding='utf-8',
-            index_label='Study Design Type')
-
-        # Write STUDY PUBLICATIONS section
-        study_publications_df = _build_publications_section_df(
-            prefix='Study', publications=study.publications)
-        fp.write('STUDY PUBLICATIONS\n')
-        study_publications_df.to_csv(
-            path_or_buf=fp, mode='a', sep='\t', encoding='utf-8',
-            index_label='Study PubMed ID')
-
-        # Write STUDY FACTORS section
-        study_factors_df = _build_factors_section_df(factors=study.factors)
-        fp.write('STUDY FACTORS\n')
-        study_factors_df.to_csv(
-            path_or_buf=fp, mode='a', sep='\t', encoding='utf-8',
-            index_label='Study Factor Name')
-
-        # Write STUDY ASSAYS section
-        # study_assays_df = pd.DataFrame(
-        #     columns=(
-        #         'Study Assay File Name',
-        #         'Study Assay Measurement Type',
-        #         'Study Assay Measurement Type Term Accession Number',
-        #         'Study Assay Measurement Type Term Source REF',
-        #         'Study Assay Technology Type',
-        #         'Study Assay Technology Type Term Accession Number',
-        #         'Study Assay Technology Type Term Source REF',
-        #         'Study Assay Technology Platform',
-        #     )
-        # )
-        # for i, assay in enumerate(study.assays):
-        #     study_assays_df.loc[i] = [
-        #         assay.filename,
-        #         assay.measurement_type.term,
-        #         assay.measurement_type.term_accession,
-        #         assay.measurement_type.term_source.name
-        #         if assay.measurement_type.term_source else '',
-        #         assay.technology_type.term,
-        #         assay.technology_type.term_accession,
-        #         assay.technology_type.term_source.name
-        #         if assay.technology_type.term_source else '',
-        #         assay.technology_platform
-        #     ]
-        #     # a call to insert Comments in the Study Assay Type of the Investigation File
-        #     build_comments(assay, study_assays_df)
-        # study_assays_df = study_assays_df.set_index('Study Assay File Name').T
-
-        study_assays_df= _build_assays_section_df(assays=study.assays)
-        fp.write('STUDY ASSAYS\n')
-        study_assays_df.to_csv(
-            path_or_buf=fp, mode='a', sep='\t', encoding='utf-8',
-            index_label='Study Assay File Name')
-
-        # Write STUDY PROTOCOLS section
-        study_protocols_df = _build_protocols_section_df(protocols=study.protocols)
-        fp.write('STUDY PROTOCOLS\n')
-        study_protocols_df.to_csv(
-            path_or_buf=fp, mode='a', sep='\t', encoding='utf-8',
-            index_label='Study Protocol Name')
-
-        # Write STUDY CONTACTS section
-        study_contacts_df = _build_contacts_section_df(
-            prefix='Study', contacts=study.contacts)
-        fp.write('STUDY CONTACTS\n')
-        study_contacts_df.to_csv(
-            path_or_buf=fp, mode='a', sep='\t', encoding='utf-8',
-            index_label='Study Person Last Name')
-
-    if skip_dump_tables:
-        pass
-    else:
-        write_study_table_files(investigation, output_path)
-        write_assay_table_files(
-            investigation, output_path, write_factor_values_in_assay_table)
-
-    fp.close()
-    return investigation
-
-
-def _get_start_end_nodes(G):
-    """Find the start and end nodes of the graphs
-
-    :param G: A DiGraph of process sequences
-    :return: start nodes (Materials) and end nodes (Processes)
-    """
-    start_nodes = list()
-    end_nodes = list()
-    for process in [n for n in G.nodes() if isinstance(n, Process)]:
-        if process.prev_process is None:
-            for material in [
-                    m for m in process.inputs if not isinstance(m, DataFile)]:
-                start_nodes.append(material)
-        outputs_no_data = [
-            m for m in process.outputs if not isinstance(m, DataFile)]
-        if process.next_process is None:
-            if len(outputs_no_data) == 0:
-                end_nodes.append(process)
-            else:
-                for material in outputs_no_data:
-                    end_nodes.append(material)
-    return start_nodes, end_nodes
-
-
-def _longest_path_and_attrs(paths):
-    """Function to find the longest paths and attributes to determine the
-    most appropriate ISA-Tab header. This is calculated by adding up the length
-    of each path with the number of attributes needed to describe each node in
-    the graph.
-
-    :param paths: List of end-to-end paths in the graphs
-    :return: The longest path and attributes
-    """
-    longest = (0, None)
-    for path in paths:
-        length = len(path)
-        for n in path:
-            if isinstance(n, Source):
-                length += len(n.characteristics)
-            elif isinstance(n, Sample):
-                length += (len(n.characteristics) + len(n.factor_values))
-            elif isinstance(n, Material):
-                length += (len(n.characteristics))
-            elif isinstance(n, Process):
-                length += len(
-                    [o for o in n.outputs if isinstance(o, DataFile)])
-                if n.date is not None:
-                    length += 1
-                if n.performer is not None:
-                    length += 1
-                if n.name != '':
-                    length += 1
-            if n.comments is not None:
-                length += len(n.comments)
-        if length > longest[0]:
-            longest = (length, path)
-    return longest[1]
-
-
-def _all_end_to_end_paths(G, start_nodes):
-    """Find all the end-to-end complete paths using a networkx algorithm that
-    uses a modified depth-first search to generate the paths
-
-    :param G: A DiGraph of all the assay graphs from the process sequences
-    :param start_nodes: A list of start nodes
-    :return: A list of paths from the start nodes
-    """
-    # we know graphs start with Source or Sample and end with Process
-    paths = []
-    num_start_nodes = len(start_nodes)
-    message = 'Calculating for paths for {} start nodes: '.format(
-        num_start_nodes)
-    if isinstance(start_nodes[0], Source):
-        message = 'Calculating for paths for {} sources: '.format(
-            num_start_nodes)
-    elif isinstance(start_nodes[0], Sample):
-        message = 'Calculating for paths for {} samples: '.format(
-            num_start_nodes)
-    if isa_logging.show_pbars:
-        pbar = ProgressBar(
-            min_value=0, max_value=num_start_nodes, widgets=[
-                message, SimpleProgress(), Bar(left=" |", right="| "),
-                ETA()]).start()
-    else:
-        def pbar(x): return x
-    for start in pbar(start_nodes):
-        # Find ends
-        if isinstance(start, Source):
-            # only look for Sample ends if start is a Source
-            for end in [x for x in nx.algorithms.descendants(G, start) if
-                        isinstance(x, Sample) and len(G.out_edges(x)) == 0]:
-                paths += list(nx.algorithms.all_simple_paths(G, start, end))
-        elif isinstance(start, Sample):
-            # only look for Process ends if start is a Sample
-            for end in [x for x in nx.algorithms.descendants(G, start) if
-                        isinstance(x, Process) and x.next_process is None]:
-                paths += list(nx.algorithms.all_simple_paths(G, start, end))
-    log.info("Found {} paths!".format(len(paths)))
-    if len(paths) == 0:
-        log.debug([x.name for x in start_nodes])
-    return paths
-
-
-def write_study_table_files(inv_obj, output_dir):
-    """Writes out study table files according to pattern defined by
-
-    Source Name, [ Characteristics[], ... ],
-    Protocol Ref*: 'sample collection', [ ParameterValue[], ... ],
-    Sample Name, [ Characteristics[], ... ]
-    [ FactorValue[], ... ]
-
-    which should be equivalent to studySample.xml in default config
-
-    :param inv_obj: An Investigation object containing ISA content
-    :param output_dir: A path to a directory to write the ISA-Tab study files
-    :return: None
-    """
-    if not isinstance(inv_obj, Investigation):
-        raise NotImplementedError
-    for study_obj in inv_obj.studies:
-        if study_obj.graph is None:
-            break
-        protrefcount = 0
-        protnames = dict()
-
-        def flatten(l): return [item for sublist in l for item in sublist]
-        columns = []
-
-        # start_nodes, end_nodes = _get_start_end_nodes(study_obj.graph)
-        paths = _all_end_to_end_paths(
-            study_obj.graph,
-            [x for x in study_obj.graph.nodes() if isinstance(x, Source)])
-        sample_in_path_count = 0
-        for node in _longest_path_and_attrs(paths):
-            if isinstance(node, Source):
-                olabel = "Source Name"
-                columns.append(olabel)
-                columns += flatten(
-                    map(lambda x: get_characteristic_columns(olabel, x),
-                        node.characteristics))
-                columns += flatten(
-                    map(lambda x: get_comment_column(
-                        olabel, x), node.comments))
-            elif isinstance(node, Process):
-                olabel = "Protocol REF.{}".format(node.executes_protocol.name)
-                columns.append(olabel)
-                if node.executes_protocol.name not in protnames.keys():
-                    protnames[node.executes_protocol.name] = protrefcount
-                    protrefcount += 1
-                columns += flatten(map(lambda x: get_pv_columns(olabel, x),
-                                       node.parameter_values))
-                if node.date is not None:
-                    columns.append(olabel + ".Date")
-                if node.performer is not None:
-                    columns.append(olabel + ".Performer")
-                columns += flatten(
-                    map(lambda x: get_comment_column(
-                        olabel, x), node.comments))
-
-            elif isinstance(node, Sample):
-                olabel = "Sample Name.{}".format(sample_in_path_count)
-                columns.append(olabel)
-                sample_in_path_count += 1
-                columns += flatten(
-                    map(lambda x: get_characteristic_columns(olabel, x),
-                        node.characteristics))
-                columns += flatten(
-                    map(lambda x: get_comment_column(
-                        olabel, x), node.comments))
-                columns += flatten(map(lambda x: get_fv_columns(olabel, x),
-                                       node.factor_values))
-
-        omap = get_object_column_map(columns, columns)
-        # load into dictionary
-        df_dict = dict(map(lambda k: (k, []), flatten(omap)))
-        if isa_logging.show_pbars:
-            pbar = ProgressBar(min_value=0, max_value=len(paths),
-                               widgets=['Writing {} paths: '
-                                        .format(len(paths)),
-                                        SimpleProgress(),
-                                        Bar(left=" |", right="| "),
-                                        ETA()]).start()
-        else:
-            def pbar(x): return x
-        for path in pbar(paths):
-            for k in df_dict.keys():  # add a row per path
-                df_dict[k].extend([""])
-
-            sample_in_path_count = 0
-            for node in path:
-                if isinstance(node, Source):
-                    olabel = "Source Name"
-                    df_dict[olabel][-1] = node.name
-                    for c in node.characteristics:
-                        clabel = "{0}.Characteristics[{1}]".format(
-                            olabel, c.category.term)
-                        write_value_columns(df_dict, clabel, c)
-                    for co in node.comments:
-                        colabel = "{0}.Comment[{1}]".format(olabel, co.name)
-                        df_dict[colabel][-1] = co.value
-
-                elif isinstance(node, Process):
-                    olabel = "Protocol REF.{}".format(
-                        node.executes_protocol.name)
-                    df_dict[olabel][-1] = node.executes_protocol.name
-                    for pv in node.parameter_values:
-                        pvlabel = "{0}.Parameter Value[{1}]".format(
-                            olabel, pv.category.parameter_name.term)
-                        write_value_columns(df_dict, pvlabel, pv)
-                    if node.date is not None:
-                        df_dict[olabel + ".Date"][-1] = node.date
-                    if node.performer is not None:
-                        df_dict[olabel + ".Performer"][-1] = node.performer
-                    for co in node.comments:
-                        colabel = "{0}.Comment[{1}]".format(olabel, co.name)
-                        df_dict[colabel][-1] = co.value
-
-                elif isinstance(node, Sample):
-                    olabel = "Sample Name.{}".format(sample_in_path_count)
-                    sample_in_path_count += 1
-                    df_dict[olabel][-1] = node.name
-                    for c in node.characteristics:
-                        clabel = "{0}.Characteristics[{1}]".format(
-                            olabel, c.category.term)
-                        write_value_columns(df_dict, clabel, c)
-                    for co in node.comments:
-                        colabel = "{0}.Comment[{1}]".format(olabel, co.name)
-                        df_dict[colabel][-1] = co.value
-                    for fv in node.factor_values:
-                        fvlabel = "{0}.Factor Value[{1}]".format(
-                            olabel, fv.factor_name.name)
-                        write_value_columns(df_dict, fvlabel, fv)
-        if isinstance(pbar, ProgressBar):
-            pbar.finish()
-
-        DF = pd.DataFrame(columns=columns)
-        DF = DF.from_dict(data=df_dict)
-        DF = DF[columns]  # reorder columns
-        DF = DF.sort_values(by=DF.columns[0], ascending=True)
-        # arbitrary sort on column 0
-
-        for dup_item in set([x for x in columns if columns.count(x) > 1]):
-            for j, each in enumerate(
-                    [i for i, x in enumerate(columns) if x == dup_item]):
-                columns[each] = dup_item + str(j)
-
-        DF.columns = columns  # reset columns after checking for dups
-
-        for i, col in enumerate(columns):
-            if "Comment[" in col:
-                columns[i] = col[col.rindex(".") + 1:]
-            elif col.endswith("Term Source REF"):
-                columns[i] = "Term Source REF"
-            elif col.endswith("Term Accession Number"):
-                columns[i] = "Term Accession Number"
-            elif col.endswith("Unit"):
-                columns[i] = "Unit"
-            elif "Characteristics[" in col:
-                if "material type" in col.lower():
-                    columns[i] = "Material Type"
-                else:
-                    columns[i] = col[col.rindex(".") + 1:]
-            elif "Factor Value[" in col:
-                columns[i] = col[col.rindex(".") + 1:]
-            elif "Parameter Value[" in col:
-                columns[i] = col[col.rindex(".") + 1:]
-            elif col.endswith("Date"):
-                columns[i] = "Date"
-            elif col.endswith("Performer"):
-                columns[i] = "Performer"
-            elif "Protocol REF" in col:
-                columns[i] = "Protocol REF"
-            elif col.startswith("Sample Name."):
-                columns[i] = "Sample Name"
-
-        log.info("Rendered {} paths".format(len(DF.index)))
-
-        DF_no_dups = DF.drop_duplicates()
-        if len(DF.index) > len(DF_no_dups.index):
-            log.info("Dropping duplicates...")
-            DF = DF_no_dups
-
-        log.info("Writing {} rows".format(len(DF.index)))
-        # reset columns, replace nan with empty string, drop empty columns
-        DF.columns = columns
-        DF = DF.replace('', np.nan)
-        DF = DF.dropna(axis=1, how='all')
-
-        with open(os.path.join(output_dir, study_obj.filename), 'w') as out_fp:
-            DF.to_csv(
-                path_or_buf=out_fp, index=False, sep='\t', encoding='utf-8')
-
-
-def write_assay_table_files(inv_obj, output_dir, write_factor_values=False):
-    """Writes out assay table files according to pattern defined by
-
-    Sample Name,
-    Protocol Ref: 'sample collection', [ ParameterValue[], ... ],
-    Material Name, [ Characteristics[], ... ]
-    [ FactorValue[], ... ]
-
-    :param inv_obj: An Investigation object containing ISA content
-    :param output_dir: A path to a directory to write the ISA-Tab assay files
-    :param write_factor_values: Flag to indicate whether or not to write out
-    the Factor Value columns in the assay tables
-    :return: None
-    """
-
-    if not isinstance(inv_obj, Investigation):
-        raise NotImplementedError
-    for study_obj in inv_obj.studies:
-        for assay_obj in study_obj.assays:
-            if assay_obj.graph is None:
-                break
-            protrefcount = 0
-            protnames = dict()
-
-            def flatten(l): return [item for sublist in l for item in sublist]
-            columns = []
-
-            # start_nodes, end_nodes = _get_start_end_nodes(assay_obj.graph)
-            paths = _all_end_to_end_paths(
-                assay_obj.graph, [x for x in assay_obj.graph.nodes()
-                                  if isinstance(x, Sample)])
-            if len(paths) == 0:
-                log.info("No paths found, skipping writing assay file")
-                continue
-            if _longest_path_and_attrs(paths) is None:
-                raise IOError(
-                    "Could not find any valid end-to-end paths in assay graph")
-            for node in _longest_path_and_attrs(paths):
-                if isinstance(node, Sample):
-                    olabel = "Sample Name"
-                    columns.append(olabel)
-                    columns += flatten(
-                        map(lambda x: get_comment_column(olabel, x),
-                            node.comments))
-                    if write_factor_values:
-                        columns += flatten(
-                            map(lambda x: get_fv_columns(olabel, x),
-                                node.factor_values))
-
-                elif isinstance(node, Process):
-                    olabel = "Protocol REF.{}".format(
-                        node.executes_protocol.name)
-                    columns.append(olabel)
-                    if node.executes_protocol.name not in protnames.keys():
-                        protnames[node.executes_protocol.name] = protrefcount
-                        protrefcount += 1
-                    columns += flatten(map(lambda x: get_pv_columns(olabel, x),
-                                           node.parameter_values))
-                    oname_label = None
-                    if node.executes_protocol.protocol_type:
-                        if node.executes_protocol.protocol_type.term in ["nucleic acid sequencing", "phenotyping"]:
-                            oname_label = "Assay Name"
-                        elif node.executes_protocol.protocol_type.term \
-                                == "data collection":
-                            oname_label = "Scan Name"
-                        elif node.executes_protocol.protocol_type.term \
-                                == "mass spectrometry":
-                            oname_label = "MS Assay Name"
-                        elif node.executes_protocol.protocol_type.term \
-                                == "data transformation":
-                            oname_label = "Data Transformation Name"
-                        elif node.executes_protocol.protocol_type.term \
-                                == "sequence analysis data transformation":
-                            oname_label = "Normalization Name"
-                        elif node.executes_protocol.protocol_type.term \
-                                == "normalization":
-                            oname_label = "Normalization Name"
-                        if node.executes_protocol.protocol_type.term \
-                                == "unknown protocol":
-                            oname_label = "Unknown Protocol Name"
-                        if oname_label is not None:
-                            columns.append(oname_label)
-                        elif node.executes_protocol.protocol_type.term \
-                                == "nucleic acid hybridization":
-                            columns.extend(
-                                ["Hybridization Assay Name",
-                                 "Array Design REF"])
-                    if node.date is not None:
-                        columns.append(olabel + ".Date")
-                    if node.performer is not None:
-                        columns.append(olabel + ".Performer")
-                    columns += flatten(
-                        map(lambda x: get_comment_column(olabel, x),
-                            node.comments))
-                    for output in [x for x in node.outputs if
-                                   isinstance(x, DataFile)]:
-                        columns.append(output.label)
-                        columns += flatten(
-                            map(lambda x: get_comment_column(output.label, x),
-                                output.comments))
-
-                elif isinstance(node, Material):
-                    olabel = node.type
-                    columns.append(olabel)
-                    columns += flatten(
-                        map(lambda x: get_characteristic_columns(olabel, x),
-                            node.characteristics))
-                    columns += flatten(
-                        map(lambda x: get_comment_column(olabel, x),
-                            node.comments))
-
-                elif isinstance(node, DataFile):
-                    pass  # handled in process
-
-            omap = get_object_column_map(columns, columns)
-
-            # load into dictionary
-            df_dict = dict(map(lambda k: (k, []), flatten(omap)))
-
-            if isa_logging.show_pbars:
-                pbar = ProgressBar(min_value=0, max_value=len(paths),
-                                   widgets=['Writing {} paths: '.format(
-                                       len(paths)),
-                    SimpleProgress(),
-                    Bar(left=" |", right="| "),
-                    ETA()]).start()
-            else:
-                def pbar(x): return x
-            for path in pbar(paths):
-                for k in df_dict.keys():  # add a row per path
-                    df_dict[k].extend([""])
-
-                for node in path:
-
-                    if isinstance(node, Process):
-                        olabel = "Protocol REF.{}".format(
-                            node.executes_protocol.name)
-                        df_dict[olabel][-1] = node.executes_protocol.name
-                        oname_label = None
-                        if node.executes_protocol.protocol_type:
-                            if node.executes_protocol.protocol_type.term == \
-                                    "nucleic acid sequencing":
-                                oname_label = "Assay Name"
-                            elif node.executes_protocol.protocol_type.term == \
-                                    "data collection":
-                                oname_label = "Scan Name"
-                            elif node.executes_protocol.protocol_type.term == \
-                                    "mass spectrometry":
-                                oname_label = "MS Assay Name"
-                            elif node.executes_protocol.protocol_type.term == \
-                                    "data transformation":
-                                oname_label = "Data Transformation Name"
-                            elif node.executes_protocol.protocol_type.term == \
-                                    "sequence analysis data transformation":
-                                oname_label = "Normalization Name"
-                            elif node.executes_protocol.protocol_type.term == \
-                                    "normalization":
-                                oname_label = "Normalization Name"
-                            if node.executes_protocol.protocol_type.term == \
-                                    "unknown protocol":
-                                oname_label = "Unknown Protocol Name"
-                            if oname_label is not None:
-                                df_dict[oname_label][-1] = node.name
-                            elif node.executes_protocol.protocol_type.term == \
-                                    "nucleic acid hybridization":
-                                df_dict["Hybridization Assay Name"][-1] = \
-                                    node.name
-                                df_dict["Array Design REF"][-1] = \
-                                    node.array_design_ref
-                        if node.date is not None:
-                            df_dict[olabel + ".Date"][-1] = node.date
-                        if node.performer is not None:
-                            df_dict[olabel + ".Performer"][-1] = node.performer
-                        for pv in node.parameter_values:
-                            pvlabel = "{0}.Parameter Value[{1}]".format(
-                                olabel, pv.category.parameter_name.term)
-                            write_value_columns(df_dict, pvlabel, pv)
-                        for co in node.comments:
-                            colabel = "{0}.Comment[{1}]".format(
-                                olabel, co.name)
-                            df_dict[colabel][-1] = co.value
-                        for output in [x for x in node.outputs if
-                                       isinstance(x, DataFile)]:
-                            olabel = output.label
-                            df_dict[olabel][-1] = output.filename
-                            for co in output.comments:
-                                colabel = "{0}.Comment[{1}]".format(
-                                    olabel, co.name)
-                                df_dict[colabel][-1] = co.value
-
-                    elif isinstance(node, Sample):
-                        olabel = "Sample Name"
-                        df_dict[olabel][-1] = node.name
-                        for co in node.comments:
-                            colabel = "{0}.Comment[{1}]".format(
-                                olabel, co.name)
-                            df_dict[colabel][-1] = co.value
-                        if write_factor_values:
-                            for fv in node.factor_values:
-                                fvlabel = "{0}.Factor Value[{1}]".format(
-                                    olabel, fv.factor_name.name)
-                                write_value_columns(df_dict, fvlabel, fv)
-
-                    elif isinstance(node, Material):
-                        olabel = node.type
-                        df_dict[olabel][-1] = node.name
-                        for c in node.characteristics:
-                            clabel = "{0}.Characteristics[{1}]".format(
-                                olabel, c.category.term)
-                            write_value_columns(df_dict, clabel, c)
-                        for co in node.comments:
-                            colabel = "{0}.Comment[{1}]".format(
-                                olabel, co.name)
-                            df_dict[colabel][-1] = co.value
-
-                    elif isinstance(node, DataFile):
-                        pass  # handled in process
-
-            if isinstance(pbar, ProgressBar):
-                pbar.finish()
-
-            DF = pd.DataFrame(columns=columns)
-            DF = DF.from_dict(data=df_dict)
-            DF = DF[columns]  # reorder columns
-            try:
-                DF = DF.sort_values(by=DF.columns[0], ascending=True)
-            except ValueError as e:
-                log.critical('Error thrown: column labels are: {}'.format(DF.columns))
-                log.critical('Error thrown: data is: {}'.format(DF))
-                raise e
-            # arbitrary sort on column 0
-
-            for dup_item in set([x for x in columns if columns.count(x) > 1]):
-                for j, each in enumerate(
-                        [i for i, x in enumerate(columns) if x == dup_item]):
-                    columns[each] = ".".join([dup_item, str(j)])
-
-            DF.columns = columns
-
-            for i, col in enumerate(columns):
-                if col.endswith("Term Source REF"):
-                    columns[i] = "Term Source REF"
-                elif col.endswith("Term Accession Number"):
-                    columns[i] = "Term Accession Number"
-                elif col.endswith("Unit"):
-                    columns[i] = "Unit"
-                elif "Characteristics[" in col:
-                    if "material type" in col.lower():
-                        columns[i] = "Material Type"
-                    elif "label" in col.lower():
-                        columns[i] = "Label"
-                    else:
-                        columns[i] = col[col.rindex(".") + 1:]
-                elif "Factor Value[" in col:
-                    columns[i] = col[col.rindex(".") + 1:]
-                elif "Parameter Value[" in col:
-                    columns[i] = col[col.rindex(".") + 1:]
-                elif col.endswith("Date"):
-                    columns[i] = "Date"
-                elif col.endswith("Performer"):
-                    columns[i] = "Performer"
-                elif "Comment[" in col:
-                    columns[i] = col[col.rindex(".") + 1:]
-                elif "Protocol REF" in col:
-                    columns[i] = "Protocol REF"
-                elif "." in col:
-                    columns[i] = col[:col.rindex(".")]
-
-            log.debug("Rendered {} paths".format(len(DF.index)))
-            if len(DF.index) > 1:
-                if len(DF.index) > len(DF.drop_duplicates().index):
-                    log.debug("Dropping duplicates...")
-                    DF = DF.drop_duplicates()
-
-            log.debug("Writing {} rows".format(len(DF.index)))
-            # reset columns, replace nan with empty string, drop empty columns
-            DF.columns = columns
-            DF = DF.replace('', np.nan)
-            DF = DF.dropna(axis=1, how='all')
-
-            with open(os.path.join(
-                    output_dir, assay_obj.filename), 'w') as out_fp:
-                DF.to_csv(path_or_buf=out_fp, index=False, sep='\t',
-                          encoding='utf-8')
-
-
-def get_value_columns(label, x):
-    """Generates the appropriate columns based on the value of the object.
-    For example, if the object's .value value is an OntologyAnnotation,
-    the ISA-Tab requires extra columns Term Source REF and
-    Term Accession Number
-
-    :param label: Header label needed for the object type, e.g. "Sample Name"
-    :param x: The object of interest, e.g. a Sample() object
-    :return: List of column labels, e.g. ["Sample Name.Term Source REF",
-    "Sample Name.Term Accession Number"]
-    """
-    if isinstance(x.value, (int, float)) and x.unit:
-        if isinstance(x.unit, OntologyAnnotation):
-            return map(lambda x: "{0}.{1}".format(label, x),
-                       ["Unit", "Unit.Term Source REF",
-                        "Unit.Term Accession Number"])
-        else:
-            return ["{0}.Unit".format(label)]
-    elif isinstance(x.value, OntologyAnnotation):
-        return map(lambda x: "{0}.{1}".format(label, x),
-                   ["Term Source REF", "Term Accession Number"])
-    else:
-        return []
-
-
-def get_characteristic_columns(label, c):
-    """Generates Characteristics columns for a given material
-
-    :param label: Header label needed for the material type,
-    e.g. "Extract Name"
-    :param c: The Characteristic object of interest
-    :return: List of column labels
-    """
-    columns = ["{0}.Characteristics[{1}]".format(label, c.category.term)]
-    columns.extend(get_value_columns(columns[0], c))
-    return columns
-
-
-def get_fv_columns(label, fv):
-    """Generates Factor Value columns for a given material
-
-    :param label: Header label needed for the material type,
-    e.g. "Sample Name"
-    :param c: The Factor Value object of interest
-    :return: List of column labels
-    """
-    columns = ["{0}.Factor Value[{1}]".format(label, fv.factor_name.name)]
-    columns.extend(get_value_columns(columns[0], fv))
-    return columns
-
-
-def get_comment_column(label, c):
-    """Generates Comment columns for a given object
-
-    :param label: Header label needed for the object
-    :param c: The object of interest
-    :return: List of column labels
-    """
-    columns = ["{0}.Comment[{1}]".format(label, c.name)]
-    return columns
-
-
-def write_value_columns(df_dict, label, x):
-    """Adds values to the DataFrame dictionary when building the tables
-
-    :param df_dict: The DataFrame dictionary to insert the relevant values
-    :param label: Header label needed for the object
-    :param x: Object of interest
-    :return: None
-    """
-    if isinstance(x.value, (int, float)) and x.unit:
-        if isinstance(x.unit, OntologyAnnotation):
-            df_dict[label][-1] = x.value
-            df_dict[label + ".Unit"][-1] = x.unit.term
-            df_dict[label + ".Unit.Term Source REF"][-1] = \
-                x.unit.term_source.name if x.unit.term_source else ""
-            df_dict[label + ".Unit.Term Accession Number"][-1] = \
-                x.unit.term_accession
-        else:
-            df_dict[label][-1] = x.value
-            df_dict[label + ".Unit"][-1] = x.unit
-    elif isinstance(x.value, OntologyAnnotation):
-        df_dict[label][-1] = x.value.term
-        df_dict[label + ".Term Source REF"][-1] = \
-            x.value.term_source.name if x.value.term_source else ""
-        df_dict[label + ".Term Accession Number"][-1] = \
-            x.value.term_accession
-    else:
-        df_dict[label][-1] = x.value
-
-
-def get_pv_columns(label, pv):
-    """Generates Parameter Value columns for a given process
-
-    :param label: Header label needed for the process
-    :param c: The Parameter Value object of interest
-    :return: List of column labels
-    """
-    columns = None
-    try:
-        columns = ["{0}.Parameter Value[{1}]".format(
-            label, pv.category.parameter_name.term)]
-    except AttributeError:
-        log.fatal(label, pv)
-    columns.extend(get_value_columns(columns[0], pv))
-    return columns
-
-
-def read_investigation_file(fp):
-    """Reads an investigatin file into a dictionary of DataFrames, each
-    DataFrame being each section of the investigation file. e.g. One DataFrame
-    for the INVESTIGATION PUBLICATIONS section
-
-    :param fp: A file-like buffer object of the investigation file
-    :return: A dictionary holding a set of DataFrames for each section of the
-    investigation file. See below implementation for detail
-    """
-
-    def _peek(f):
-        """Peek at the next line without moving to the next line. This function
-        get the position of the next line, reads the next line, then resets the
-        file pointer to the original position
-
-        :param f: A file-like buffer object
-        :return: The next line past the current line
-        """
-        position = f.tell()
-        line = f.readline()
-        f.seek(position)
-        return line
-
-    def _read_tab_section(f, sec_key, next_sec_key=None):
-        """Slices a file by section delimited by section keys
-
-        :param f: A file-like buffer object
-        :param sec_key: Delimiter key of beginning of section
-        :param next_sec_key: Delimiter key of end of section
-        :return: A memory file of the section slice, as a string buffer object
-        """
-        line = f.readline()
-        normed_line = line.rstrip()
-        if normed_line[0] == '"':
-            normed_line = normed_line[1:]
-        if normed_line[len(normed_line) - 1] == '"':
-            normed_line = normed_line[:len(normed_line) - 1]
-        if not normed_line == sec_key:
-            raise IOError("Expected: " + sec_key + " section, but got: "
-                          + normed_line)
-        memf = io.StringIO()
-        while not _peek(f=f).rstrip() == next_sec_key:
-            line = f.readline()
-            if not line:
-                break
-            memf.write(line.rstrip() + '\n')
-        memf.seek(0)
-        return memf
-
-    def _build_section_df(f):
-        """Reads a file section into a DataFrame
-
-        :param f: A file-like buffer object
-        :return: A DataFrame corresponding to the file section
-        """
-        df = pd.read_csv(f, names=range(0, 128), sep='\t', engine='python',
-                         encoding='utf-8').dropna(axis=1, how='all')
-        df = df.T
-        df.replace(np.nan, '', regex=True, inplace=True)
-        #  Strip out the nan entries
-        df.reset_index(inplace=True)
-        #  Reset index so it is accessible as column
-        df.columns = df.iloc[0]
-        #  If all was OK, promote this row to the column headers
-        df = df.reindex(df.index.drop(0))
-        #  Reindex the DataFrame
-        return df
-
-    memf = io.StringIO()
-    while True:
-        line = fp.readline()
-        if not line:
-            break
-        if not line.lstrip().startswith('#'):
-            memf.write(line)
-    memf.seek(0)
-
-    df_dict = dict()
-
-    # Read in investigation file into DataFrames first
-    df_dict['ontology_sources'] = _build_section_df(_read_tab_section(
-        f=memf,
-        sec_key='ONTOLOGY SOURCE REFERENCE',
-        next_sec_key='INVESTIGATION'
-    ))
-    df_dict['investigation'] = _build_section_df(_read_tab_section(
-        f=memf,
-        sec_key='INVESTIGATION',
-        next_sec_key='INVESTIGATION PUBLICATIONS'
-    ))
-    df_dict['i_publications'] = _build_section_df(_read_tab_section(
-        f=memf,
-        sec_key='INVESTIGATION PUBLICATIONS',
-        next_sec_key='INVESTIGATION CONTACTS'
-    ))
-    df_dict['i_contacts'] = _build_section_df(_read_tab_section(
-        f=memf,
-        sec_key='INVESTIGATION CONTACTS',
-        next_sec_key='STUDY'
-    ))
-    df_dict['studies'] = list()
-    df_dict['s_design_descriptors'] = list()
-    df_dict['s_publications'] = list()
-    df_dict['s_factors'] = list()
-    df_dict['s_assays'] = list()
-    df_dict['s_protocols'] = list()
-    df_dict['s_contacts'] = list()
-    while _peek(memf):  # Iterate through STUDY blocks until end of file
-        df_dict['studies'].append(_build_section_df(_read_tab_section(
-            f=memf,
-            sec_key='STUDY',
-            next_sec_key='STUDY DESIGN DESCRIPTORS'
-        )))
-        df_dict['s_design_descriptors'] .append(
-            _build_section_df(_read_tab_section(
-                f=memf,
-                sec_key='STUDY DESIGN DESCRIPTORS',
-                next_sec_key='STUDY PUBLICATIONS'
-            )))
-        df_dict['s_publications'].append(_build_section_df(_read_tab_section(
-            f=memf,
-            sec_key='STUDY PUBLICATIONS',
-            next_sec_key='STUDY FACTORS'
-        )))
-        df_dict['s_factors'].append(_build_section_df(_read_tab_section(
-            f=memf,
-            sec_key='STUDY FACTORS',
-            next_sec_key='STUDY ASSAYS'
-        )))
-        df_dict['s_assays'].append(_build_section_df(_read_tab_section(
-            f=memf,
-            sec_key='STUDY ASSAYS',
-            next_sec_key='STUDY PROTOCOLS'
-        )))
-        df_dict['s_protocols'].append(_build_section_df(_read_tab_section(
-            f=memf,
-            sec_key='STUDY PROTOCOLS',
-            next_sec_key='STUDY CONTACTS'
-        )))
-        df_dict['s_contacts'].append(_build_section_df(_read_tab_section(
-            f=memf,
-            sec_key='STUDY CONTACTS',
-            next_sec_key='STUDY'
-        )))
-    return df_dict
-
-
-def check_utf8(fp):
-    """Used for rule 0010
-
-    :param fp: A file-like buffer object
-    :return: None
-    """
-    import chardet
-    with utf8_text_file_open(fp.name) as fp:
-        charset = chardet.detect(fp.read())
-        if charset['encoding'] is not 'UTF-8' \
-                and charset['encoding'] is not 'ascii':
-            validator_warnings.append({
-                "message": "File should be UTF8 encoding",
-                "supplemental": "Encoding is '{0}' with confidence {1}".format(
-                    charset['encoding'], charset['confidence']),
-                "code": 10
-            })
-            log.warning("File should be UTF-8 encoding but found it is '{0}' "
-                        "encoding with {1} confidence".format(
-                            charset['encoding'], charset['confidence']))
-            raise SystemError()
-
-
-def load_investigation(fp):
-    """Used for rules 0005
-
-    :param fp: A file-like buffer object pointing to an investigation file
-    :return: Dictionary of DataFrames for each section
-    """
-
-    def check_labels(section, labels_expected, df):
-        """Checks each section is syntactically structured correctly
-
-        :param section: The section of interest
-        :param labels_expected: The list of expected labels in the section
-        :param df: The DataFrame slice of the investigation file we are
-        checking
-        :return: None
-        """
-        labels_found = set([x for x in df.columns if isinstance(x, str)])
-
-        if not labels_expected.issubset(labels_found):
-            missing_labels = labels_expected - labels_found
-            log.fatal("(F) In {} section, expected labels {} not found in {}"
-                      .format(section, missing_labels, labels_found))
-        if len(labels_found - labels_expected) > 0:
-            # check extra labels, i.e. make sure they're all comments
-            extra_labels = labels_found - labels_expected
-            for label in extra_labels:
-                if _RX_COMMENT.match(label) is None:
-                    log.fatal("(F) In {} section, label {} is not allowed"
-                              .format(section, label))
-                    validator_errors.append({
-                        "message": "Invalid label found in investigation file",
-                        "supplemental": "In {} section, label {} is not "
-                                        "allowed".format(section, label),
-                        "code": 5
-                    })
-                elif len(_RX_COMMENT.findall(label)) == 0:
-                    log.warning("(W) In {} section, label {} is missing a "
-                                "name".format(section, label))
-                    validator_warnings.append({
-                        "message": "Missing name in Comment[] label",
-                        "supplemental": "In {} section, label {} is missing a "
-                                        "name".format(section, label),
-                        "code": 4014
-                    })
-
-    # Read in investigation file into DataFrames first
-    df_dict = read_investigation_file(fp)
-    log.debug("Loading ONTOLOGY SOURCE REFERENCE section")
-    labels_expected = {'Term Source Name', 'Term Source File',
-                       'Term Source Version', 'Term Source Description'}
-    check_labels('ONTOLOGY SOURCE REFERENCE',
-                 labels_expected, df_dict['ontology_sources'])
-
-    log.debug("Loading INVESTIGATION section")
-    labels_expected = {'Investigation Identifier', 'Investigation Title',
-                       'Investigation Description',
-                       'Investigation Submission Date',
-                       'Investigation Public Release Date'}
-    check_labels('INVESTIGATION', labels_expected, df_dict['investigation'])
-
-    log.debug("Loading INVESTIGATION PUBLICATIONS section")
-    labels_expected = {
-        'Investigation PubMed ID',
-        'Investigation Publication DOI',
-        'Investigation Publication Author List',
-        'Investigation Publication Title',
-        'Investigation Publication Status',
-        'Investigation Publication Status Term Accession Number',
-        'Investigation Publication Status Term Source REF'}
-    check_labels('INVESTIGATION PUBLICATIONS', labels_expected,
-                 df_dict['i_publications'])
-
-    log.debug("Loading INVESTIGATION CONTACTS section")
-    labels_expected = {'Investigation Person Last Name',
-                       'Investigation Person First Name',
-                       'Investigation Person Mid Initials',
-                       'Investigation Person Email',
-                       'Investigation Person Phone',
-                       'Investigation Person Fax',
-                       'Investigation Person Address',
-                       'Investigation Person Affiliation',
-                       'Investigation Person Roles',
-                       'Investigation Person Roles',
-                       'Investigation Person Roles Term Accession Number',
-                       'Investigation Person Roles Term Source REF'}
-    check_labels('INVESTIGATION CONTACTS', labels_expected,
-                 df_dict['i_contacts'])
-    for i in range(0, len(df_dict['studies'])):
-        log.debug("Loading STUDY section")
-        labels_expected = {'Study Identifier', 'Study Title',
-                           'Study Description',
-                           'Study Submission Date',
-                           'Study Public Release Date',
-                           'Study File Name'}
-        check_labels('STUDY', labels_expected, df_dict['studies'][i])
-
-        log.debug("Loading STUDY DESIGN DESCRIPTORS section")
-        labels_expected = {'Study Design Type',
-                           'Study Design Type Term Accession Number',
-                           'Study Design Type Term Source REF'}
-        check_labels('STUDY DESIGN DESCRIPTORS', labels_expected,
-                     df_dict['s_design_descriptors'][i])
-
-        log.debug("Loading STUDY PUBLICATIONS section")
-        labels_expected = {'Study PubMed ID', 'Study Publication DOI',
-                           'Study Publication Author List',
-                           'Study Publication Title',
-                           'Study Publication Status',
-                           'Study Publication Status Term Accession Number',
-                           'Study Publication Status Term Source REF'}
-        check_labels('STUDY PUBLICATIONS', labels_expected,
-                     df_dict['s_publications'][i])
-
-        log.debug("Loading STUDY FACTORS section")
-        labels_expected = {'Study Factor Name', 'Study Factor Type',
-                           'Study Factor Type Term Accession Number',
-                           'Study Factor Type Term Source REF'}
-        check_labels('STUDY FACTORS', labels_expected, df_dict['s_factors'][i])
-
-        log.debug("Loading STUDY ASSAYS section")
-        labels_expected = {
-            'Study Assay Measurement Type',
-            'Study Assay Measurement Type Term Accession Number',
-            'Study Assay Measurement Type Term Source REF',
-            'Study Assay Technology Type',
-            'Study Assay Technology Type Term Accession Number',
-            'Study Assay Technology Type Term Source REF',
-            'Study Assay Technology Platform',
-            'Study Assay File Name'}
-        check_labels('STUDY ASSAYS', labels_expected, df_dict['s_assays'][i])
-
-        log.debug("Loading STUDY PROTOCOLS section")
-        labels_expected = {
-            'Study Protocol Name', 'Study Protocol Type',
-            'Study Protocol Type Term Accession Number',
-            'Study Protocol Type Term Source REF',
-            'Study Protocol Description', 'Study Protocol URI',
-            'Study Protocol Version',
-            'Study Protocol Parameters Name',
-            'Study Protocol Parameters Name Term Accession Number',
-            'Study Protocol Parameters Name Term Source REF',
-            'Study Protocol Components Name',
-            'Study Protocol Components Type',
-            'Study Protocol Components Type Term Accession Number',
-            'Study Protocol Components Type Term Source REF'}
-        check_labels('STUDY PROTOCOLS', labels_expected,
-                     df_dict['s_protocols'][i])
-
-        log.debug("Loading STUDY CONTACTS section")
-        labels_expected = {
-            'Study Person Last Name', 'Study Person First Name',
-            'Study Person Mid Initials', 'Study Person Email',
-            'Study Person Phone', 'Study Person Fax',
-            'Study Person Address', 'Study Person Affiliation',
-            'Study Person Roles', 'Study Person Roles',
-            'Study Person Roles Term Accession Number',
-            'Study Person Roles Term Source REF'}
-        check_labels('STUDY CONTACTS', labels_expected,
-                     df_dict['s_contacts'][i])
-    return df_dict
-
-
-def check_filenames_present(i_df):
-    """Used for rule 3005
-
-    :param i_df: An investigation DataFrame
-    :return: None
-    """
-    for s_pos, study_df in enumerate(i_df['studies']):
-        if study_df.iloc[0]['Study File Name'] is '':
-            validator_warnings.append({
-                "message": "Missing study file name",
-                "supplemental": "STUDY.{}".format(s_pos),
-                "code": 3005
-            })
-            log.warning("(W) A study filename is missing for STUDY.{}".format(
-                s_pos))
-        for a_pos, filename in \
-                enumerate(i_df['s_assays'][s_pos][
-                    'Study Assay File Name'].tolist()):
-            if filename is '':
-                validator_warnings.append({
-                    "message": "Missing assay file name",
-                    "supplemental": "STUDY.{}, STUDY ASSAY.{}".format(
-                        s_pos, a_pos),
-                    "code": 3005
-                })
-                log.warning("(W) An assay filename is missing for "
-                            "STUDY ASSAY.{}".format(a_pos))
-
-
-def check_date_formats(i_df):
-    """Used for rule 3001
-
-    :param i_df: An investigation DataFrame
-    :return: None
-    """
-    def check_iso8601_date(date_str):
-        """Checks if a string conforms to ISO8601 dates
-
-        :param date_str: The string to check, expecting a date
-        :return: None
-        """
-        if date_str is not '':
-            try:
-                iso8601.parse_date(date_str)
-            except iso8601.ParseError:
-                validator_warnings.append({
-                    "message": "Date is not ISO8601 formatted",
-                    "supplemental": "Found {} in date field".format(date_str),
-                    "code": 3001
-                })
-                log.warning("(W) Date {} does not conform to ISO8601 format"
-                            .format(date_str))
-    import iso8601
-    release_date_vals = i_df['investigation'][
-        'Investigation Public Release Date'].tolist()
-    if len(release_date_vals) > 0:
-        check_iso8601_date(release_date_vals[0])
-    sub_date_values = i_df['investigation'][
-        'Investigation Submission Date'].tolist()
-    if len(sub_date_values) > 0:
-        check_iso8601_date(sub_date_values[0])
-    for i, study_df in enumerate(i_df['studies']):
-        release_date_vals = study_df['Study Public Release Date'].tolist()
-        if len(release_date_vals) > 0:
-            check_iso8601_date(release_date_vals[0])
-        sub_date_values = study_df['Study Submission Date'].tolist()
-        if len(sub_date_values) > 0:
-            check_iso8601_date(sub_date_values[0])
-        # for process in study['processSequence']:
-        #     check_iso8601_date(process['date'])
-
-
-def check_dois(i_df):
-    """Used for rule 3002
-
-    :param i_df: An investigation DataFrame
-    :return: None
-    """
-    def check_doi(doi_str):
-        """Check if a string is a valid DOI
-
-        :param doi_str: A string, expecting a DOI
-        :return: None
-        """
-        if doi_str is not '':
-            if not _RX_DOI.match(doi_str):
-                validator_warnings.append({
-                    "message": "DOI is not valid format",
-                    "supplemental": "Found {} in DOI field".format(doi_str),
-                    "code": 3002
-                })
-                log.warning("(W) DOI {} does not conform to DOI format"
-                            .format(doi_str))
-    for doi in i_df['i_publications'][
-            'Investigation Publication DOI'].tolist():
-        check_doi(doi)
-    for i, study_df in enumerate(i_df['s_publications']):
-        for doi in study_df['Study Publication DOI'].tolist():
-            check_doi(doi)
-
-
-def check_pubmed_ids_format(i_df):
-    """Used for rule 3003
-
-    :param i_df: An investigation DataFrame
-    :return: None
-    """
-    def check_pubmed_id(pubmed_id_str):
-        """Checks if a string is a valid PubMed ID
-
-        :param pubmed_id_str: String to check, expecting a PubMed ID
-        :return: None
-        """
-        if pubmed_id_str is not '':
-            if (_RX_PMID.match(pubmed_id_str) is None) \
-                    and (_RX_PMCID.match(pubmed_id_str) is None):
-                validator_warnings.append({
-                    "message": "PubMed ID is not valid format",
-                    "supplemental": "Found PubMedID {}".format(pubmed_id_str),
-                    "code": 3003
-                })
-                log.warning("(W) PubMed ID {} is not valid format"
-                            .format(pubmed_id_str))
-    for doi in i_df['i_publications']['Investigation PubMed ID'].tolist():
-        check_pubmed_id(str(doi))
-    for study_pubs_df in i_df['s_publications']:
-        for doi in study_pubs_df['Study PubMed ID'].tolist():
-            check_pubmed_id(str(doi))
-
-
-def check_protocol_names(i_df):
-    """Used for rule 1010
-
-    :param i_df: An investigation DataFrame
-    :return: None
-    """
-    for study_protocols_df in i_df['s_protocols']:
-        for i, protocol_name in enumerate(study_protocols_df[
-                'Study Protocol Name'].tolist()):
-            # DataFrames labels empty cells as 'Unnamed: n'
-            if protocol_name is '' or 'Unnamed: ' in protocol_name:
-                validator_warnings.append({
-                    "message": "Protocol missing name",
-                    "supplemental": "pos={}".format(i),
-                    "code": 1010
-                })
-                log.warning("(W) A Protocol at position {} is missing "
-                            "Protocol Name, so can't be referenced in ISA-tab"
-                            .format(i))
-
-
-def check_protocol_parameter_names(i_df):
-    """Used for rule 1011
-
-    :param i_df: An investigation DataFrame
-    :return: None
-    """
-    for study_protocols_df in i_df['s_protocols']:
-        for i, protocol_parameters_names in enumerate(
-                study_protocols_df['Study Protocol Parameters Name'].tolist()):
-            # There's an empty cell if no protocols
-            if len(protocol_parameters_names.split(sep=';')) > 1:
-                for protocol_parameter_name in \
-                        protocol_parameters_names.split(sep=';'):
-                    if protocol_parameter_name is '' \
-                            or 'Unnamed: ' in protocol_parameter_name:
-                        validator_warnings.append({
-                            "message": "Protocol Parameter missing name",
-                            "supplemental": "Protocol Parameter at pos={}"
-                                            .format(i),
-                            "code": 1011
-                        })
-                        log.warning("(W) A Protocol Parameter used in "
-                                    "Protocol position {} is missing a Name, "
-                                    "so can't be referenced in ISA-tab"
-                                    .format(i))
-
-
-def check_study_factor_names(i_df):
-    """Used for rule 1012
-
-    :param i_df: An investigation DataFrame
-    :return: None
-    """
-    for study_factors_df in i_df['s_factors']:
-        for i, factor_name in enumerate(study_factors_df[
-                'Study Factor Name'].tolist()):
-            # DataFrames labels empty cells as 'Unnamed: n'
-            if factor_name is '' or 'Unnamed: ' in factor_name:
-                validator_warnings.append({
-                    "message": "Study Factor missing name",
-                    "supplemental": "Study Factor pos={}".format(i),
-                    "code": 1012
-                })
-                log.warning("(W) A Study Factor at position {} is missing a "
-                            "name, so can't be referenced in ISA-tab"
-                            .format(i))
-
-
-def check_ontology_sources(i_df):
-    """Used for rule 3008
-
-    :param i_df: An investigation DataFrame
-    :return: None
-    """
-    term_source_refs = []
-    for i, ontology_source_name in enumerate(
-            i_df['ontology_sources']['Term Source Name'].tolist()):
-        if ontology_source_name is '' or 'Unnamed: ' in ontology_source_name:
-            validator_warnings.append({
-                "message": "Ontology Source missing name ref",
-                "supplemental": "pos={}".format(i),
-                "code": 3008
-            })
-            log.warning("(W) An Ontology Source Reference at position {} is "
-                        "missing Term Source Name, so can't be referenced"
-                        .format(i))
-        else:
-            term_source_refs.append(ontology_source_name)
-    return term_source_refs
-
-
-def check_table_files_read(i_df, dir_context):
-    """Used for rules 0006 and 0008
-
-    :param i_df: An investigation DataFrame
-    :param dir_context: Path to where the investigation file is found
-    :return: None
-    """
-    for i, study_df in enumerate(i_df['studies']):
-        study_filename = study_df.iloc[0]['Study File Name']
-        if study_filename is not '':
-            try:
-                with utf8_text_file_open(os.path.join(
-                        dir_context, study_filename)):
-                    pass
-            except FileNotFoundError:
-                validator_errors.append({
-                    "message": "Missing study tab file(s)",
-                    "supplemental": "Study File {} does not appear to exist"
-                                    .format(study_filename),
-                    "code": 6
-                })
-                log.error("(E) Study File {} does not appear to exist"
-                          .format(study_filename))
-        for j, assay_filename in enumerate(i_df['s_assays'][i][
-                'Study Assay File Name']
-                .tolist()):
-            if assay_filename is not '':
-                try:
-                    with utf8_text_file_open(os.path.join(
-                            dir_context, assay_filename)):
-                        pass
-                except FileNotFoundError:
-                    validator_errors.append({
-                        "message": "Missing assay tab file(s)",
-                        "supplemental": "Assay File {} does not appear to "
-                                        "exist".format(assay_filename),
-                        "code": 8
-                    })
-                    log.error("(E) Assay File {} does not appear to exist"
-                              .format(assay_filename))
-
-
-def check_table_files_load(i_df, dir_context):
-    """Used for rules 0007 and 0009
-
-    :param i_df: An investigation DataFrame
-    :param dir_context: Path to where the investigation file is found
-    :return: None
-    """
-    for i, study_df in enumerate(i_df['studies']):
-        study_filename = study_df.iloc[0]['Study File Name']
-        if study_filename is not '':
-            try:
-                with utf8_text_file_open(os.path.join(
-                        dir_context, study_filename)) as fp:
-                    load_table_checks(fp)
-            except FileNotFoundError:
-                pass
-        for j, assay_filename in enumerate(
-                i_df['s_assays'][i]['Study Assay File Name'].tolist()):
-            if assay_filename is not '':
-                try:
-                    with utf8_text_file_open(os.path.join(
-                            dir_context, assay_filename)) as fp:
-                        load_table_checks(fp)
-                except FileNotFoundError:
-                    pass
-
-
-def check_samples_not_declared_in_study_used_in_assay(i_df, dir_context):
-    """Checks if samples found in assay tables are found in the study-sample
-    table
-
-    :param i_df: An investigation DataFrame
-    :param dir_context: Path to where the investigation file is found
-    :return: None
-    """
-    for i, study_df in enumerate(i_df['studies']):
-        study_filename = study_df.iloc[0]['Study File Name']
-        if study_filename is not '':
-            try:
-                with utf8_text_file_open(os.path.join(
-                        dir_context, study_filename)) as s_fp:
-                    study_df = load_table(s_fp)
-                    study_samples = set(study_df['Sample Name'])
-            except FileNotFoundError:
-                pass
-        for j, assay_filename in enumerate(
-                i_df['s_assays'][i]['Study Assay File Name'].tolist()):
-            if assay_filename is not '':
-                try:
-                    with utf8_text_file_open(os.path.join(
-                            dir_context, assay_filename)) as a_fp:
-                        assay_df = load_table(a_fp)
-                        assay_samples = set(assay_df['Sample Name'])
-                        if not assay_samples.issubset(study_samples):
-                            log.error("(E) Some samples in an assay file {} "
-                                      "are not declared in the study file {}: "
-                                      "{}".format(assay_filename,
-                                                  study_filename,
-                                                  list(assay_samples -
-                                                       study_samples)))
-                except FileNotFoundError:
-                    pass
-
-
-def check_protocol_usage(i_df, dir_context):
-    """Used for rules 1007 and 1019
-
-    :param i_df: An investigation DataFrame
-    :param dir_context: Path to where the investigation file is found
-    :return: None
-    """
-    for i, study_df in enumerate(i_df['studies']):
-        protocols_declared = set(i_df['s_protocols'][i][
-            'Study Protocol Name'].tolist())
-        protocols_declared.add('')
-        study_filename = study_df.iloc[0]['Study File Name']
-        if study_filename is not '':
-            try:
-                protocol_refs_used = set()
-                with utf8_text_file_open(os.path.join(
-                        dir_context, study_filename)) as s_fp:
-                    study_df = load_table(s_fp)
-                    for protocol_ref_col in [i for i in study_df.columns
-                                             if i.startswith('Protocol REF')]:
-                        protocol_refs_used = \
-                            protocol_refs_used.union(
-                                study_df[protocol_ref_col])
-                    protocol_refs_used = set([r for r in protocol_refs_used
-                                              if pd.notnull(r)])
-                    diff = list(protocol_refs_used - protocols_declared)
-                    if len(diff) > 0:
-                        validator_errors.append({
-                            "message": "Missing Protocol declaration",
-                            "supplemental": "protocols in study file {} are "
-                                            "not declared in the "
-                                            "investigation file: {}".format(
-                                                study_filename, diff),
-                            "code": 1007
-                        })
-                        log.error(
-                            "(E) Some protocols used in a study file {} are "
-                            "not declared in the investigation file: {}"
-                            .format(study_filename, diff))
-            except FileNotFoundError:
-                pass
-        for j, assay_filename in enumerate(
-                i_df['s_assays'][i]['Study Assay File Name'].tolist()):
-            if assay_filename is not '':
-                try:
-                    protocol_refs_used = set()
-                    with utf8_text_file_open(
-                            os.path.join(dir_context, assay_filename)) as a_fp:
-                        assay_df = load_table(a_fp)
-                        for protocol_ref_col in [
-                                i for i in assay_df.columns
-                                if i.startswith('Protocol REF')]:
-                            protocol_refs_used = protocol_refs_used.union(
-                                assay_df[protocol_ref_col])
-                        protocol_refs_used = set(
-                            [r for r in protocol_refs_used if pd.notnull(r)])
-                        diff = list(protocol_refs_used - protocols_declared)
-                        if len(diff) > 0:
-                            validator_errors.append({
-                                "message": "Missing Protocol declaration",
-                                "supplemental": "protocols in study file {} "
-                                                "are not declared in the "
-                                                "investigation file: {}"
-                                                .format(study_filename, diff),
-                                "code": 1007
-                            })
-                            log.error("(E) Some protocols used in an assay "
-                                      "file {} are not declared in the "
-                                      "investigation file: {}"
-                                      .format(assay_filename, diff))
-                except FileNotFoundError:
-                    pass
-        # now collect all protocols in all assays to compare to
-        # declared protocols
-        protocol_refs_used = set()
-        if study_filename is not '':
-            try:
-                with utf8_text_file_open(
-                        os.path.join(dir_context, study_filename)) as s_fp:
-                    study_df = load_table(s_fp)
-                    for protocol_ref_col in [
-                            i for i in study_df.columns
-                            if i.startswith('Protocol REF')]:
-                        protocol_refs_used = protocol_refs_used.union(
-                            study_df[protocol_ref_col])
-            except FileNotFoundError:
-                pass
-        for j, assay_filename in enumerate(
-                i_df['s_assays'][i]['Study Assay File Name'].tolist()):
-            if assay_filename is not '':
-                try:
-                    with utf8_text_file_open(os.path.join(
-                            dir_context, assay_filename)) as a_fp:
-                        assay_df = load_table(a_fp)
-                        for protocol_ref_col in [
-                                i for i in assay_df.columns
-                                if i.startswith('Protocol REF')]:
-                            protocol_refs_used = protocol_refs_used.union(
-                                assay_df[protocol_ref_col])
-                except FileNotFoundError:
-                    pass
-        diff = protocols_declared - protocol_refs_used - {''}
-        if len(diff) > 0:
-            validator_warnings.append({
-                "message": "Protocol declared but not used",
-                "supplemental": "protocols declared in the file {} are not "
-                                "used in any assay file: {}".format(
-                                    study_filename, diff),
-                "code": 1019
-            })
-            log.warning(
-                "(W) Some protocols declared in the investigation file are "
-                "not used neither in the study file {} nor in any related "
-                "assay file: {}".format(study_filename, list(diff)))
-
-
-def load_table(fp):
-    """Loads a ISA table file into a DataFrame
-
-    :param fp: A file-like buffer object
-    :return: DataFrame of the study or assay table
-    """
-    try:
-        fp = strip_comments(fp)
-        df = pd.read_csv(
-            fp, dtype=str, sep='\t', encoding='utf-8').replace(np.nan, '')
-    except UnicodeDecodeError:
-        log.warning("Could not load file with UTF-8, trying ISO-8859-1")
-        fp = strip_comments(fp)
-        df = pd.read_csv(
-            fp, dtype=str, sep='\t', encoding='latin1').replace(np.nan, '')
-    labels = df.columns
-    new_labels = []
-    for label in labels:
-        any_var_regex = re.compile(r'.*\[(.*?)\]')
-        hits = any_var_regex.findall(label)
-        if len(hits) > 0:
-            val = hits[0].strip()
-            if 'Comment' in label:
-                new_label = 'Comment[{val}]'.format(val=val)
-            elif 'Characteristics' in label:
-                new_label = 'Characteristics[{val}]'.format(val=val)
-            elif 'Parameter Value' in label:
-                new_label = 'Parameter Value[{val}]'.format(val=val)
-            elif 'Factor Value' in label:
-                new_label = 'Factor Value[{val}]'.format(val=val)
-            new_labels.append(new_label)
-        else:
-            new_labels.append(label)
-    df.columns = new_labels
-    return df
-
-
-def load_table_checks(fp):
-    """Checks that a table can be loaded and returns the loaded table, if
-    successful
-
-    :param fp: A file-like buffer object
-    :return: DataFrame of the study or assay table
-    """
-    df = load_table(fp)
-    columns = df.columns
-    for x, column in enumerate(columns):  # check if columns have valid labels
-        if _RX_INDEXED_COL.match(column):
-            column = column[:column.rfind('.')]
-        if (column not in ['Source Name', 'Sample Name', 'Term Source REF',
-                           'Protocol REF', 'Term Accession Number',
-                           'Unit', 'Assay Name', 'Extract Name',
-                           'Raw Data File', 'Material Type', 'MS Assay Name',
-                           'Raw Spectral Data File', 'Labeled Extract Name',
-                           'Label', 'Hybridization Assay Name',
-                           'Array Design REF', 'Scan Name', 'Array Data File',
-                           'Protein Assignment File',
-                           'Peptide Assignment File',
-                           'Post Translational Modification Assignment File',
-                           'Data Transformation Name',
-                           'Derived Spectral Data File', 'Normalization Name',
-                           'Derived Array Data File', 'Image File',
-                           'Metabolite Assignment File',
-                           'Free Induction Decay File',
-                           'Acquisition Parameter Data File']) \
-                and not _RX_CHARACTERISTICS.match(column) \
-                and not _RX_PARAMETER_VALUE.match(column) \
-                and not _RX_FACTOR_VALUE.match(column) \
-                and not _RX_COMMENT.match(column):
-            log.error("Unrecognised column heading {} at column position {} "
-                      "in table file {}".format(column, x,
-                                                os.path.basename(fp.name)))
-        if _RX_COMMENT.match(column):
-            if len(_RX_COMMENT.findall(column)) == 0:
-                log.warning("(W) In file {}, label {} is missing a name"
-                            .format(os.path.basename(fp.name), column))
-                validator_warnings.append({
-                    "message": "Missing name in Comment[] label",
-                    "supplemental": "In file {}, label {} is missing a name"
-                                    .format(os.path.basename(fp.name), column),
-                    "code": 4014
-                })
-        if _RX_CHARACTERISTICS.match(column):
-            if len(_RX_CHARACTERISTICS.findall(column)) == 0:
-                log.warning("(W) In file {}, label {} is missing a name"
-                            .format(os.path.basename(fp.name), column))
-                validator_warnings.append({
-                    "message": "Missing name in Characteristics[] label",
-                    "supplemental": "In file {}, label {} is missing a name"
-                                    .format(os.path.basename(fp.name), column),
-                    "code": 4014
-                })
-        if _RX_PARAMETER_VALUE.match(column):
-            if len(_RX_PARAMETER_VALUE.findall(column)) == 0:
-                log.warning("(W) In file {}, label {} is missing a name"
-                            .format(os.path.basename(fp.name), column))
-                validator_warnings.append({
-                    "message": "Missing name in Parameter Value[] label",
-                    "supplemental": "In file {}, label {} is missing a name"
-                                    .format(os.path.basename(fp.name), column),
-                    "code": 4014
-                })
-        if _RX_FACTOR_VALUE.match(column):
-            if len(_RX_FACTOR_VALUE.findall(column)) == 0:
-                log.warning("(W) In file {}, label {} is missing a name"
-                            .format(os.path.basename(fp.name), column))
-                validator_warnings.append({
-                    "message": "Missing name in Factor Value[] label",
-                    "supplemental": "In file {}, label {} is missing a name"
-                                    .format(os.path.basename(fp.name), column),
-                    "code": 4014
-                })
-    norm_columns = list()
-    for x, column in enumerate(columns):
-        if _RX_INDEXED_COL.match(column):
-            norm_columns.append(column[:column.rfind('.')])
-        else:
-            norm_columns.append(column)
-    object_index = [i for i, x in enumerate(norm_columns)
-                    if x in ['Source Name', 'Sample Name', 'Protocol REF',
-                             'Extract Name', 'Labeled Extract Name',
-                             'Raw Data File',
-                             'Raw Spectral Data File', 'Array Data File',
-                             'Protein Assignment File',
-                             'Peptide Assignment File',
-                             'Post Translational Modification Assignment File',
-                             'Derived Spectral Data File',
-                             'Derived Array Data File']
-                    or _RX_FACTOR_VALUE.match(x)]
-    object_columns_list = list()
-    prev_i = object_index[0]
-    for curr_i in object_index:
-        if prev_i == curr_i:
-            pass
-        else:
-            object_columns_list.append(norm_columns[prev_i:curr_i])
-        prev_i = curr_i
-    object_columns_list.append(norm_columns[prev_i:])
-
-    for object_columns in object_columns_list:
-        prop_name = object_columns[0]
-        if prop_name in ['Sample Name', 'Source Name']:
-            for x, col in enumerate(object_columns[1:]):
-                if col not in ['Term Source REF', 'Term Accession Number',
-                               'Unit'] and not _RX_CHARACTERISTICS.match(col) \
-                        and not _RX_FACTOR_VALUE.match(col) \
-                        and not _RX_COMMENT.match(col):
-                    log.error("(E) Expected only Characteristics, "
-                              "Factor Values or Comments following {} "
-                              "columns but found {} at offset {}".format(
-                                  prop_name, col, x + 1))
-        elif prop_name == 'Protocol REF':
-            for x, col in enumerate(object_columns[1:]):
-                if col not in ['Term Source REF', 'Term Accession Number',
-                               'Unit', 'Assay Name',
-                               'Hybridization Assay Name', 'Array Design REF',
-                               'Scan Name'] \
-                        and not _RX_PARAMETER_VALUE.match(col) \
-                        and not _RX_COMMENT.match(col):
-                    log.error("(E) Unexpected column heading following {} "
-                              "column. Found {} at offset {}".format(
-                                  prop_name, col, x + 1))
-        elif prop_name == 'Extract Name':
-            if len(object_columns) > 1:
-                log.error(
-                    "Unexpected column heading(s) following {} column. "
-                    "Found {} at offset {}".format(
-                        prop_name, object_columns[1:], 2))
-        elif prop_name == 'Labeled Extract Name':
-            if len(object_columns) > 1:
-                if object_columns[1] == 'Label':
-                    for x, col in enumerate(object_columns[2:]):
-                        if col not in ['Term Source REF',
-                                       'Term Accession Number']:
-                            log.error("(E) Unexpected column heading "
-                                      "following {} column. Found {} at "
-                                      "offset {}".format(
-                                          prop_name, col, x + 1))
-                else:
-                    log.error("(E) Unexpected column heading following {} "
-                              "column. Found {} at offset {}".format(
-                                  prop_name, object_columns[1:], 2))
-            else:
-                log.error("Expected Label column after Labeled Extract Name "
-                          "but none found")
-        elif prop_name in ['Raw Data File', 'Derived Spectral Data File',
-                           'Derived Array Data File', 'Array Data File',
-                           'Raw Spectral Data File', 'Protein Assignment File',
-                           'Peptide Assignment File',
-                           'Post Translational Modification Assignment File']:
-            for x, col in enumerate(object_columns[1:]):
-                if not _RX_COMMENT.match(col):
-                    log.error("(E) Expected only Comments following {} "
-                              "columns but found {} at offset {}".format(
-                                  prop_name, col, x + 1))
-        elif _RX_FACTOR_VALUE.match(prop_name):
-            for x, col in enumerate(object_columns[2:]):
-                if col not in ['Term Source REF', 'Term Accession Number']:
-                    log.error(
-                        "(E) Unexpected column heading following {} column. "
-                        "Found {} at offset {}".format(prop_name, col, x + 1))
-        else:
-            log.debug("Need to implement a rule for... " + prop_name)
-            log.debug(object_columns)
-    return df
-
-
-def check_study_factor_usage(i_df, dir_context):
-    """Used for rules 1008 and 1021
-
-    :param i_df: An investigation DataFrame
-    :param dir_context: Path to where the investigation file is found
-    :return: None
-    """
-    for i, study_df in enumerate(i_df['studies']):
-        study_factors_declared = set(
-            i_df['s_factors'][i]['Study Factor Name'].tolist())
-        study_filename = study_df.iloc[0]['Study File Name']
-        if study_filename is not '':
-            try:
-                study_factors_used = set()
-                with utf8_text_file_open(os.path.join(
-                        dir_context, study_filename)) as s_fp:
-                    study_df = load_table(s_fp)
-                    study_factor_ref_cols = [i for i in study_df.columns
-                                             if _RX_FACTOR_VALUE.match(i)]
-                    for col in study_factor_ref_cols:
-                        fv = _RX_FACTOR_VALUE.findall(col)
-                        study_factors_used = study_factors_used.union(set(fv))
-                    if not study_factors_used.issubset(study_factors_declared):
-                        log.error(
-                            "(E) Some factors used in an study file {} are "
-                            "not declared in the investigation file: {}"
-                            .format(study_filename, list(
-                                study_factors_used - study_factors_declared)))
-            except FileNotFoundError:
-                pass
-        for j, assay_filename in enumerate(
-                i_df['s_assays'][i]['Study Assay File Name'].tolist()):
-            if assay_filename is not '':
-                try:
-                    study_factors_used = set()
-                    with utf8_text_file_open(os.path.join(
-                            dir_context, assay_filename)) as a_fp:
-                        assay_df = load_table(a_fp)
-                        study_factor_ref_cols = set([
-                            i for i in assay_df.columns
-                            if _RX_FACTOR_VALUE.match(i)])
-                        for col in study_factor_ref_cols:
-                            fv = _RX_FACTOR_VALUE.findall(col)
-                            study_factors_used = study_factors_used.union(
-                                set(fv))
-                        if not study_factors_used.issubset(
-                                study_factors_declared):
-                            log.error("(E) Some factors used in an assay file "
-                                      "{} are not declared in the "
-                                      "investigation file: {}".format(
-                                          assay_filename, list(
-                                              study_factors_used -
-                                              study_factors_declared)))
-                except FileNotFoundError:
-                    pass
-        study_factors_used = set()
-        if study_filename is not '':
-            try:
-                with utf8_text_file_open(
-                        os.path.join(dir_context, study_filename)) as s_fp:
-                    study_df = load_table(s_fp)
-                    study_factor_ref_cols = [i for i in study_df.columns
-                                             if _RX_FACTOR_VALUE.match(i)]
-                    for col in study_factor_ref_cols:
-                        fv = _RX_FACTOR_VALUE.findall(col)
-                        study_factors_used = study_factors_used.union(set(fv))
-            except FileNotFoundError:
-                pass
-        for j, assay_filename in enumerate(
-                i_df['s_assays'][i]['Study Assay File Name'].tolist()):
-            if assay_filename is not '':
-                try:
-                    with utf8_text_file_open(os.path.join(
-                            dir_context, assay_filename)) as a_fp:
-                        assay_df = load_table(a_fp)
-                        study_factor_ref_cols = set([
-                            i for i in assay_df.columns
-                            if _RX_FACTOR_VALUE.match(i)])
-                        for col in study_factor_ref_cols:
-                            fv = _RX_FACTOR_VALUE.findall(col)
-                            study_factors_used = \
-                                study_factors_used.union(set(fv))
-                except FileNotFoundError:
-                    pass
-        if len(study_factors_declared - study_factors_used) > 0:
-            log.warning(
-                "(W) Some study factors declared in the investigation file "
-                "are not used in any assay file: {}".format(
-                    list(study_factors_declared - study_factors_used)))
-
-
-def check_protocol_parameter_usage(i_df, dir_context):
-    """Used for rules 1009 and 1020
-
-    :param i_df: An investigation DataFrame
-    :param dir_context: Path to where the investigation file is found
-    :return: None
-    """
-    for i, study_df in enumerate(i_df['studies']):
-        protocol_parameters_declared = set()
-        protocol_parameters_per_protocol = set(
-            i_df['s_protocols'][i]['Study Protocol Parameters Name'].tolist())
-        for protocol_parameters in protocol_parameters_per_protocol:
-            parameters_list = protocol_parameters.split(';')
-            protocol_parameters_declared = protocol_parameters_declared.union(
-                set(parameters_list))
-        protocol_parameters_declared = protocol_parameters_declared - \
-            {''}  # empty string is not a valid protocol parameter
-        study_filename = study_df.iloc[0]['Study File Name']
-        if study_filename is not '':
-            try:
-                protocol_parameters_used = set()
-                with utf8_text_file_open(os.path.join(
-                        dir_context, study_filename)) as s_fp:
-                    study_df = load_table(s_fp)
-                    parameter_value_cols = [
-                        i for i in study_df.columns
-                        if _RX_PARAMETER_VALUE.match(i)]
-                    for col in parameter_value_cols:
-                        pv = _RX_PARAMETER_VALUE.findall(col)
-                        protocol_parameters_used = \
-                            protocol_parameters_used.union(
-                                set(pv))
-                    if not protocol_parameters_used.issubset(
-                            protocol_parameters_declared):
-                        log.error("(E) Some protocol parameters referenced in "
-                                  "an study file {} are not declared in the "
-                                  "investigation file: {}".format(
-                                      study_filename, list(
-                                          protocol_parameters_used
-                                          - protocol_parameters_declared)))
-            except FileNotFoundError:
-                pass
-        for j, assay_filename in enumerate(
-                i_df['s_assays'][i]['Study Assay File Name'].tolist()):
-            if assay_filename is not '':
-                try:
-                    protocol_parameters_used = set()
-                    with utf8_text_file_open(os.path.join(
-                            dir_context, assay_filename)) as a_fp:
-                        assay_df = load_table(a_fp)
-                        parameter_value_cols = [
-                            i for i in assay_df.columns
-                            if _RX_PARAMETER_VALUE.match(i)]
-                        for col in parameter_value_cols:
-                            pv = _RX_PARAMETER_VALUE.findall(col)
-                            protocol_parameters_used = \
-                                protocol_parameters_used.union(set(pv))
-                        if not protocol_parameters_used.issubset(
-                                protocol_parameters_declared):
-                            log.error("(E) Some protocol parameters "
-                                      "referenced in an assay file {} are "
-                                      "not declared in the investigation "
-                                      "file: {}".format(
-                                          assay_filename, list(
-                                              protocol_parameters_used
-                                              - protocol_parameters_declared)))
-                except FileNotFoundError:
-                    pass
-        # now collect all protocol parameters in all assays to compare to
-        # declared protocol parameters
-        protocol_parameters_used = set()
-        if study_filename is not '':
-            try:
-                with utf8_text_file_open(
-                        os.path.join(dir_context, study_filename)) as s_fp:
-                    study_df = load_table(s_fp)
-                    parameter_value_cols = [
-                        i for i in study_df.columns
-                        if _RX_PARAMETER_VALUE.match(i)]
-                    for col in parameter_value_cols:
-                        pv = _RX_PARAMETER_VALUE.findall(col)
-                        protocol_parameters_used = \
-                            protocol_parameters_used.union(set(pv))
-            except FileNotFoundError:
-                pass
-        for j, assay_filename in enumerate(
-                i_df['s_assays'][i]['Study Assay File Name'].tolist()):
-            if assay_filename is not '':
-                try:
-                    with utf8_text_file_open(os.path.join(
-                            dir_context, assay_filename)) as a_fp:
-                        assay_df = load_table(a_fp)
-                        parameter_value_cols = [
-                            i for i in assay_df.columns if
-                            _RX_PARAMETER_VALUE.match(i)]
-                        for col in parameter_value_cols:
-                            pv = _RX_PARAMETER_VALUE.findall(col)
-                            protocol_parameters_used = \
-                                protocol_parameters_used.union(set(pv))
-                except FileNotFoundError:
-                    pass
-        if len(protocol_parameters_declared - protocol_parameters_used) > 0:
-            log.warning(
-                "(W) Some protocol parameters declared in the investigation "
-                "file are not used in any assay file: {}".format(
-                    list(protocol_parameters_declared
-                         - protocol_parameters_used)))
-
-
-def get_ontology_source_refs(i_df):
-    """Gets the Term Source REFs of the declared Ontology Sources
-
-    :param i_df: An investigation DataFrame
-    :return: None
-    """
-    return i_df['ontology_sources']['Term Source Name'].tolist()
-
-
-def check_term_source_refs_in_investigation(i_df):
-    """Used for rules 3007 and 3009
-
-    :param i_df: An investigation DataFrame
-    :return: None
-    """
-    ontology_sources_list = get_ontology_source_refs(i_df)
-
-    def check_study_term_sources_in_secton_field(
-            section_label, pos, column_label):
-        section_term_source_refs = [
-            i for i in i_df[
-                section_label][pos][column_label].tolist() if i != '']
-        # this for loop deals with semicolon separated lists of term source
-        # refs
-        section_term_source_refs_to_remove = list()
-        for section_term_source_ref in section_term_source_refs:
-            if ';' in section_term_source_ref:
-                term_sources = [
-                    i for i in section_term_source_ref.split(';') if i != '']
-                section_term_source_refs_to_remove.append(
-                    section_term_source_ref)
-                section_term_source_refs.extend(term_sources)
-        for section_term_source_ref_to_remove \
-                in section_term_source_refs_to_remove:
-            section_term_source_refs.remove(section_term_source_ref_to_remove)
-        diff = set(section_term_source_refs) - set(ontology_sources_list)
-        if len(diff) > 0:
-            validator_warnings.append({
-                "message": "Missing Term Source",
-                "supplemental": "Ontology sources missing {}"
-                .format(list(diff)),
-                "code": 3009
-            })
-            log.warning("(W) In {} one or more of {} has not been declared in "
-                        "{}.{} section".format(column_label,
-                                               section_term_source_refs,
-                                               section_label, pos))
-
-    i_publication_status_term_source_ref = [
-        i for i in i_df['i_publications'][
-            'Investigation Publication Status Term Source REF']
-        .tolist() if i != '']
-    diff = set(i_publication_status_term_source_ref) - \
-        set(ontology_sources_list)
-    if len(diff) > 0:
-        validator_warnings.append({
-            "message": "Missing Term Source",
-            "supplemental": "Ontology sources missing {}".format(list(diff)),
-            "code": 3009
-        })
-        log.warning("(W) Investigation Publication Status Term Source REF {} "
-                    "has not been declared in ONTOLOGY SOURCE "
-                    "REFERENCE section".format(
-                        i_publication_status_term_source_ref))
-    i_person_roles_term_source_ref = [
-        i for i in i_df['i_contacts'][
-            'Investigation Person Roles Term Source REF'].tolist() if i != '']
-    diff = set(i_person_roles_term_source_ref) - set(ontology_sources_list)
-    if len(diff) > 0:
-        validator_warnings.append({
-            "message": "Missing Term Source",
-            "supplemental": "Ontology sources missing {}".format(list(diff)),
-            "code": 3009
-        })
-        log.warning("(W) Investigation Person Roles Term Source REF {} has "
-                    "not been declared in ONTOLOGY SOURCE "
-                    "REFERENCE section".format(i_person_roles_term_source_ref))
-
-    for i, study_df in enumerate(i_df['studies']):
-        check_study_term_sources_in_secton_field(
-            's_design_descriptors', i, 'Study Design Type Term Source REF')
-        check_study_term_sources_in_secton_field(
-            's_publications', i, 'Study Publication Status Term Source REF')
-        check_study_term_sources_in_secton_field(
-            's_assays', i, 'Study Assay Measurement Type Term Source REF')
-        check_study_term_sources_in_secton_field(
-            's_assays', i, 'Study Assay Technology Type Term Source REF')
-        check_study_term_sources_in_secton_field(
-            's_protocols', i, 'Study Protocol Type Term Source REF')
-        check_study_term_sources_in_secton_field(
-            's_protocols', i, 'Study Protocol Parameters Name Term Source REF')
-        check_study_term_sources_in_secton_field(
-            's_protocols', i, 'Study Protocol Components Type Term Source REF')
-        check_study_term_sources_in_secton_field(
-            's_contacts', i, 'Study Person Roles Term Source REF')
-
-
-def check_term_source_refs_in_assay_tables(i_df, dir_context):
-    """Used for rules 3007 and 3009
-
-    :param i_df: An investigation DataFrame
-    :return: None
-    """
-
-    import math
-    ontology_sources_list = set(get_ontology_source_refs(i_df))
-    for i, study_df in enumerate(i_df['studies']):
-        study_filename = study_df.iloc[0]['Study File Name']
-        if study_filename is not '':
-            try:
-                with utf8_text_file_open(os.path.join(dir_context,
-                                                      study_filename)) as s_fp:
-                    df = load_table(s_fp)
-                    columns = df.columns
-                    object_index = [i for i, x in enumerate(
-                        columns) if x.startswith('Term Source REF')]
-                    prev_i = object_index[0]
-                    object_columns_list = [columns[prev_i]]
-                    for curr_i in object_index:
-                        if prev_i == curr_i:
-                            pass
-                        else:
-                            object_columns_list.append(columns[curr_i])
-                        prev_i = curr_i
-                    for x, col in enumerate(object_columns_list):
-                        for y, row in enumerate(df[col]):
-                            if row not in ontology_sources_list:
-                                if isinstance(row, float):
-                                    if not math.isnan(row):
-                                        sup_msg = \
-                                            "Ontology sources missing {} at " \
-                                            "column position {} and row {} " \
-                                            "in {} not declared in ontology " \
-                                            "sources {}".format(
-                                                row + 1,
-                                                object_index[x],
-                                                y + 1,
-                                                study_filename,
-                                                list(ontology_sources_list))
-                                        validator_warnings.append({
-                                            "message": "Missing Term Source",
-                                            "supplemental": sup_msg,
-                                            "code": 3009
-                                        })
-                                        oslist = ontology_sources_list
-                                        log.warning("(W) Term Source REF {} "
-                                                    "at column position {} "
-                                                    "and row {} in {} not "
-                                                    "declared in ontology "
-                                                    "sources {}".format(
-                                                        row + 1,
-                                                        object_index[x],
-                                                        y + 1,
-                                                        study_filename,
-                                                        list(oslist)))
-                                else:
-                                    oslist = ontology_sources_list
-                                    validator_warnings.append({
-                                        "message": "Missing Term Source",
-                                        "supplemental": "Ontology sources "
-                                                        "missing {} at column "
-                                                        "position {} and "
-                                                        "row {} in {} not "
-                                                        "declared in ontology "
-                                                        "sources {}".format(
-                                                            row + 1,
-                                                            object_index[x],
-                                                            y + 1,
-                                                            study_filename,
-                                                            list(oslist)),
-                                        "code": 3009
-                                    })
-                                    log.warning("(W) Term Source REF {} at "
-                                                "column position {} and row "
-                                                "{} in {} not in declared "
-                                                "ontology sources {}"
-                                                .format(
-                                                    row + 1,
-                                                    object_index[x],
-                                                    y + 1,
-                                                    study_filename,
-                                                    list(oslist)))
-            except FileNotFoundError:
-                pass
-            for j, assay_filename in enumerate(
-                    i_df['s_assays'][i]['Study Assay File Name'].tolist()):
-                if assay_filename is not '':
-                    try:
-                        with utf8_text_file_open(
-                                os.path.join(
-                                    dir_context, assay_filename)) as a_fp:
-                            df = load_table(a_fp)
-                            columns = df.columns
-                            object_index = [i for i, x in enumerate(
-                                columns) if x.startswith('Term Source REF')]
-                            prev_i = object_index[0]
-                            object_columns_list = [columns[prev_i]]
-                            for curr_i in object_index:
-                                if prev_i == curr_i:
-                                    pass
-                                else:
-                                    object_columns_list.append(
-                                        columns[curr_i])
-                                prev_i = curr_i
-                            for x, col in enumerate(object_columns_list):
-                                for y, row in enumerate(df[col]):
-                                    if row not in ontology_sources_list:
-                                        if isinstance(row, float):
-                                            if not math.isnan(row):
-                                                oslist = ontology_sources_list
-                                                sup_msg = \
-                                                    "Ontology sources " \
-                                                    "missing {} at column " \
-                                                    "position {} and " \
-                                                    "row {} in {} not " \
-                                                    "declared in ontology " \
-                                                    "sources {}".format(
-                                                        row + 1,
-                                                        object_index[x],
-                                                        y + 1,
-                                                        study_filename,
-                                                        list(oslist))
-                                                validator_warnings.append({
-                                                    "message": "Missing "
-                                                               "Term Source",
-                                                    "supplemental": sup_msg,
-                                                    "code": 3009
-                                                })
-                                                log.warning(
-                                                    "(W) Term Source REF {} "
-                                                    "at column position {} "
-                                                    "and row {} in {} not "
-                                                    "declared in ontology "
-                                                    "sources {}".format(
-                                                        row + 1,
-                                                        object_index[x],
-                                                        y + 1,
-                                                        study_filename,
-                                                        list(oslist)))
-                                        else:
-                                            sup_msg = \
-                                                "Ontology sources missing " \
-                                                "{} at column position {} " \
-                                                "and row {} in {} not " \
-                                                "declared in ontology " \
-                                                "sources {}"\
-                                                .format(
-                                                    row + 1,
-                                                    object_index[x],
-                                                    y + 1, study_filename,
-                                                    list(
-                                                        ontology_sources_list))
-                                            validator_warnings.append({
-                                                "message": "Missing "
-                                                           "Term Source",
-                                                "supplemental": sup_msg,
-                                                "code": 3009
-                                            })
-                                            log.warning(
-                                                "(W) Term Source REF {} at "
-                                                "column position {} and row "
-                                                "{} in {} not in declared "
-                                                "ontology sources {}"
-                                                .format(
-                                                    row + 1,
-                                                    object_index[x],
-                                                    y + 1, study_filename,
-                                                    list(ontology_sources_list
-                                                         )))
-                    except FileNotFoundError:
-                        pass
-
-
-def check_term_source_refs_usage(i_df, dir_context):
-    """Checks Term Source REF linkages in investigation, study and assay files
-
-    :param i_df: An investigation DataFrame
-    :param dir_context: Path to where the investigation file is found
-    :return: None
-    """
-    check_term_source_refs_in_investigation(i_df)
-    check_term_source_refs_in_assay_tables(i_df, dir_context)
-
-
-def load_config(config_dir):
-    """Rule 4001
-
-    :param config_dir: Path to a directory containing ISA Configuration XMLs
-    :return: A dictionary of ISA Configuration objects
-    """
-    configs = None
-    try:
-        configs = isatab_configurator.load(config_dir)
-    except FileNotFoundError:
-        validator_errors.append({
-            "message": "Configurations could not be loaded",
-            "supplemental": "On loading {}".format(config_dir),
-            "code": 4001
-        })
-        log.error(
-            "(E) FileNotFoundError on trying to load from {}".format(
-                config_dir))
-    if configs is None:
-        validator_errors.append({
-            "message": "Configurations could not be loaded",
-            "supplemental": "On loading {}".format(config_dir),
-            "code": 4001
-        })
-        log.error("(E) Could not load configurations from {}".format(
-            config_dir))
-    else:
-        for k in configs.keys():
-            log.debug("Loaded table configuration '{}' for measurement and "
-                     "technology {}".format(
-                         str(configs[k].get_isatab_configuration()
-                             [0].table_name),
-                         str(k)))
-    return configs
-
-
-def check_measurement_technology_types(i_df, configs):
-    """Rule 4002
-
-    :param i_df: An investigation DataFrame
-    :param configs: A dictionary of ISA Configuration objects
-    :return: None
-    """
-    for i, assay_df in enumerate(i_df['s_assays']):
-        measurement_types = assay_df['Study Assay Measurement Type'].tolist()
-        technology_types = assay_df['Study Assay Technology Type'].tolist()
-        if len(measurement_types) == len(technology_types):
-            for x, measurement_type in enumerate(measurement_types):
-                lowered_mt = measurement_types[x].lower()
-                lowered_tt = technology_types[x].lower()
-                if (lowered_mt, lowered_tt) not in configs.keys():
-                    validator_errors.append({
-                        "message": "Measurement/technology type invalid",
-                        "supplemental": "Measurement {}/technology {}, "
-                                        "STUDY ASSAY.{}"
-                        .format(measurement_types[x], technology_types[x], i),
-                        "code": 4002
-                    })
-                    log.error("(E) Could not load configuration for "
-                              "measurement type '{}' and technology type '{}' "
-                              "for STUDY ASSAY.{}'".format(
-                                  measurement_types[x],
-                                  technology_types[x], i))
-
-
-def check_investigation_against_config(i_df, configs):
-    """Checks investigation file against the loaded configurations
-
-    :param i_df: An investigation DataFrame
-    :param configs: A dictionary of ISA Configuration objects
-    :return: None
-    """
-    def check_section_against_required_fields_one_value(
-            section, required, i=0):
-        fields_required = [i for i in section.columns if i in required]
-        for col in fields_required:
-            required_values = section[col]
-            if len(required_values) > 0:
-                for x, required_value in enumerate(required_values):
-                    required_value = required_values.iloc[x]
-                    if isinstance(required_value, float):
-                        if math.isnan(required_value):
-                            if i > 0:
-                                validator_warnings.append({
-                                    "message": "A required property is "
-                                               "missing",
-                                    "supplemental": "A property value in "
-                                                    "{}.{} of investigation "
-                                                    "file at column {} is "
-                                                    "required".format(
-                                                        col, i + 1, x + 1),
-                                    "code": 4003
-                                })
-                                log.warning(
-                                    "(W) A property value in {}.{} of "
-                                    "investigation file at column {} is "
-                                    "required".format(col, i + 1, x + 1))
-                            else:
-                                validator_warnings.append({
-                                    "message": "A required property is "
-                                               "missing",
-                                    "supplemental": "A property value in {} "
-                                                    "of investigation file "
-                                                    "at column {} is "
-                                                    "required".format(
-                                                        col, x + 1),
-                                    "code": 4003
-                                })
-                                log.warning(
-                                    "(W) A property value in {} of "
-                                    "investigation file at column {} is "
-                                    "required".format(
-                                        col, x + 1))
-                    else:
-                        if required_value == '' \
-                                or 'Unnamed: ' in required_value:
-                            if i > 0:
-                                validator_warnings.append({
-                                    "message": "A required property is "
-                                               "missing",
-                                    "supplemental": "A property value in "
-                                                    "{}.{} of investigation "
-                                                    "file at column {} is "
-                                                    "required".format(
-                                                        col, i + 1, x + 1),
-                                    "code": 4003
-                                })
-                                log.warning(
-                                    "(W) A property value in {}.{} of "
-                                    "investigation file at column {} is "
-                                    "required".format(
-                                        col, i + 1, x + 1))
-                            else:
-                                validator_warnings.append({
-                                    "message": "A required property is "
-                                               "missing",
-                                    "supplemental": "A property value in "
-                                                    "{} of investigation "
-                                                    "file at column {} is "
-                                                    "required".format(
-                                                        col, x + 1),
-                                    "code": 4003
-                                })
-                                log.warning(
-                                    "(W) A property value in {} of "
-                                    "investigation file at column {} is "
-                                    "required".format(
-                                        col, x + 1))
-
-    required_fields = [i.header for i in configs[(
-        '[investigation]', '')].get_isatab_configuration()[0].get_field()
-        if i.is_required]
-    check_section_against_required_fields_one_value(
-        i_df['investigation'], required_fields)
-    check_section_against_required_fields_one_value(
-        i_df['i_publications'], required_fields)
-    check_section_against_required_fields_one_value(
-        i_df['i_contacts'], required_fields)
-
-    for x, study_df in enumerate(i_df['studies']):
-        check_section_against_required_fields_one_value(
-            i_df['studies'][x], required_fields, x)
-        check_section_against_required_fields_one_value(
-            i_df['s_design_descriptors'][x], required_fields, x)
-        check_section_against_required_fields_one_value(
-            i_df['s_publications'][x], required_fields, x)
-        check_section_against_required_fields_one_value(
-            i_df['s_factors'][x], required_fields, x)
-        check_section_against_required_fields_one_value(
-            i_df['s_assays'][x], required_fields, x)
-        check_section_against_required_fields_one_value(
-            i_df['s_protocols'][x], required_fields, x)
-        check_section_against_required_fields_one_value(
-            i_df['s_contacts'][x], required_fields, x)
-
-
-def check_study_table_against_config(s_df, protocols_declared, config):
-    """Checks a study-sample table against a given configuration
-
-    :param s_df: A study-sample table DataFrame
-    :param protocols_declared: List of protocols declared
-    :param config: An ISA Configuration object
-    :return: None
-    """
-    # We are assuming the table load validation earlier passed
-
-    # First check column order is correct against the configuration
-    columns = s_df.columns
-    object_index = [(x, i) for x, i in enumerate(columns) if i in [
-        'Source Name', 'Sample Name',
-        'Extract Name', 'Labeled Extract Name', 'Raw Data File',
-        'Raw Spectral Data File', 'Array Data File',
-        'Protein Assignment File', 'Peptide Assignment File',
-        'Post Translational Modification Assignment File',
-        'Derived Spectral Data File',
-        'Derived Array Data File']
-        or 'Protocol REF' in i
-        or 'Characteristics[' in i
-        or 'Factor Value[' in i
-        or 'Parameter Value[ in i']
-    fields = [i.header for i in config.get_isatab_configuration()[
-        0].get_field()]
-    protocols = [(i.pos, i.protocol_type)
-                 for i in config.get_isatab_configuration()[0]
-                 .get_protocol_field()]
-    for protocol in protocols:
-        fields.insert(protocol[0], 'Protocol REF')
-    # strip out non-config columns
-    object_index = [i for i in object_index if i[1] in fields]
-    for x, object in enumerate(object_index):
-        if fields[x] != object[1]:
-            validator_warnings.append({
-                "message": "The column order in assay table is not valid",
-                "supplemental": "Unexpected heading found. Expected {} but "
-                                "found {} at column number {}"
-                .format(fields[x], object[1], object[0]),
-                "code": 4005
-            })
-            log.warning("(W) Unexpected heading found. Expected {} but "
-                        "found {} at column number {}"
-                        .format(fields[x], object[1], object[0]))
-
-    # Second, check if Protocol REFs are of valid types
-    for row in s_df['Protocol REF']:
-        log.debug(row, protocols_declared[row] in [
-                  i[1] for i in protocols], [i[1] for i in protocols])
-    # Third, check if required values are present
-
-
-def check_assay_table_against_config(s_df, config):
-    """Checks a assay table against a given configuration
-
-    :param s_df: An assay table DataFrame
-    :param config: An ISA Configuration object
-    :return: None
-    """
-    import itertools
-    # We are assuming the table load validation earlier passed
-    # First check column order is correct against the configuration
-    columns = s_df.columns
-    norm_columns = list()
-    for x, column in enumerate(columns):
-        if _RX_INDEXED_COL.match(column):
-            norm_columns.append(column[:column.rfind('.')])
-        else:
-            norm_columns.append(column)
-    # remove adjacent dups - i.e. chained Protocol REFs
-    norm_columns = [k for k, g in itertools.groupby(norm_columns)]
-    object_index = [(x, i) for x, i in enumerate(norm_columns) if i in [
-        'Source Name', 'Sample Name',
-        'Extract Name', 'Labeled Extract Name', 'Raw Data File',
-        'Raw Spectral Data File', 'Array Data File',
-        'Protein Assignment File', 'Peptide Assignment File',
-        'Post Translational Modification Assignment File',
-        'Derived Spectral Data File',
-        'Derived Array Data File', 'Assay Name']
-        or 'Protocol REF' in i
-        or 'Characteristics[' in i
-        or 'Factor Value[' in i
-        or 'Parameter Value[ in i'
-        or 'Comment[' in i]
-    fields = [i.header for i in config.get_isatab_configuration()[
-        0].get_field()]
-    protocols = [(i.pos, i.protocol_type)
-                 for i in config.get_isatab_configuration()[0]
-                 .get_protocol_field()]
-    for protocol in protocols:
-        fields.insert(protocol[0], 'Protocol REF')
-    # strip out non-config columns
-    object_index = [i for i in object_index if i[1] in fields]
-    for x, object in enumerate(object_index):
-        if fields[x] != object[1]:
-            validator_warnings.append({
-                "message": "The column order in assay table is not valid",
-                "supplemental": "Unexpected heading found. Expected {} but "
-                                "found {} at column number {}"
-                .format(fields[x], object[1], object[0]),
-                "code": 4005
-            })
-            log.warning("(W) Unexpected heading found. Expected {} but found "
-                        "{} at column number {}".format(
-                            fields[x], object[1], object[0]))
-
-
-def cell_has_value(cell):
-    """Checks if a cell has any value. This is because Pandas DataFrames
-    sometimes renders empty cells with default null values such as 'Unnamed: '
-    or other strings
-
-    :param cell: A value of a give cell
-    :return: True if it has a value, False if it does not
-    """
-    if isinstance(cell, float):
-        if math.isnan(cell):
-            return True
-        else:
-            return False
-    else:
-        if cell.strip() == '':
-            return False
-        elif 'Unnamed: ' in cell:
-            return False
-        else:
-            return True
-
-
-def check_assay_table_with_config(
-        df, config, filename, protocol_names_and_types):
-    """Checks a assay table against a given configuration
-
-    :param df: A table DataFrame
-    :param config: An ISA Configuration object
-    :param filename: The filename of the table
-    :param protocol_names_and_types: List of protocol names and types
-    :return: None
-    """
-    columns = list(df.columns)
-    # Get required headers from config and check if they are present in the
-    # table; Rule 4010
-    required_fields = [i.header for i in config.get_isatab_configuration()[
-        0].get_field() if i.is_required]
-    for required_field in required_fields:
-        if required_field not in columns:
-            validator_warnings.append({
-                "message": "A required column in assay table is not present",
-                "supplemental": "In {} the required column {} missing "
-                                "from column headings"
-                .format(filename, required_field),
-                "code": 4010
-            })
-            log.warning("(W) In {} the required column {} missing from "
-                        "column headings".format(filename, required_field))
-        else:
-            # Now check that the required column cells all have values, Rules
-            # 4003-4008
-            for y, cell in enumerate(df[required_field]):
-                if not cell_has_value(cell):
-                    validator_warnings.append({
-                        "message": "A required cell value is missing",
-                        "supplemental": "Cell at row {} in column '{}' has "
-                                        "no value".format(y, required_field),
-                        "code": 4012
-                    })
-                    log.warning("(W) Cell at row {} in column '{}' has no "
-                                "value, but it is required by the "
-                                "configuration".format(y, required_field))
-
-    # Check if protocol ref column values are consistently structured
-    protocol_ref_index = [i for i in columns if 'protocol ref' in i.lower()]
-    for each in protocol_ref_index:
-        prots_found = set()
-        for cell in df[each]:
-            prots_found.add(cell)
-        if len(prots_found) > 1:
-            validator_warnings.append({
-                "message": "Multiple protocol references in Protocol "
-                           "REF column",
-                "supplemental": "Multiple protocol references {} are found "
-                                "in {}".format(prots_found, each),
-                "code": 4999
-            })
-            log.warning(
-                "(W) Multiple protocol references {} are found in {}".format(
-                    prots_found, each))
-            log.warning(
-                "(W) Only one protocol reference should be used in a "
-                "Protocol REF column.")
-
-
-def check_study_assay_tables_against_config(i_df, dir_context, configs):
-    """Used for rules 4003-4008. Checks all study and assay tables against
-    the configurations, for a given ISA-Tab. It looks first at the
-    study and assay tables that are referenced by the investigation.
-
-    :param i_df: An investigation DataFrame dictionary
-    :param dir_context: The path in which the ISA-Tab files are sourced
-    :param configs: The loaded set of ISA Configuration XMLs as config objects
-    :return: None
-    """
-    for i, study_df in enumerate(i_df['studies']):
-        study_filename = study_df.iloc[0]['Study File Name']
-        protocol_names = i_df['s_protocols'][i]['Study Protocol Name'].tolist()
-        protocol_types = i_df['s_protocols'][i]['Study Protocol Type'].tolist()
-        protocol_names_and_types = dict(zip(protocol_names, protocol_types))
-        if study_filename is not '':
-            try:
-                with utf8_text_file_open(os.path.join(
-                        dir_context, study_filename)) as s_fp:
-                    df = load_table(s_fp)
-                    config = configs[('[sample]', '')]
-                    log.debug("Checking study file {} against default study "
-                             "table configuration...".format(study_filename))
-                    check_assay_table_with_config(
-                        df, config, study_filename, protocol_names_and_types)
-            except FileNotFoundError:
-                pass
-        for j, assay_df in enumerate(i_df['s_assays']):
-            assay_filename = assay_df['Study Assay File Name'].tolist()[0]
-            measurement_type = assay_df[
-                'Study Assay Measurement Type'].tolist()[
-                0]
-            technology_type = assay_df[
-                'Study Assay Technology Type'].tolist()[
-                0]
-            if assay_filename is not '':
-                try:
-                    with utf8_text_file_open(os.path.join(
-                            dir_context, assay_filename)) as a_fp:
-                        df = load_table(a_fp)
-                        lowered_mt = measurement_type.lower()
-                        lowered_tt = technology_type.lower()
-                        config = configs[(lowered_mt, lowered_tt)]
-                        log.debug("Checking assay file {} against default "
-                                 "table configuration ({}, {})...".format(
-                                     assay_filename, measurement_type,
-                                     technology_type))
-                        check_assay_table_with_config(
-                            df, config, assay_filename,
-                            protocol_names_and_types)
-                        # check_assay_table_with_config(df, protocols, config,
-                        # assay_filename)
-                except FileNotFoundError:
-                    pass
-        # TODO: Check protocol usage - Rule 4009
-
-
-def check_factor_value_presence(table):
-    """Checks if a Factor Value cell is empty
-
-    :param table: Table as a DataFrame
-    :return: None
-    """
-    factor_fields = [
-        i for i in table.columns if i.lower().startswith('factor value')]
-    for factor_field in factor_fields:
-        for x, cell_value in enumerate(table.fillna('')[factor_field]):
-            if cell_value == '':
-                validator_warnings.append({
-                    "message": "A required node factor value is missing value",
-                    "supplemental": "(W) Missing value for '" +
-                                    factor_field + "' at row " +
-                                    str(x) + " in " + table.filename,
-                    "code": 4007
-                })
-                log.warning("(W) Missing value for '" + factor_field +
-                            "' at row " + str(x) + " in " + table.filename)
-
-
-def check_required_fields(table, cfg):
-    """Checks if the required fields by a configuration have empty cells
-
-    :param table: Table as a DataFrame
-    :param cfg: A ISA Configuration object
-    :return: None
-    """
-    for fheader in [i.header for i in cfg.get_isatab_configuration()[
-            0].get_field() if i.is_required]:
-        found_field = [i for i in table.columns if i.lower() ==
-                       fheader.lower()]
-        if len(found_field) == 0:
-            validator_warnings.append({
-                "message": "A required column in assay table is not present",
-                "supplemental": "Required field '" + fheader +
-                                "' not found in the file '" +
-                                table.filename + "'",
-                "code": 4010
-            })
-            log.warning("(W) Required field '" + fheader +
-                        "' not found in the file '" + table.filename + "'")
-        elif len(found_field) > 1:
-            validator_warnings.append({
-                "message": "Multiple columns found",
-                "supplemental": "Field '" + fheader +
-                                "' cannot have multiple values in the file '"
-                                + table.filename,
-                "code": 4013
-            })
-            log.warning("(W) Field '" + fheader +
-                        "' cannot have multiple values in the file '" +
-                        table.filename)
-
-
-def check_sample_names(study_sample_table, assay_tables=[]):
-    """Checks that samples in the assay tables also appear in the study-sample
-    table
-
-    :param study_sample_table: Study table DataFrame
-    :param assay_tables: A list of Assay table DataFrames
-    :return: None
-    """
-    if len(assay_tables) > 0:
-        study_samples = set(study_sample_table['Sample Name'])
-        for assay_table in assay_tables:
-            assay_samples = set(assay_table['Sample Name'])
-            for assay_sample in assay_samples:
-                if assay_sample not in study_samples:
-                    validator_warnings.append({
-                        "message": "Missing Sample",
-                        "supplemental": "{} is a Sample Name in {}, but it is "
-                                        "not defined in the Study "
-                                        "Sample File {}."
-                        .format(assay_sample, assay_table.filename,
-                                study_sample_table.filename),
-                        "code": 1003
-                    })
-                    log.warning("(W) {} is a Sample Name in {}, but it is "
-                                "not defined in the Study Sample File {}."
-                                .format(assay_sample, assay_table.filename,
-                                        study_sample_table.filename))
-
-
-def check_field_values(table, cfg):
-    """Checks table fields against configuration
-
-    :param table: Table DataFrame
-    :param cfg: A ISA Configuration object
-    :return: None
-    """
-    def check_single_field(cell_value, cfg_field):
-        """Checks a single cell against the configuration field required
-
-        :param cell_value: Value taken from a table cell
-        :param cfg_field: Field configuration
-        :return: Returns True if OK, False if not OK
-        """
-        # First check if the value is required by config
-        if isinstance(cell_value, float):
-            if math.isnan(cell_value):
-                if cfg_field.is_required:
-                    validator_warnings.append({
-                        "message": "A required column in assay table is "
-                                   "not present",
-                        "supplemental": "Missing value for the "
-                                        "required field '" + cfg_field.header
-                                        + "' in the file '" +
-                                        table.filename + "'",
-                        "code": 4010
-                    })
-                    log.warning("(W) Missing value for the required field '" +
-                                cfg_field.header + "' in the file '" +
-                                table.filename + "'")
-                return True
-        elif isinstance(cell_value, str):
-            value = cell_value.strip()
-            if value == '':
-                if cfg_field.is_required:
-                    validator_warnings.append({
-                        "message": "A required cell value is missing",
-                        "supplemental": "Missing value for the required "
-                                        "field '" + cfg_field.header +
-                                        "' in the file '" +
-                        table.filename + "'",
-                        "code": 4012
-                    })
-                    log.warning("(W) Missing value for the required field '" +
-                                cfg_field.header + "' in the file '" +
-                                table.filename + "'")
-                return True
-        is_valid_value = True
-        data_type = cfg_field.data_type.lower().strip()
-        if data_type in ['', 'string']:
-            return True
-        if 'boolean' == data_type:
-            is_valid_value = 'true' == cell_value.strip() \
-                             or 'false' == cell_value.strip()
-        elif 'date' == data_type:
-            try:
-                iso8601.parse_date(cell_value)
-            except iso8601.ParseError:
-                is_valid_value = False
-        elif 'integer' == data_type:
-            try:
-                int(cell_value)
-            except ValueError:
-                is_valid_value = False
-        elif 'double' == data_type:
-            try:
-                float(cell_value)
-            except ValueError:
-                is_valid_value = False
-        elif data_type == 'list':
-            list_values = [i.lower() for i in cfg_field.list_values.split(',')]
-            if cell_value.lower() not in list_values:
-                is_valid_value = False
-        elif data_type in ['ontology-term', 'ontology term']:
-            # Structure and values checked in check_ontology_fields()
-            return True
-        else:
-            validator_warnings.append({
-                "message": "Unknown data type found",
-                "supplemental": "Unknown data type '" + data_type +
-                                "' for field '" + cfg_field.header +
-                                "' in the file '" + table.filename + "'",
-                "code": 4011
-            })
-            log.warning("(W) Unknown data type '" + data_type +
-                        "' for field '" + cfg_field.header +
-                        "' in the file '" + table.filename + "'")
-            return False
-        if not is_valid_value:
-            validator_warnings.append({
-                "message": "A value does not correspond to the correct "
-                           "data type",
-                "supplemental": "Invalid value '" + cell_value +
-                                "' for type '" + data_type + "' of the field '"
-                                + cfg_field.header + "'",
-                "code": 4011
-            })
-            log.warning("(W) Invalid value '" + cell_value +
-                        "' for type '" + data_type + "' of the field '" +
-                        cfg_field.header + "'")
-            if data_type == 'list':
-                log.warning("(W) Value must be one of: " +
-                            cfg_field.list_values)
-        return is_valid_value
-
-    result = True
-    for irow in range(len(table.index)):
-        ncols = len(table.columns)
-        for icol in range(0, ncols):
-            cfields = [i for i in cfg.get_isatab_configuration(
-            )[0].get_field() if i.header == table.columns[icol]]
-            if len(cfields) == 1:
-                cfield = cfields[0]
-                result = result and check_single_field(
-                    table.iloc[irow][cfield.header], cfield)
-    return result
-
-
-def check_unit_field(table, cfg):
-    """Checks if unit columns are valid against a configuration
-
-    :param table: Table DataFrame
-    :param cfg: An ISA Configuration object
-    :return: True if all unit columns in table are OK, False if not OK
-    """
-    def check_unit_value(cell_value, unit_value, cfield, filename):
-        """Checks if a value cell that has a unit has correct unit columns
-        according to the configuration
-
-        :param cell_value: The cell value
-        :param unit_value: The unit value
-        :param cfield: Configuration field from the ISA Config
-        :param filename: Filename of the table
-        :return: True if the unit cells are OK, False if not
-        """
-        if cell_has_value(cell_value) or cell_has_value(unit_value):
-            validator_warnings.append({
-                "message": "Cell found has unit but no value",
-                "supplemental": "Field '" + cfield.header +
-                                "' has a unit but not a value in the file '" +
-                                filename
-                                + "'",
-                "code": 4999
-            })
-            log.warning("(W) Field '" + cfield.header +
-                        "' has a unit but not a value in the file '" +
-                        filename + "'")
-            return False
-        return True
-
-    result = True
-    for icol, header in enumerate(table.columns):
-        cfields = [i for i in cfg.get_isatab_configuration(
-        )[0].get_field() if i.header == header]
-        if len(cfields) != 1:
-            continue
-        cfield = cfields[0]
-        ucfields = [i for i in cfg.get_isatab_configuration(
-        )[0].get_unit_field() if i.pos == cfield.pos + 1]
-        if len(ucfields) != 1:
-            continue
-        ucfield = ucfields[0]
-        if ucfield.is_required:
-            rheader = None
-            rindx = icol + 1
-            if rindx < len(table.columns):
-                rheader = table.columns[rindx]
-            if rheader is None or rheader.lower() != 'unit':
-                validator_warnings.append({
-                    "message": "Cell requires a Unit",
-                    "supplemental": "The field '" + header +
-                                    "' in the file '" + table.filename +
-                                    "' misses a required 'Unit' column",
-                    "code": 4999
-                })
-                log.warning("(W) The field '" + header + "' in the file '" +
-                            table.filename +
-                            "' misses a required 'Unit' column")
-                result = False
-            else:
-                for irow in range(len(table.index)):
-                    result = result and check_unit_value(
-                        table.iloc[irow][icol], table.iloc[irow][rindx],
-                        cfield, table.filename)
-    return result
-
-
-def check_protocol_fields(table, cfg, proto_map):
-    from itertools import tee
-
-    def pairwise(iterable):
-        """A lovely pairwise iterator, e.g.
-
-        [a, b, c, d] -> [(a, b), (b, c), (c, d)]
-
-        :param iterable: A Python iterable
-        :return: A pairwise generator
-        """
-        a, b = tee(iterable)
-        next(b, None)
-        return zip(a, b)
-
-    proto_ref_index = [i for i in table.columns if 'protocol ref' in i.lower()]
-    result = True
-    for each in proto_ref_index:
-        prots_found = set()
-        for cell in table[each]:
-            prots_found.add(cell)
-        if len(prots_found) > 1:
-            log.warning("(W) Multiple protocol references {} are found in {}"
-                        .format(prots_found, each))
-            log.warning(
-                "(W) Only one protocol reference should be used in a "
-                "Protocol REF column.")
-            result = False
-    if result:
-        field_headers = [i for i in table.columns if
-                         i.lower().endswith(' name') or i.lower().endswith(
-                             ' data file') or i.lower().endswith(
-                             ' data matrix file')]
-        protos = [i for i in table.columns if i.lower() == 'protocol ref']
-        if len(protos) > 0:
-            last_proto_indx = table.columns.get_loc(protos[len(protos) - 1])
-        else:
-            last_proto_indx = -1
-        last_mat_or_dat_indx = table.columns.get_loc(
-            field_headers[len(field_headers) - 1])
-        if last_proto_indx > last_mat_or_dat_indx:
-            log.warning(
-                "(W) Protocol REF column without output in file '" +
-                table.filename + "'")
-        for left, right in pairwise(field_headers):
-            cleft = None
-            cright = None
-            clefts = [i for i in cfg.get_isatab_configuration(
-            )[0].get_field() if i.header.lower() == left.lower()]
-            if len(clefts) == 1:
-                cleft = clefts[0]
-            crights = [
-                i for i in cfg.get_isatab_configuration()[0].get_field() if
-                i.header.lower() == right.lower()]
-            if len(crights) == 1:
-                cright = crights[0]
-            if cleft is not None and cright is not None:
-                cprotos = [i.protocol_type for i in
-                           cfg.get_isatab_configuration()[0]
-                           .get_protocol_field() if
-                           cleft.pos < i.pos and cright.pos > i.pos]
-                fprotos_headers = [i for i in table.columns[
-                    table.columns.get_loc(cleft.header):table.columns.get_loc(
-                        cright.header)] if
-                    'protocol ref' in i.lower()]
-                fprotos = list()
-                for header in fprotos_headers:
-                    proto_name = table.iloc[0][header]
-                    try:
-                        proto_type = proto_map[proto_name]
-                        fprotos.append(proto_type)
-                    except KeyError:
-                        validator_warnings.append({
-                            "message": "Missing Protocol declaration",
-                            "supplemental": " Could not find protocol type "
-                                            "for protocol name '{}', "
-                                            "trying to validate "
-                                            "against name only".format(
-                                                proto_name),
-                            "code": 1007
-                        })
-                        log.warning("(W) Could not find protocol type for "
-                                    "protocol name '{}', trying to validate "
-                                    "against name only".format(proto_name))
-                        fprotos.append(proto_name)
-                invalid_protos = set(cprotos) - set(fprotos)
-                if len(invalid_protos) > 0:
-                    validator_warnings.append({
-                        "message": "Missing Protocol declaration",
-                        "supplemental": "Protocol(s) of type " +
-                                        str(list(invalid_protos))
-                                        + " defined in the ISA-configuration "
-                                          "expected as a between '"
-                                        + cleft.header + "' and '" +
-                                        cright.header
-                                        + "' but has not been found, "
-                                          "in the file '" +
-                                        table.filename + "'",
-                        "code": 1007
-                    })
-                    log.warning("(W) Protocol(s) of type " + str(
-                        list(invalid_protos)) + " defined in the "
-                                                "ISA-configuration expected "
-                                                "as a between '" +
-                        cleft.header + "' and '" + cright.header +
-                        "' but has not been found, in the file '" +
-                        table.filename + "'")
-                    result = False
-    return result
-
-
-def check_ontology_fields(table, cfg, tsrs):
-    """Checks ontology annotation columns are correct for a given configuration
-    in a table
-
-    :param table: Table DataFrame
-    :param cfg: An ISA Configuration object
-    :param tsrs: List of Term Source References from the Ontology Source
-    Reference section
-    :return: True if OK, False if not OK
-    """
-    def check_single_field(cell_value, source, acc, cfield, filename):
-        """Checks ontology annotation columns are correct for a given
-        configuration for a given cell value
-
-        :param cell_value: Cell value
-        :param source: Term Source REF value
-        :param acc: Term Accession Number value
-        :param cfield: The configuration specification from the ISA Config
-        :param filename: Filename of the table
-        :return: True if OK, False if not OK
-        """
-        if (cell_has_value(cell_value) and not cell_has_value(
-                source) and cell_has_value(acc)) or not cell_has_value(
-                cell_value):
-            validator_warnings.append({
-                "message": "Missing Term Source REF in annotation or missing "
-                           "Term Source Name",
-                "supplemental": "Incomplete values for ontology headers, "
-                                "for the field '"
-                                + cfield.header + "' in the file '"
-                                + filename + "'. Check that all the "
-                                             "label/accession/source are "
-                                             "provided.",
-                "code": 3008
-            })
-            log.warning(
-                "(W) Incomplete values for ontology headers, for the field '"
-                + cfield.header + "' in the file '" +
-                filename + "'. Check that all the label/accession/source "
-                           "are provided.")
-            if source not in tsrs:
-                validator_warnings.append({
-                    "message": "Term Source REF reference broken",
-                    "supplemental": "Term Source REF, for the field '"
-                                    + cfield.header + "' in the file '"
-                                    + filename + "' does not refer to a "
-                                                 "declared Ontology Source.",
-                    "code": 3011
-                })
-                log.warning(
-                    "(W) Term Source REF, for the field '" + cfield.header +
-                    "' in the file '" + filename +
-                    "' does not refer to a declared Ontology Source.")
-            return False
-        return True
-
-    result = True
-    nfields = len(table.columns)
-    for icol, header in enumerate(table.columns):
-        cfields = [i for i in cfg.get_isatab_configuration(
-        )[0].get_field() if i.header == header]
-        if len(cfields) != 1:
-            continue
-        cfield = cfields[0]
-        if cfield.get_recommended_ontologies() is None:
-            continue
-        rindx = icol + 1
-        rrindx = icol + 2
-        rheader = ''
-        rrheader = ''
-        if rindx < nfields:
-            rheader = table.columns[rindx]
-        if rrindx < nfields:
-            rrheader = table.columns[rrindx]
-        if 'term source ref' not in rheader.lower(
-        ) or 'term accession number' not in rrheader.lower():
-            log.warning("(W) The Field '" + header
-                        + "' should have values from ontologies and has no "
-                          "ontology headers instead")
-            result = False
-            continue
-
-        for irow in range(len(table.index)):
-            result = result and check_single_field(
-                table.iloc[irow][icol], table.iloc[irow][rindx],
-                table.iloc[irow][rrindx], cfield, table.filename)
-
-    return result
-
-
-BASE_DIR = os.path.dirname(__file__)
-default_config_dir = os.path.join(BASE_DIR, 'resources', 'config', 'xml')
-
-
-def get_num_study_groups(study_sample_table, study_filename):
-    """Gets the number of study groups based on Factor Value combinations
-    found in the study-sample table
-
-    :param study_sample_table: The study-sample table as a DataFrame
-    :param study_filename: The filename of the file
-    :return: The computed number of study groups
-    """
-    num_study_groups = -1
-    factor_columns = [
-        x for x in study_sample_table.columns if x.startswith('Factor Value')]
-    if factor_columns != []:
-        num_study_groups = len(
-            study_sample_table[factor_columns].drop_duplicates())
-    else:
-        log.debug("No study factors found in {}".format(study_filename))
-    return num_study_groups
-
-
-def check_study_groups(table, filename, study_group_size_in_comment):
-    """Checks the number of study groups against an expected group size
-
-    :param table: Table as a DataFrame
-    :param filename: Filename of the table
-    :param study_group_size_in_comment: Expected group size
-    :return: True if computed group size matches expected group size, False if
-    not
-    """
-    num_study_groups = get_num_study_groups(table, filename)
-    log.debug('Found {} study groups in {}'.format(
-        num_study_groups, filename))
-    validator_info.append({
-        'message': 'Found {} study groups in {}'.format(
-            num_study_groups, filename),
-        'supplemental': 'Found {} study groups in {}'.format(
-            num_study_groups, filename),
-        'code': 5001
-    })
-    if study_group_size_in_comment is not None and \
-            study_group_size_in_comment != num_study_groups:
-        log.warning('Study group size reported as {} but found {} in {}'
-                    .format(study_group_size_in_comment, num_study_groups,
-                            filename))
-        validator_warnings.append({
-            'message': 'Reported study group size does not match table'
-            .format(num_study_groups, filename),
-            'supplemental': 'Study group size reported as {} but found {} '
-                            'in {}'.format(
-                study_group_size_in_comment, num_study_groups, filename),
-            'code': 5002
-        })
-        return False
-    return True
-
-
-def validate(fp, config_dir=default_config_dir, log_level=None):
-    """Runs the ISA-Tab validator and builds a validation report. Note that
-    this function uses global variables to collect validation messages
-
-    :param fp: A file-like buffer object pointing to the investigation file
-    :param config_dir: Full path to the ISA XML configuration directory
-    :param log_level: Logging level as defined by the logging module. e.g.
-    logging.WARN, logging.DEBUG etc.
-    :return: A JSON report containing validation messages of different levels,
-    e.g. errors, warnings, info.
-    """
-    global validator_errors
-    global validator_warnings
-    global validator_info
-    validator_errors = []
-    validator_warnings = []
-    validator_info = []
-    if log_level in (
-            logging.NOTSET, logging.DEBUG, logging.INFO, logging.WARNING,
-            logging.ERROR, logging.CRITICAL):
-        log.setLevel(log_level)
-    log.debug("ISA tab Validator from ISA tools API v0.6")
-    stream = StringIO()
-    handler = logging.StreamHandler(stream)
-    log.addHandler(handler)
-    validation_finished = False
-    try:
-        # check_utf8(fp)  # skip as does not correctly report right now
-        log.info("Loading... {}".format(fp.name))
-        i_df = load_investigation(fp=fp)
-        log.info("Running prechecks...")
-        check_filenames_present(i_df)  # Rule 3005
-        check_table_files_read(i_df, os.path.dirname(
-            fp.name))  # Rules 0006 and 0008
-        # check_table_files_load(i_df, os.path.dirname(fp.name))  # Rules 0007
-        # and 0009, covered by later validation?
-        check_samples_not_declared_in_study_used_in_assay(
-            i_df, os.path.dirname(fp.name))  # Rule 1003
-        check_study_factor_usage(i_df, os.path.dirname(
-            fp.name))  # Rules 1008 and 1021
-        check_protocol_usage(i_df, os.path.dirname(
-            fp.name))  # Rules 1007 and 1019
-        check_protocol_parameter_usage(
-            i_df, os.path.dirname(fp.name))  # Rules 1009 and 1020
-        check_date_formats(i_df)  # Rule 3001
-        check_dois(i_df)  # Rule 3002
-        check_pubmed_ids_format(i_df)  # Rule 3003
-        check_protocol_names(i_df)  # Rule 1010
-        check_protocol_parameter_names(i_df)  # Rule 1011
-        check_study_factor_names(i_df)  # Rule 1012
-        term_source_refs = check_ontology_sources(i_df)  # Rule 3008
-        log.info("Finished prechecks...")
-        log.info("Loading configurations found in {}".format(config_dir))
-        configs = load_config(config_dir)  # Rule 4001
-        if configs is None:
-            raise SystemError(
-                "No configuration to load so cannot proceed with validation!")
-        log.info("Using configurations found in {}".format(config_dir))
-        check_measurement_technology_types(i_df, configs)  # Rule 4002
-        log.info("Checking investigation file against configuration...")
-        # Rule 4003 for investigation file only
-        check_investigation_against_config(i_df, configs)
-        log.info("Finished checking investigation file")
-        for i, study_df in enumerate(i_df['studies']):
-            study_group_size_in_comment = None
-            if NUMBER_OF_STUDY_GROUPS in study_df.columns:
-                study_group_sizes = study_df[NUMBER_OF_STUDY_GROUPS]
-                study_group_size_in_comment = next(iter(study_group_sizes))
-            study_filename = study_df.iloc[0]['Study File Name']
-            study_sample_table = None
-            assay_tables = list()
-            if study_filename is not '':
-                protocol_names = i_df[
-                    's_protocols'][i]['Study Protocol Name'].tolist(
-                )
-                protocol_types = i_df[
-                    's_protocols'][i]['Study Protocol Type'].tolist(
-                )
-                protocol_names_and_types = dict(
-                    zip(protocol_names, protocol_types))
-                try:
-                    log.info("Loading... {}".format(study_filename))
-                    with utf8_text_file_open(os.path.join(os.path.dirname(
-                            fp.name), study_filename)) as s_fp:
-                        study_sample_table = load_table(s_fp)
-                        study_sample_table.filename = study_filename
-                        config = configs[('[sample]', '')]
-                        log.info("Validating {} against default study table "
-                                 "configuration".format(study_filename))
-                        log.info("Checking Factor Value presence...")
-                        check_factor_value_presence(
-                            study_sample_table)  # Rule 4007
-                        log.info("Checking required fields...")
-                        # Rule 4003-8, 4010
-                        check_required_fields(study_sample_table, config)
-                        log.info("Checking generic fields...")
-                        if not check_field_values(
-                                study_sample_table, config):  # Rule 4011
-                            log.warning("(W) There are some field value "
-                                        "inconsistencies in {} against {} "
-                                        "configuration".format(
-                                            study_sample_table.filename,
-                                            'Study Sample'))
-                        log.info("Checking unit fields...")
-                        if not check_unit_field(study_sample_table, config):
-                            log.warning("(W) There are some unit value "
-                                        "inconsistencies in {} against {} "
-                                        "configuration".format(
-                                            study_sample_table.filename,
-                                            'Study Sample'))
-                        log.info("Checking protocol fields...")
-                        # Rule 4009
-                        if not check_protocol_fields(
-                                study_sample_table, config,
-                                protocol_names_and_types):
-                            log.warning("(W) There are some protocol "
-                                        "inconsistencies in {} against {} "
-                                        "configuration".format(
-                                            study_sample_table.filename,
-                                            'Study Sample'))
-                        log.info("Checking ontology fields...")
-                        # Rule 3010
-                        if not check_ontology_fields(
-                                study_sample_table, config, term_source_refs):
-                            log.warning("(W) There are some ontology "
-                                        "annotation inconsistencies in {} "
-                                        "against {} "
-                                        "configuration".format(
-                                            study_sample_table.filename,
-                                            'Study Sample'))
-                        log.info("Checking study group size...")
-                        check_study_groups(
-                            study_sample_table, study_filename,
-                            study_group_size_in_comment)
-                        log.info("Finished validation on {}".format(
-                            study_filename))
-                except FileNotFoundError:
-                    pass
-                assay_df = i_df['s_assays'][i]
-                study_group_size_in_comment = None
-                if NUMBER_OF_STUDY_GROUPS in assay_df.columns:
-                    study_group_sizes = study_df[
-                        NUMBER_OF_STUDY_GROUPS]
-                    study_group_size_in_comment = next(iter(study_group_sizes))
-                for x, assay_filename in enumerate(
-                        assay_df['Study Assay File Name'].tolist()):
-                    measurement_type = assay_df[
-                        'Study Assay Measurement Type'].tolist()[
-                        x]
-                    technology_type = assay_df[
-                        'Study Assay Technology Type'].tolist()[
-                        x]
-                    if assay_filename is not '':
-                        try:
-                            lowered_mt = measurement_type.lower()
-                            lowered_tt = technology_type.lower()
-                            config = configs[(lowered_mt, lowered_tt)]
-                        except KeyError:
-                            log.error(
-                                "Could not load config matching ({}, {})"
-                                .format(
-                                    measurement_type, technology_type))
-                            log.warning("Only have configs matching:")
-                            for k in configs.keys():
-                                log.warning(k)
-                            config = None
-                        if config is None:
-                            log.warning("Skipping configuration validation as "
-                                        "could not load config...")
-                        else:
-                            try:
-                                log.info("Loading... {}".format(
-                                    assay_filename))
-                                with utf8_text_file_open(os.path.join(
-                                        os.path.dirname(fp.name),
-                                        assay_filename)) as a_fp:
-                                    assay_table = load_table(a_fp)
-                                    assay_table.filename = assay_filename
-                                    assay_tables.append(assay_table)
-                                    log.info("Validating {} against assay "
-                                             "table configuration ({}, {})..."
-                                             .format(
-                                                 assay_filename,
-                                                 measurement_type,
-                                                 technology_type))
-                                    log.info(
-                                        "Checking Factor Value presence...")
-                                    check_factor_value_presence(
-                                        assay_table)  # Rule 4007
-                                    log.info("Checking required fields...")
-                                    # Rule 4003-8, 4010
-                                    check_required_fields(assay_table, config)
-                                    log.info("Checking generic fields...")
-                                    # Rule 4011
-                                    if not check_field_values(
-                                            assay_table, config):
-                                        log.warning(
-                                            "(W) There are some field value "
-                                            "inconsistencies in {} against {} "
-                                            "configuration".format(
-                                                assay_table.filename,
-                                                (measurement_type,
-                                                 technology_type)))
-                                    log.info("Checking unit fields...")
-                                    if not check_unit_field(
-                                            assay_table, config):
-                                        log.warning("(W) There are some unit "
-                                                    "value inconsistencies in "
-                                                    "{} against {} "
-                                                    "configuration".format(
-                                                        assay_table.filename,
-                                                        (measurement_type,
-                                                         technology_type)))
-                                    log.info("Checking protocol fields...")
-                                    # Rule 4009
-                                    if not check_protocol_fields(
-                                            assay_table, config,
-                                            protocol_names_and_types):
-                                        log.warning("(W) There are some "
-                                                    "protocol inconsistencies "
-                                                    "in {} against {} "
-                                                    "configuration".format(
-                                                        assay_table.filename, (
-                                                            measurement_type,
-                                                            technology_type)))
-                                    log.info("Checking ontology fields...")
-                                    # Rule 3010
-                                    if not check_ontology_fields(
-                                            assay_table, config,
-                                            term_source_refs):
-                                        log.warning("(W) There are some "
-                                                    "ontology annotation "
-                                                    "inconsistencies in {} "
-                                                    "against {} "
-                                                    "configuration".format(
-                                                        assay_table.filename, (
-                                                            measurement_type,
-                                                            technology_type)))
-                                    log.info("Checking study group size...")
-                                    check_study_groups(
-                                        assay_table, assay_filename,
-                                        study_group_size_in_comment)
-                                    log.info("Finished validation on {}"
-                                             .format(
-                                                 assay_filename))
-                            except FileNotFoundError:
-                                pass
-                        if study_sample_table is not None:
-                            log.info(
-                                "Checking consistencies between study sample "
-                                "table and assay tables...")
-                            check_sample_names(
-                                study_sample_table, assay_tables)
-                            log.info(
-                                "Finished checking study sample table against "
-                                "assay tables...")
-            if len(validator_errors) != 0:
-                log.info("Skipping pooling test as there are outstanding "
-                         "errors")
-            else:
-                from isatools import utils
-                try:
-                    fp.seek(0)
-                    utils.detect_isatab_process_pooling(fp)
-                except BaseException:
-                    pass
-        log.info("Finished validation...")
-        validation_finished = True
-    except ParserError as cpe:
-        validator_errors.append({
-            "message": "Unknown/System Error",
-            "supplemental":
-                "The validator could not identify what the error is: {}"
-            .format(str(cpe)),
-            "code": 0
-        })
-        log.fatal("(F) There was an error when trying to parse the ISA tab")
-        log.fatal(cpe)
-    except ValueError as ve:
-        validator_errors.append({
-            "message": "Unknown/System Error",
-            "supplemental":
-                "The validator could not identify what the error is: {}"
-            .format(str(ve)),
-            "code": 0
-        })
-        log.fatal("(F) There was an error when trying to parse the ISA tab")
-        log.fatal(ve)
-    except SystemError as se:
-        validator_errors.append({
-            "message": "Unknown/System Error",
-            "supplemental":
-                "The validator could not identify what the error is: {}"
-            .format(str(se)),
-            "code": 0
-        })
-        log.fatal("(F) Something went very very wrong! :(")
-        log.fatal(se)
-    except Exception as e:
-        validator_errors.append({
-            "message": "Unknown/System Error",
-            "supplemental":
-                "The validator could not identify what the error is: {}"
-            .format(str(e)),
-            "code": 0
-        })
-        log.fatal("(F) Something went very very wrong! :(")
-        log.fatal(e)
-    finally:
-        handler.flush()
-        return {
-            "errors": validator_errors,
-            "warnings": validator_warnings,
-            "info": validator_info,
-            "validation_finished": validation_finished
-        }
-
-
-def batch_validate(tab_dir_list):
-    """Validate a batch of ISA-Tab archives
-    :param tab_dir_list: List of file paths to the ISA-Tab archives to validate
-    :return: batch report as JSON
-
-    Example:
-        from isatools import isatab
-        my_tabs = [
-            '/path/to/study1/',
-            '/path/to/study2/'
-        ]
-        batch_report = isatab.batch_validate(my_tabs, '/path/to/report.txt')
-    """
-    batch_report = {
-        "batch_report": []
-    }
-    for tab_dir in tab_dir_list:
-        log.info("***Validating {}***\n".format(tab_dir))
-        i_files = glob.glob(os.path.join(tab_dir, 'i_*.txt'))
-        if len(i_files) != 1:
-            log.warning(
-                "Could not find an investigation file, skipping {}".format(
-                    tab_dir))
-        else:
-            with utf8_text_file_open(i_files[0]) as fp:
-                batch_report['batch_report'].append(
-                    {
-                        "filename": fp.name,
-                        "report": validate(fp)
-                    }
-                )
-    return batch_report
-
-
-def dumps(isa_obj, skip_dump_tables=False,
-          write_fvs_in_assay_table=False):
-    """Serializes ISA objects to ISA-Tab to standard output
-
-    :param isa_obj: An ISA Investigation object
-    :param skip_dump_tables: Boolean flag on whether or not to write the
-    :param write_factor_values_in_assay_table: Boolean flag indicating whether
-        or not to write Factor Values in the assay table files
-    :return: String output of the ISA-Tab files
-    """
-    tmp = None
-    output = str()
-    try:
-        tmp = tempfile.mkdtemp()
-        dump(isa_obj=isa_obj, output_path=tmp,
-             skip_dump_tables=skip_dump_tables,
-             write_factor_values_in_assay_table=write_fvs_in_assay_table)
-        with utf8_text_file_open(os.path.join(
-                tmp, 'i_investigation.txt')) as i_fp:
-            output += os.path.join(tmp, 'i_investigation.txt') + '\n'
-            output += i_fp.read()
-        for s_file in glob.iglob(os.path.join(tmp, 's_*')):
-            with utf8_text_file_open(s_file) as s_fp:
-                output += "--------\n"
-                output += s_file + '\n'
-                output += s_fp.read()
-        for a_file in glob.iglob(os.path.join(tmp, 'a_*')):
-            with utf8_text_file_open(a_file) as a_fp:
-                output += "--------\n"
-                output += a_file + '\n'
-                output += a_fp.read()
-    finally:
-        if tmp is not None:
-            shutil.rmtree(tmp)
-    return output
-
-
-def dump_tables_to_dataframes(isa_obj):
-    """Serialize the table files only, to DataFrames
-
-    :param isa_obj: An ISA Investigation object
-    :return: A dictionary containing ISA table filenames as keys and the
-    corresponding tables as DataFrames as the values
-    """
-    tmp = None
-    output = dict()
-    try:
-        tmp = tempfile.mkdtemp()
-        dump(isa_obj=isa_obj, output_path=tmp, skip_dump_tables=False)
-        for s_file in glob.iglob(os.path.join(tmp, 's_*')):
-            output[os.path.basename(s_file)] = read_tfile(s_file)
-        for a_file in glob.iglob(os.path.join(tmp, 'a_*')):
-            output[os.path.basename(a_file)] = read_tfile(a_file)
-    finally:
-        if tmp is not None:
-            shutil.rmtree(tmp)
-    return output
-
-
-def load(isatab_path_or_ifile, skip_load_tables=False):
-    """Load an ISA-Tab into ISA Data Model objects
-
-    :param isatab_path_or_ifile: Full path to an ISA-Tab directory or file-like
-    buffer object pointing to an investigation file
-    :param skip_load_tables: Whether or not to skip loading the table files
-    :return: Investigation objects
-    """
-    # from DF of investigation file
-
-    def get_ontology_source(term_source_ref):
-        try:
-            os = ontology_source_map[term_source_ref]
-        except KeyError:
-            os = None
-        return os
-
-    def get_oa(val, accession, ts_ref):
-        """Gets a OntologyAnnotation for a give value, accession and
-        term source REF
-
-        :param val: Value of the OA
-        :param accession: Term Accession Number of the OA
-        :param ts_ref: Term Source REF of the OA
-        :return: An OntologyAnnotation object
-        """
-        if val == '' and accession == '':
-            return None
-        else:
-            return OntologyAnnotation(
-                term=val,
-                term_accession=accession,
-                term_source=get_ontology_source(ts_ref)
-            )
-
-    def get_oa_list_from_semi_c_list(vals, accessions, ts_refs):
-        """Gets a list of OntologyAnnotations from semi-colon delimited lists
-
-        :param vals: A list of values, separated by semi-colons
-        :param accessions: A list of accessions, separated by semi-colons
-        :param ts_refs: A list of term source REFs, separated by semi-colons
-        :return: A list of OntologyAnnotation objects
-        """
-        oa_list = []
-        accession_split = accessions.split(';')
-        ts_refs_split = ts_refs.split(';')
-        # if no acc or ts_refs
-        if accession_split == [''] and ts_refs_split == ['']:
-            for val in vals.split(';'):
-                oa_list.append(OntologyAnnotation(term=val, ))
-        else:  # try parse all three sections
-            for _, val in enumerate(vals.split(';')):
-                oa = get_oa(val, accessions.split(
-                    ';')[_], ts_refs.split(';')[_])
-                if oa is not None:
-                    oa_list.append(oa)
-        return oa_list
-
-    def get_publications(section_df):
-        """Get a list of Publications from the relevant investigation file
-        section
-
-        :param section_df: A PUBLICATIONS section DataFrame
-        :return: A list of Publication objects
-        """
-        if 'Investigation PubMed ID' in section_df.columns:
-            prefix = 'Investigation '
-        elif 'Study PubMed ID' in section_df.columns:
-            prefix = 'Study '
-        else:
-            raise KeyError
-
-        publications = []
-
-        for _, row in section_df.iterrows():
-            publication = Publication(pubmed_id=row[prefix + 'PubMed ID'],
-                                      doi=row[prefix + 'Publication DOI'],
-                                      author_list=row[
-                                          prefix + 'Publication Author List'],
-                                      title=row[prefix + 'Publication Title'])
-
-            publication.status = get_oa(
-                row[prefix + 'Publication Status'],
-                row[prefix + 'Publication Status Term Accession Number'],
-                row[prefix + 'Publication Status Term Source REF'])
-            publication.comments = get_comments_row(section_df.columns, row)
-            publications.append(publication)
-
-        return publications
-
-    def get_contacts(section_df):
-        """Get a list of Person objects from the relevant investigation file
-        section
-
-        :param section_df: A CONTACTS section DataFrame
-        :return: A list of Person objects
-        """
-        if 'Investigation Person Last Name' in section_df.columns:
-            prefix = 'Investigation '
-        elif 'Study Person Last Name' in section_df.columns:
-            prefix = 'Study '
-        else:
-            raise KeyError
-
-        contacts = []
-
-        for _, row in section_df.iterrows():
-            person = Person(last_name=row[prefix + 'Person Last Name'],
-                            first_name=row[prefix + 'Person First Name'],
-                            mid_initials=row[prefix + 'Person Mid Initials'],
-                            email=row[prefix + 'Person Email'],
-                            phone=row[prefix + 'Person Phone'],
-                            fax=row[prefix + 'Person Fax'],
-                            address=row[prefix + 'Person Address'],
-                            affiliation=row[prefix + 'Person Affiliation'])
-
-            person.roles = get_oa_list_from_semi_c_list(
-                row[prefix + 'Person Roles'],
-                row[prefix + 'Person Roles Term Accession Number'],
-                row[prefix + 'Person Roles Term Source REF'])
-            person.comments = get_comments_row(section_df.columns, row)
-            contacts.append(person)
-
-        return contacts
-
-    def get_comments(section_df):
-        """Get Comments from a section DataFrame
-
-        :param section_df: A section DataFrame
-        :return: A list of Comment objects as found in the section
-        """
-        comments = []
-        for col in [
-                x for x in section_df.columns if _RX_COMMENT.match(str(x))]:
-            for _, row in section_df.iterrows():
-                comment = Comment(
-                    name=next(iter(_RX_COMMENT.findall(col))), value=row[col])
-                comments.append(comment)
-        return comments
-
-    def get_comments_row(cols, row):
-        """Get Comments in a given DataFrame row
-
-        :param cols: List of DataFrame columns
-        :param row: DataFrame row as a Series object
-        :return: A list of Comment objects
-        """
-        comments = []
-        for col in [x for x in cols if _RX_COMMENT.match(str(x))]:
-            comment = Comment(
-                name=next(iter(_RX_COMMENT.findall(col))), value=row[col])
-            comments.append(comment)
-        return comments
-
-    FP = None
-
-    if isinstance(isatab_path_or_ifile, str):
-        if os.path.isdir(isatab_path_or_ifile):
-            fnames = glob.glob(os.path.join(isatab_path_or_ifile, "i_*.txt"))
-            assert len(fnames) == 1
-            FP = utf8_text_file_open(fnames[0])
-    elif hasattr(isatab_path_or_ifile, 'read'):
-        FP = isatab_path_or_ifile
-    else:
-        raise IOError("Cannot resolve input file")
-
-    try:
-        df_dict = read_investigation_file(FP)
-
-        investigation = Investigation()
-
-        for _, row in df_dict['ontology_sources'].iterrows():
-            ontology_source = OntologySource(
-                name=row['Term Source Name'],
-                file=row['Term Source File'],
-                version=row['Term Source Version'],
-                description=row['Term Source Description'])
-            investigation.ontology_source_references.append(ontology_source)
-
-        ontology_source_map = dict(
-            map(lambda x: (x.name, x),
-                investigation.ontology_source_references))
-
-        if len(df_dict['investigation'].index) > 0:
-            row = df_dict['investigation'].iloc[0]
-            investigation.identifier = row['Investigation Identifier']
-            investigation.title = row['Investigation Title']
-            investigation.description = row['Investigation Description']
-            investigation.submission_date = \
-                row['Investigation Submission Date']
-            investigation.public_release_date = \
-                row['Investigation Public Release Date']
-            investigation.publications = get_publications(
-                df_dict['i_publications'])
-            investigation.contacts = get_contacts(df_dict['i_contacts'])
-            investigation.comments = get_comments(df_dict['investigation'])
-
-        for i in range(0, len(df_dict['studies'])):
-            row = df_dict['studies'][i].iloc[0]
-            study = Study()
-            study.identifier = row['Study Identifier']
-            study.title = row['Study Title']
-            study.description = row['Study Description']
-            study.submission_date = row['Study Submission Date']
-            study.public_release_date = row['Study Public Release Date']
-            study.filename = row['Study File Name']
-
-            study.publications = get_publications(df_dict['s_publications'][i])
-            study.contacts = get_contacts(df_dict['s_contacts'][i])
-            study.comments = get_comments(df_dict['studies'][i])
-
-            for _, row in df_dict['s_design_descriptors'][i].iterrows():
-                design_descriptor = get_oa(
-                    row['Study Design Type'],
-                    row['Study Design Type Term Accession Number'],
-                    row['Study Design Type Term Source REF'])
-                these_comments = get_comments_row(
-                    df_dict['s_design_descriptors'][i].columns, row)
-                design_descriptor.comments = these_comments
-                study.design_descriptors.append(design_descriptor)
-
-            for _, row in df_dict['s_factors'][i].iterrows():
-                factor = StudyFactor(name=row['Study Factor Name'])
-                factor.factor_type = get_oa(
-                    row['Study Factor Type'],
-                    row['Study Factor Type Term Accession Number'],
-                    row['Study Factor Type Term Source REF'])
-                factor.comments = get_comments_row(
-                    df_dict['s_factors'][i].columns, row)
-                study.factors.append(factor)
-
-            protocol_map = {}
-            for _, row in df_dict['s_protocols'][i].iterrows():
-                protocol = Protocol()
-                protocol.name = row['Study Protocol Name']
-                protocol.description = row['Study Protocol Description']
-                protocol.uri = row['Study Protocol URI']
-                protocol.version = row['Study Protocol Version']
-                protocol.protocol_type = get_oa(
-                    row['Study Protocol Type'],
-                    row['Study Protocol Type Term Accession Number'],
-                    row['Study Protocol Type Term Source REF'])
-                params = get_oa_list_from_semi_c_list(
-                    row['Study Protocol Parameters Name'],
-                    row['Study Protocol Parameters Name '
-                        'Term Accession Number'],
-                    row['Study Protocol Parameters Name Term Source REF'])
-                for param in params:
-                    protocol_param = ProtocolParameter(parameter_name=param)
-                    protocol.parameters.append(protocol_param)
-                protocol.comments = get_comments_row(
-                    df_dict['s_protocols'][i].columns, row)
-                study.protocols.append(protocol)
-                protocol_map[protocol.name] = protocol
-            study.protocols = list(protocol_map.values())
-            if skip_load_tables:
-                pass
-            else:
-                study_tfile_df = read_tfile(os.path.join(
-                    os.path.dirname(FP.name), study.filename))
-                iosrs = investigation.ontology_source_references
-                sources, samples, _, __, processes, \
-                    characteristic_categories, unit_categories = \
-                    ProcessSequenceFactory(
-                        ontology_sources=iosrs,
-                        study_protocols=study.protocols,
-                        study_factors=study.factors).create_from_df(
-                        study_tfile_df)
-                study.sources = sorted(
-                    list(sources.values()), key=lambda x: x.name,
-                    reverse=False)
-                study.samples = sorted(
-                    list(samples.values()), key=lambda x: x.name,
-                    reverse=False)
-                study.process_sequence = list(processes.values())
-                study.characteristic_categories = sorted(
-                    list(characteristic_categories.values()),
-                    key=lambda x: x.term, reverse=False)
-                study.units = sorted(
-                    list(unit_categories.values()), key=lambda x: x.term,
-                    reverse=False)
-
-                for process in study.process_sequence:
-                    try:
-                        process.executes_protocol = protocol_map[
-                            process.executes_protocol]
-                    except KeyError:
-                        try:
-                            unknown_protocol = protocol_map['unknown']
-                        except KeyError:
-                            protocol_map['unknown'] = Protocol(
-                                name="unknown protocol",
-                                description="This protocol was auto-generated "
-                                            "where a protocol could not be "
-                                            "determined.")
-                            unknown_protocol = protocol_map['unknown']
-                            study.protocols.append(unknown_protocol)
-                        process.executes_protocol = unknown_protocol
-
-            for _, row in df_dict['s_assays'][i].iterrows():
-                assay = Assay()
-                assay.filename = row['Study Assay File Name']
-                assay.measurement_type = get_oa(
-                    row['Study Assay Measurement Type'],
-                    row['Study Assay Measurement Type Term Accession Number'],
-                    row['Study Assay Measurement Type Term Source REF']
-                )
-                assay.technology_type = get_oa(
-                    row['Study Assay Technology Type'],
-                    row['Study Assay Technology Type Term Accession Number'],
-                    row['Study Assay Technology Type Term Source REF']
-                )
-                assay.technology_platform = \
-                    row['Study Assay Technology Platform']
-                if skip_load_tables:
-                    pass
-                else:
-                    iosrs = investigation.ontology_source_references
-                    assay_tfile_df = read_tfile(os.path.join(
-                        os.path.dirname(FP.name), assay.filename))
-                    _, samples, other, data, processes, \
-                        characteristic_categories, \
-                        unit_categories = \
-                        ProcessSequenceFactory(
-                            ontology_sources=iosrs,
-                            study_samples=study.samples,
-                            study_protocols=study.protocols,
-                            study_factors=study.factors).create_from_df(
-                            assay_tfile_df)
-                    assay.samples = sorted(
-                        list(samples.values()), key=lambda x: x.name,
-                        reverse=False)
-                    assay.other_material = sorted(
-                        list(other.values()), key=lambda x: x.name,
-                        reverse=False)
-                    assay.data_files = sorted(
-                        list(data.values()), key=lambda x: x.filename,
-                        reverse=False)
-                    assay.process_sequence = list(processes.values())
-                    assay.characteristic_categories = sorted(
-                        list(characteristic_categories.values()),
-                        key=lambda x: x.term, reverse=False)
-                    assay.units = sorted(
-                        list(unit_categories.values()), key=lambda x: x.term,
-                        reverse=False)
-
-                    for process in assay.process_sequence:
-                        try:
-                            process.executes_protocol = protocol_map[
-                                process.executes_protocol]
-                        except KeyError:
-                            try:
-                                unknown_protocol = protocol_map['unknown']
-                            except KeyError:
-                                protocol_map['unknown'] = Protocol(
-                                    name="unknown protocol",
-                                    description="This protocol was "
-                                                "auto-generated where a "
-                                                "protocol could not be "
-                                                "determined.")
-                                unknown_protocol = protocol_map['unknown']
-                                study.protocols.append(unknown_protocol)
-                            process.executes_protocol = unknown_protocol
-
-                study.assays.append(assay)
-            investigation.studies.append(study)
-    finally:
-        FP.close()
-    return investigation
-
-
-def process_keygen(protocol_ref, column_group,
-                   object_label_index, all_columns, series, series_index, DF):
-    """Generate the process key.
-
-    This works by trying to find the relevant Name column, if available, that
-    the data indicates the disambiguation.
-
-    If not available, we look at the Parameter Values and use their uniqueness
-    to disambiguate the Processes.
-
-    If PVs not available we look at the left-most inputs or right-most outputs
-    to use as the disambiguation.
-
-    :param protocol_ref: The Protocol REF value
-    :param column_group: List of column headers for the object in context, e.g.
-    [Sample Name, Characteristics[Material Type], Comment[My Comment]]
-    :param object_label_index: Index of the main object label, e.g. Sample Name
-    :param all_columns: List of all column headers
-    :param series: A DataFrame Series object of the row we are processing
-    :param series_index: Row index of the Series
-    :param DF: The whole table's DataFrame
-    :return: The process key to disambiguate Processes
-    """
-    name_column_hits = [n for n in column_group if n in _LABELS_ASSAY_NODES]
-    if len(name_column_hits) == 1:
-        return series[name_column_hits[0]]
-
-    process_key = protocol_ref
-    node_cols = [i for i, c in enumerate(
-        all_columns) if c in _LABELS_MATERIAL_NODES + _LABELS_DATA_NODES]
-    input_node_value = ''
-    output_node_value = ''
-    output_node_index = find_gt(node_cols, object_label_index)
-    if output_node_index > -1:
-        output_node_label = all_columns[output_node_index]
-        output_node_value = str(series[output_node_label])
-
-    input_node_index = find_lt(node_cols, object_label_index)
-    if input_node_index > -1:
-        input_node_label = all_columns[input_node_index]
-        input_node_value = str(series[input_node_label])
-
-    input_nodes_with_prot_keys = DF[[
-        all_columns[object_label_index],
-        all_columns[input_node_index]]].drop_duplicates()
-    output_nodes_with_prot_keys = DF[[
-        all_columns[object_label_index],
-        all_columns[output_node_index]]].drop_duplicates()
-
-    if len(input_nodes_with_prot_keys) > len(output_nodes_with_prot_keys):
-        node_key = output_node_value
-    else:
-        node_key = input_node_value
-
-    if process_key == protocol_ref:
-        process_key += '-' + str(series_index)
-
-    pv_cols = [c for c in column_group if c.startswith('Parameter Value[')]
-    if len(pv_cols) > 0:
-        # 2. else try use protocol REF + Parameter Values as key
-        if node_key is not None:
-            process_key = node_key + \
-                ':' + protocol_ref + \
-                ':' + '/'.join([str(v) for v in series[pv_cols]])
-        else:
-            process_key = protocol_ref + \
-                ':' + '/'.join([str(v) for v in series[pv_cols]])
-    else:
-        # 3. else try use input + protocol REF as key
-        # 4. else try use output + protocol REF as key
-        if node_key is not None:
-            process_key = node_key + '/' + protocol_ref
-
-    date_col_hits = [c for c in column_group if c.startswith('Date')]
-    if len(date_col_hits) == 1:
-        process_key = ':'.join([process_key, series[date_col_hits[0]]])
-
-    performer_col_hits = [c for c in column_group if c.startswith('Performer')]
-    if len(performer_col_hits) == 1:
-        process_key = ':'.join([process_key, series[performer_col_hits[0]]])
-
-    return process_key
-
-
-def get_value(object_column, column_group, object_series,
-              ontology_source_map, unit_categories):
-    """Gets the appropriate value for a give column group
-
-    :param object_column: The object's column header name, e.g. Sample Name
-    :param column_group: The column group that includes the object's qualifiers
-    :param object_series: Pandas DataFrame Series for the row
-    :param ontology_source_map: A mapping to the OntologySource objects
-    created after parsing the investigation file
-    :param unit_categories: A map of unit categories to reference
-    :return: The appropriate value and unit according to the columns parsed,
-    e.g. (str, None) (float, Unit), (OntologyAnnotation, None)
-    """
-    cell_value = object_series[object_column]
-
-    if cell_value == '':
-        return cell_value, None
-
-    column_index = list(column_group).index(object_column)
-
-    try:
-        offset_1r_col = column_group[column_index + 1]
-        offset_2r_col = column_group[column_index + 2]
-    except IndexError:
-        return cell_value, None
-
-    if offset_1r_col.startswith('Term Source REF') \
-            and offset_2r_col.startswith('Term Accession Number'):
-
-        value = OntologyAnnotation(term=str(cell_value))
-
-        term_source_value = object_series[offset_1r_col]
-
-        if term_source_value is not '':
-
-            try:
-                value.term_source = ontology_source_map[term_source_value]
-            except KeyError:
-                log.debug('term source: ', term_source_value, ' not found')
-
-        term_accession_value = object_series[offset_2r_col]
-
-        if term_accession_value is not '':
-            value.term_accession = str(term_accession_value)
-
-        return value, None
-
-    try:
-        offset_3r_col = column_group[column_index + 3]
-    except IndexError:
-        return cell_value, None
-
-    if offset_1r_col.startswith('Unit') \
-            and offset_2r_col.startswith('Term Source REF') \
-            and offset_3r_col.startswith('Term Accession Number'):
-
-        category_key = object_series[offset_1r_col]
-
-        try:
-            unit_term_value = unit_categories[category_key]
-        except KeyError:
-            unit_term_value = OntologyAnnotation(term=category_key)
-            unit_categories[category_key] = unit_term_value
-
-            unit_term_source_value = object_series[offset_2r_col]
-
-            if unit_term_source_value is not '':
-
-                try:
-                    unit_term_value.term_source = \
-                        ontology_source_map[unit_term_source_value]
-                except KeyError:
-                    log.debug('term source: ',
-                              unit_term_source_value, ' not found')
-
-            term_accession_value = object_series[offset_3r_col]
-
-            if term_accession_value is not '':
-                unit_term_value.term_accession = term_accession_value
-
-        return cell_value, unit_term_value
-
-    else:
-        return cell_value, None
-
-
-def pairwise(iterable):
-    """A lovely pairwise iterator, e.g.
-
-    [a, b, c, d] -> [(a, b), (b, c), (c, d)]
-
-    :param iterable: A Python iterable
-    :return: A pairwise generator
-    """
-    a, b = tee(iterable)
-    next(b, None)
-    return zip(a, b)
-
-
-class IsaTabSeries(pd.Series):
-    """A wrapper for Pandas Series to use in IsaTabDataFrame"""
-    @property
-    def _consutrctor(self):
-        return IsaTabSeries
-
-
-class IsaTabDataFrame(pd.DataFrame):
-    """The IsaTabDataFrame is used to allow access to the cleaned-up ISA-Tab
-    header as Pandas does not allow duplicate labels in the header but ISA-Tab
-    needs them
-    """
-
-    DATA_FILE_LABELS = [
-        'Raw Data File', 'Derived Spectral Data File',
-        'Derived Array Data File', 'Array Data File',
-        'Protein Assignment File', 'Peptide Assignment File',
-        'Post Translational Modification Assignment File',
-        'Acquisition Parameter Data File', 'Free Induction Decay Data File',
-        'Derived Array Data Matrix File', 'Image File', 'Derived Data File',
-        'Metabolite Assignment File', 'Raw Spectral Data File']
-    MATERIAL_LABELS = ['Source Name', 'Sample Name', 'Extract Name',
-                       'Labeled Extract Name']
-    OTHER_MATERIAL_LABELS = ['Extract Name', 'Labeled Extract Name']
-    NODE_LABELS = DATA_FILE_LABELS + MATERIAL_LABELS + OTHER_MATERIAL_LABELS
-    ASSAY_LABELS = ['Assay Name', 'MS Assay Name', 'Hybridization Assay Name',
-                    'Scan Name', 'Data Transformation Name',
-                    'Normalization Name', 'Array Design REF']
-    QUALIFIER_LABELS = ['Protocol REF', 'Material Type', 'Term Source REF',
-                        'Term Accession Number', 'Unit']
-    ALL_LABELS = NODE_LABELS + ASSAY_LABELS + QUALIFIER_LABELS
-    ALL_LABELS.append('Protocol REF')
-
-    def __init__(self, *args, **kw):
-        super(IsaTabDataFrame, self).__init__(*args, **kw)
-
-    @property
-    def _constructor(self):
-        return IsaTabDataFrame
-
-    _constructor_sliced = IsaTabSeries
-
-    @staticmethod
-    def _clean_label(label):
-        """Clean up a column header label
-
-        :param label: A string corresponding to a column header
-        :return: A cleaned up ISA-Tab header label
-        """
-        for clean_label in IsaTabDataFrame.ALL_LABELS:
-            if clean_label.lower() in label.strip().lower():
-                return clean_label
-            elif _RX_CHARACTERISTICS.match(label):
-                return 'Characteristics[{val}]'.format(
-                    val=next(iter(_RX_CHARACTERISTICS.findall(label))))
-            elif _RX_PARAMETER_VALUE.match(label):
-                return 'Parameter Value[{val}]'.format(
-                    val=next(iter(_RX_PARAMETER_VALUE.findall(label))))
-            elif _RX_FACTOR_VALUE.match(label):
-                return 'Factor Value[{val}]'.format(
-                    val=next(iter(_RX_FACTOR_VALUE.findall(label))))
-            elif _RX_COMMENT.match(label):
-                return 'Comment[{val}]'.format(
-                    val=next(iter(_RX_COMMENT.findall(label))))
-
-    @property
-    def isatab_header(self):
-        """Get the ISA-Tab header
-
-        :return: A list of cleaned-up column headings
-        """
-        return list(map(lambda x: self._clean_label(x), self.columns))
-
-
-def read_tfile(tfile_path, index_col=None, factor_filter=None):
-    """Read a table file into a DataFrame
-
-    :param tfile_path: Path to a table file to load
-    :param index_col: The column to use as index
-    :param factor_filter: Factor filter tuple, e.g. ('Gender', 'Male') will
-    filter on FactorValue[Gender] == Male
-    :return: A table file DataFrame
-    """
-    log.debug("Opening %s", tfile_path)
-    with utf8_text_file_open(tfile_path) as tfile_fp:
-        log.debug("Reading file header")
-        tfile_fp.seek(0)
-        log.debug("Reading file into DataFrame")
-        tfile_fp = strip_comments(tfile_fp)
-        tfile_df = IsaTabDataFrame(
-            pd.read_csv(tfile_fp, dtype=str, sep='\t', index_col=index_col,
-                        memory_map=True, encoding='utf-8').fillna(''))
-    if factor_filter:
-        log.debug(
-            "Filtering DataFrame contents on Factor Value %s",
-            factor_filter)
-        return tfile_df[tfile_df['Factor Value[{}]'.format(
-            factor_filter[0])] == factor_filter[1]]
-    else:
-        return tfile_df
-
-
-def get_multiple_index(file_index, key):
-    return np.where(np.array(file_index) in key)[0]
-
-
-def find_lt(a, x):
-    i = bisect_left(a, x)
-    if i:
-        return a[i - 1]
-    else:
-        return -1
-
-
-def find_gt(a, x):
-    i = bisect_right(a, x)
-    if i != len(a):
-        return a[i]
-    else:
-        return -1
-
-
-def preprocess(DF):
-    """Check headers, and insert Protocol REF if needed
-
-    :param DF: Table DataFrame
-    :return: Processed DataFrame
-    """
-    columns = DF.columns
-    process_node_name_indices = [
-        x for x, y in enumerate(columns) if y in _LABELS_ASSAY_NODES]
-    missing_process_indices = list()
-    protocol_ref_cols = [x for x in columns if x.startswith('Protocol REF')]
-    num_protocol_refs = len(protocol_ref_cols)
-    all_cols_indicies = [i for i, c in enumerate(columns) if c in
-                         _LABELS_MATERIAL_NODES +
-                         _LABELS_DATA_NODES +
-                         _LABELS_ASSAY_NODES +
-                         protocol_ref_cols]
-
-    for i in process_node_name_indices:
-        if not columns[
-                find_lt(all_cols_indicies, i)].startswith('Protocol REF'):
-            log.info('warning: Protocol REF missing between \'{}\' and \'{}\''
-                     .format(
-                         columns[find_lt(all_cols_indicies, i)], columns[i]))
-            missing_process_indices.append(i)
-
-    # insert Protocol REF columns
-    offset = 0
-
-    for i in reversed(missing_process_indices):
-        inferred_protocol_type = ''
-        leftcol = columns[find_lt(all_cols_indicies, i)]
-        rightcol = columns[i]
-        if leftcol == 'Source Name' and rightcol == 'Sample Name':
-            inferred_protocol_type = 'sample collection'
-        elif leftcol == 'Sample Name' and rightcol == 'Extract Name':
-            inferred_protocol_type = 'extraction'
-        elif leftcol == 'Extract Name' and rightcol == 'Labeled Extract Name':
-            inferred_protocol_type = 'labeling'
-        elif leftcol == 'Labeled Extract Name' and rightcol in (
-                'Assay Name', 'MS Assay Name'):
-            inferred_protocol_type = 'library sequencing'
-        elif leftcol == 'Extract Name' and rightcol in (
-                'Assay Name', 'MS Assay Name'):
-            inferred_protocol_type = 'library preparation'
-        elif leftcol == 'Scan Name' and rightcol == 'Raw Data File':
-            inferred_protocol_type = 'data acquisition'
-        elif leftcol == 'Assay Name' and rightcol == 'Normalization Name':
-            inferred_protocol_type = 'normalization'
-        elif leftcol == 'Normalization Name' and \
-                        rightcol == 'Data Transformation Name':
-            inferred_protocol_type = 'data transformation'
-        elif leftcol == 'Raw Data File' and \
-                        rightcol == 'Metabolite Identification File':
-            inferred_protocol_type = 'metabolite identification'
-        elif leftcol == 'Raw Data File' and \
-                        rightcol == 'Protein Identification File':
-            inferred_protocol_type = 'metabolite identification'
-
-        # Force use of unknown protocol always, until we can insert missing
-        # protocol from above inferences into study metadata
-        inferred_protocol_type = ''
-        log.info('Inserting protocol {} in between {} and {}'
-                 .format(inferred_protocol_type
-                         if inferred_protocol_type != ''
-                         else 'unknown', leftcol, rightcol))
-        DF.insert(i, 'Protocol REF.{}'.format(num_protocol_refs + offset),
-                  'unknown' if inferred_protocol_type == '' else
-                  inferred_protocol_type)
-        DF.isatab_header.insert(i, 'Protocol REF')
-        offset += 1
-    return DF
-
-
-def get_object_column_map(isatab_header, df_columns):
-    """Builds a mapping of headers to objects
-
-    :param isatab_header: The list of ISA-Tab column names
-    :param df_columns: The list of columns from the DataFrame
-    :return: A list of column groups (also lists) splitting the header
-    according to object type
-    """
-    if set(isatab_header) == set(df_columns):
-        object_index = [
-            i for i, x in enumerate(
-                df_columns) if x in _LABELS_MATERIAL_NODES +
-            _LABELS_DATA_NODES or 'Protocol REF' in x]
-    else:
-        object_index = [
-            i for i, x in enumerate(
-                isatab_header) if x in _LABELS_MATERIAL_NODES +
-            _LABELS_DATA_NODES + ['Protocol REF']]
-
-    # group headers regarding objects delimited by object_index by slicing up
-    # the header list
-    object_column_map = []
-    prev_i = object_index[0]
-
-    for curr_i in object_index:  # collect each object's columns
-
-        if prev_i == curr_i:
-            pass  # skip if there's no diff, i.e. first one
-        else:
-            object_column_map.append(df_columns[prev_i:curr_i])
-        prev_i = curr_i
-
-    # finally collect last object's columns
-    object_column_map.append(df_columns[prev_i:])
-    return object_column_map
-
-
-class ProcessSequenceFactory:
-    """The ProcessSequenceFactory is used to parse the tables and build the
-    process sequences representing the experimental graphs"""
-
-    def __init__(self, ontology_sources=None, study_samples=None,
-                 study_protocols=None, study_factors=None):
-        self.ontology_sources = ontology_sources
-        self.samples = study_samples
-        self.protocols = study_protocols
-        self.factors = study_factors
-
-    def create_from_df(self, DF):
-        """Create the process sequences from the table DataFrame
-
-        :param DF: Table DataFrame
-        :return: List of Processes coressponding to the process sequences. The
-        Processes are linked appropriately to all other ISA content objects,
-        such as Samples, DataFiles, and to each other.
-        """
-        DF = preprocess(DF=DF)
-
-        if self.ontology_sources is not None:
-            ontology_source_map = dict(
-                map(lambda x: (x.name, x), self.ontology_sources))
-        else:
-            ontology_source_map = {}
-
-        if self.protocols is not None:
-            protocol_map = dict(
-                map(lambda x: (x.name, x), self.protocols))
-        else:
-            protocol_map = {}
-
-        sources = {}
-        other_material = {}
-        data = {}
-        processes = {}
-        characteristic_categories = {}
-        unit_categories = {}
-
-        try:
-            sources = dict(map(lambda x: ('Source Name:' + x, Source(name=x)),
-                               [x for x in DF['Source Name'].drop_duplicates()
-                                if x != '']))
-        except KeyError:
-            pass
-
-        samples = {}
-        try:
-            if self.samples is not None:
-                sample_map = dict(
-                    map(lambda x: ('Sample Name:' + x.name, x), self.samples))
-                sample_keys = list(
-                    map(lambda x: 'Sample Name:' + x,
-                        [str(x) for x in DF['Sample Name'].drop_duplicates()
-                         if x != '']))
-                for k in sample_keys:
-                    try:
-                        samples[k] = sample_map[k]
-                    except KeyError:
-                        log.warning(
-                            'warning! Did not find sample referenced at assay '
-                            'level in study samples')
-            else:
-                samples = dict(
-                    map(lambda x: ('Sample Name:' + x, Sample(name=x)),
-                        [str(x) for x in DF['Sample Name'].drop_duplicates()
-                         if x != '']))
-        except KeyError:
-            pass
-
-        try:
-            extracts = dict(
-                map(lambda x: ('Extract Name:' + x, Material(
-                    name=x, type_='Extract Name')),
-                    [x for x in DF['Extract Name'].drop_duplicates() if
-                     x != '']))
-            other_material.update(extracts)
-        except KeyError:
-            pass
-
-        try:
-            if 'Labeled Extract Name' in DF.columns:
-                try:
-                    category = characteristic_categories['Label']
-                except KeyError:
-                    category = OntologyAnnotation(term='Label')
-                    characteristic_categories['Label'] = category
-                for _, lextract_name in DF[
-                        'Labeled Extract Name'].drop_duplicates().iteritems():
-                    if lextract_name != '':
-                        lextract = Material(
-                            name=lextract_name, type_='Labeled Extract Name')
-                        lextract.characteristics = [
-                            Characteristic(
-                                category=category,
-                                value=OntologyAnnotation(
-                                    term=DF.loc[_, 'Label'])
-                            )
-                        ]
-                        other_material[
-                            'Labeled Extract Name:' + lextract_name] = lextract
-        except KeyError:
-            pass
-
-        for data_col in [x for x in DF.columns if x.endswith(" File")]:
-            filenames = [x for x in DF[data_col].drop_duplicates() if x != '']
-            data.update(
-                dict(map(lambda x: (':'.join([data_col, x]),
-                                    DataFile(filename=x, label=data_col)),
-                         filenames)))
-
-        node_cols = [
-            i for i, c in enumerate(
-                DF.columns) if c in _LABELS_MATERIAL_NODES
-            + _LABELS_DATA_NODES]
-        proc_cols = [
-            i for i, c in enumerate(
-                DF.columns) if c.startswith("Protocol REF")]
-
-        try:
-            object_column_map = get_object_column_map(
-                DF.isatab_header, DF.columns)
-        except AttributeError:
-            object_column_map = get_object_column_map(
-                DF.columns, DF.columns)
-
-        def get_node_by_label_and_key(labl, k):
-            n = None
-            lk = labl + ':' + k
-            if labl == 'Source Name':
-                n = sources[lk]
-            if labl == 'Sample Name':
-                n = samples[lk]
-            elif labl in ('Extract Name', 'Labeled Extract Name'):
-                n = other_material[lk]
-            elif labl.endswith(' File'):
-                n = data[lk]
-            return n
-
-        for _cg, column_group in enumerate(object_column_map):
-            # for each object, parse column group
-
-            object_label = column_group[0]
-
-            if object_label in _LABELS_MATERIAL_NODES:
-
-                if isa_logging.show_pbars:
-                    pbar = ProgressBar(
-                        min_value=0, max_value=len(DF.index),
-                        widgets=['Setting material objects: ',
-                                 SimpleProgress(), Bar(left=" |", right="| "),
-                                 ETA()]).start()
-                else:
-                    def pbar(x): return x
-
-                for _, object_series in pbar(
-                        DF[column_group].drop_duplicates().iterrows()):
-                    node_name = str(object_series[object_label])
-                    node_key = ":".join([object_label, node_name])
-                    material = None
-                    if object_label == "Source Name":
-                        try:
-                            material = sources[node_key]
-                        except KeyError:
-                            pass  # skip if object not found
-                    elif object_label == "Sample Name":
-                        try:
-                            material = samples[node_key]
-                        except KeyError:
-                            pass  # skip if object not found
-                    else:
-                        try:
-                            material = other_material[node_key]
-                        except KeyError:
-                            pass  # skip if object not found
-
-                    if material is not None:
-
-                        for charac_column in [
-                            c for c in column_group if c.startswith(
-                                'Characteristics[')]:
-
-                            category_key = next(iter(
-                                _RX_CHARACTERISTICS.findall(charac_column)))
-
-                            try:
-                                category = characteristic_categories[
-                                    category_key]
-                            except KeyError:
-                                category = OntologyAnnotation(
-                                    term=category_key)
-                                characteristic_categories[
-                                    category_key] = category
-
-                            characteristic = Characteristic(category=category)
-
-                            v, u = get_value(
-                                charac_column, column_group, object_series,
-                                ontology_source_map, unit_categories)
-
-                            characteristic.value = v
-                            characteristic.unit = u
-
-                            if characteristic.category.term in [
-                                x.category.term
-                                    for x in material.characteristics]:
-                                log.warning(
-                                    'Duplicate characteristic found for '
-                                    'material, skipping adding to material '
-                                    'object')
-                            else:
-                                material.characteristics.append(characteristic)
-
-                        for comment_column in [
-                            c for c in column_group if c.startswith(
-                                'Comment[')]:
-                            comment_key = next(iter(
-                                _RX_COMMENT.findall(comment_column)))
-                            if comment_key not in [
-                                    x.name for x in material.comments]:
-                                material.comments.append(
-                                    Comment(
-                                        name=comment_key,
-                                        value=str(
-                                            object_series[comment_column])))
-
-                for _, object_series in pbar(DF.drop_duplicates().iterrows()):
-                    node_name = str(object_series['Sample Name'])
-                    node_key = ":".join(['Sample Name', node_name])
-                    material = None
-                    try:
-                        material = samples[node_key]
-                    except KeyError:
-                        pass  # skip if object not found
-                    if isinstance(
-                            material, Sample) and self.factors is not None:
-
-                        for fv_column in [
-                            c for c in DF.columns if c.startswith(
-                                'Factor Value[')]:
-
-                            category_key = next(iter(
-                                _RX_FACTOR_VALUE.findall(fv_column)))
-
-                            factor_hits = [
-                                f for f in self.factors if
-                                f.name == category_key]
-
-                            if len(factor_hits) == 1:
-                                factor = factor_hits[0]
-                            else:
-                                raise ValueError(
-                                    'Could not resolve Study Factor from '
-                                    'Factor Value ', category_key)
-                            fv = FactorValue(factor_name=factor)
-
-                            v, u = get_value(
-                                fv_column, DF.columns, object_series,
-                                ontology_source_map, unit_categories)
-
-                            fv.value = v
-                            fv.unit = u
-                            fv_set = set(material.factor_values)
-                            fv_set.add(fv)
-                            material.factor_values = list(fv_set)
-
-            elif object_label in _LABELS_DATA_NODES:
-                if isa_logging.show_pbars:
-                    pbar = ProgressBar(
-                        min_value=0, max_value=len(DF.index), widgets=[
-                            'Setting data objects: ', SimpleProgress(),
-                            Bar(left=" |", right="| "), ETA()]).start()
-                else:
-                    def pbar(x): return x
-                for _, object_series in pbar(
-                        DF[column_group].drop_duplicates().iterrows()):
-                    try:
-                        data_file = get_node_by_label_and_key(
-                            object_label, str(object_series[object_label]))
-                        for comment_column in [
-                            c for c in column_group if c.startswith(
-                                'Comment[')]:
-                            comment_key = next(iter(
-                                _RX_COMMENT.findall(comment_column)))
-                            if comment_key not in [
-                                    x.name for x in data_file.comments]:
-                                data_file.comments.append(
-                                    Comment(
-                                        name=comment_key,
-                                        value=str(
-                                            object_series[comment_column])))
-                    except KeyError:
-                        pass  # skip if object not found
-
-            elif object_label.startswith('Protocol REF'):
-                object_label_index = list(DF.columns).index(object_label)
-                if isa_logging.show_pbars:
-                    pbar = ProgressBar(
-                        min_value=0, max_value=len(DF.index),
-                        widgets=['Generating process objects: ',
-                                 SimpleProgress(), Bar(left=" |", right="| "),
-                                 ETA()]).start()
-                else:
-                    def pbar(x): return x
-
-                # don't drop duplicates
-                for _, object_series in pbar(DF.iterrows()):
-                    # if _ == 0:
-                    #     print('processing: ', object_series[object_label])
-                    protocol_ref = str(object_series[object_label])
-                    process_key = process_keygen(
-                        protocol_ref, column_group, _cg, DF.columns,
-                        object_series, _, DF)
-
-                    # TODO: Keep process key sequence here to reduce number of
-                    # passes on Protocol REF columns?
-
-                    try:
-                        process = processes[process_key]
-                    except KeyError:
-                        process = Process(executes_protocol=protocol_ref)
-                        processes.update(dict([(process_key, process)]))
-
-                    output_node_index = find_gt(node_cols, object_label_index)
-                    output_proc_index = find_gt(proc_cols, object_label_index)
-
-                    if output_proc_index < output_node_index > -1:
-
-                        output_node_label = DF.columns[output_node_index]
-                        output_node_value = str(
-                            object_series[output_node_label])
-
-                        node_key = output_node_value
-
-                        output_node = None
-
-                        try:
-                            output_node = get_node_by_label_and_key(
-                                output_node_label, node_key)
-                        except KeyError:
-                            pass  # skip if object not found
-
-                        if output_node is not None and \
-                                output_node not in process.outputs:
-
-                            process.outputs.append(output_node)
-
-                    input_node_index = find_lt(node_cols, object_label_index)
-                    input_proc_index = find_lt(proc_cols, object_label_index)
-
-                    if input_proc_index < input_node_index > -1:
-
-                        input_node_label = DF.columns[input_node_index]
-                        input_node_value = str(object_series[input_node_label])
-
-                        node_key = input_node_value
-
-                        input_node = None
-
-                        try:
-                            input_node = get_node_by_label_and_key(
-                                input_node_label, node_key)
-                        except KeyError:
-                            pass  # skip if object not found
-
-                        if input_node is not None and \
-                                input_node not in process.inputs:
-
-                            process.inputs.append(input_node)
-
-                    name_column_hits = [n for n in column_group
-                                        if n in _LABELS_ASSAY_NODES]
-
-                    if len(name_column_hits) == 1:
-                        process.name = str(object_series[name_column_hits[0]])
-
-                    for pv_column in [c for c in column_group if c.startswith(
-                            'Parameter Value[')]:
-
-                        category_key = next(iter(
-                            _RX_PARAMETER_VALUE.findall(pv_column)))
-
-                        if category_key in [x.category.parameter_name.term
-                                            for x in process.parameter_values]:
-                            pass
-                        else:
-                            try:
-                                protocol = protocol_map[protocol_ref]
-                            except KeyError:
-                                raise ValueError(
-                                    'Could not find protocol matching ',
-                                    protocol_ref)
-
-                            param_hits = [
-                                p for p in protocol.parameters
-                                if p.parameter_name.term == category_key]
-
-                            if len(param_hits) == 1:
-                                category = param_hits[0]
-                            else:
-                                raise ValueError(
-                                    'Could not resolve Protocol parameter '
-                                    'from Parameter Value ', category_key)
-
-                            parameter_value = ParameterValue(category=category)
-                            v, u = get_value(
-                                pv_column, column_group, object_series,
-                                ontology_source_map, unit_categories)
-
-                            parameter_value.value = v
-                            parameter_value.unit = u
-
-                            process.parameter_values.append(parameter_value)
-
-                    for comment_column in \
-                            [c for c in column_group
-                             if c.startswith('Comment[')]:
-                        comment_key = next(iter(
-                            _RX_COMMENT.findall(comment_column)))
-                        if comment_key not in \
-                                [x.name for x in process.comments]:
-                            process.comments.append(
-                                Comment(name=comment_key,
-                                        value=str(
-                                            object_series[comment_column])))
-
-        # now go row by row pulling out processes and linking them accordingly
-        if isa_logging.show_pbars:
-            pbar = ProgressBar(
-                min_value=0, max_value=len(DF.index),
-                widgets=['Linking processes and other nodes in paths: ',
-                         SimpleProgress(), Bar(left=" |", right="| "),
-                         ETA()]).start()
-        else:
-            def pbar(x): return x
-        for _, object_series in pbar(DF.iterrows()):  # don't drop duplicates
-            process_key_sequence = list()
-            source_node_context = None
-            sample_node_context = None
-            for _cg, column_group in enumerate(object_column_map):
-                # for each object, parse column group
-                object_label = column_group[0]
-
-                if object_label.startswith('Source Name'):
-                    try:
-                        source_node_context = get_node_by_label_and_key(
-                            object_label, str(object_series[object_label]))
-                    except KeyError:
-                        pass  # skip if object not found
-
-                if object_label.startswith('Sample Name'):
-                    try:
-                        sample_node_context = get_node_by_label_and_key(
-                            object_label, str(object_series[object_label]))
-                    except KeyError:
-                        pass  # skip if object not found
-                    if source_node_context is not None:
-                        if source_node_context not in \
-                                sample_node_context.derives_from:
-                            sample_node_context.derives_from.append(
-                                source_node_context)
-
-                if object_label.startswith('Protocol REF'):
-                    protocol_ref = str(object_series[object_label])
-                    process_key = process_keygen(
-                        protocol_ref, column_group, _cg, DF.columns,
-                        object_series, _, DF)
-                    process_key_sequence.append(process_key)
-
-                if object_label.endswith(' File'):
-                    data_node = None
-                    try:
-                        data_node = get_node_by_label_and_key(
-                            object_label, str(object_series[object_label]))
-                    except KeyError:
-                        pass  # skip if object not found
-                    if sample_node_context is not None and \
-                            data_node is not None:
-                        if sample_node_context not in data_node.generated_from:
-                            data_node.generated_from.append(
-                                sample_node_context)
-
-            # print('key sequence = ', process_key_sequence)
-
-            # Link the processes in each sequence
-            for pair in pairwise(process_key_sequence):
-                left = processes[pair[0]]  # get process on left of pair
-                r = processes[pair[1]]  # get process on right of pair
-                plink(left, r)
-
-        return sources, samples, other_material, data, processes, \
-            characteristic_categories, unit_categories
-
-
-def find_in_between(a, x, y):
-    result = []
-    while True:
-        try:
-            element_gt = find_gt(a, x)
-        except ValueError:
-            return result
-
-        if (element_gt > x and y == -1) or (element_gt > x and element_gt < y):
-            result.append(element_gt)
-            x = element_gt
-        else:
-            break
-
-    while True:
-        try:
-            element_lt = find_lt(a, y)
-        except ValueError:
-            return result
-        if element_lt not in result:
-            if (element_lt < y and element_lt > x):
-                result.append(element_lt)
-                y = element_lt
-            else:
-                break
-        else:
-            break
-
-    return result
-
-
-def merge_study_with_assay_tables(study_file_path, assay_file_path,
-                                  target_file_path):
-    """
-        Utility function to merge a study table file with an assay table
-        file. The merge uses the Sample Name as the
-        key, so samples in the assay file must match those in the study file.
-        If there are no matches, the function
-        will output the joined header and no additional rows.
-
-        Usage:
-
-        merge_study_with_assay_tables('/path/to/study.txt',
-        '/path/to/assay.txt', '/path/to/merged.txt')
-    """
-    log.info("Reading study file %s into DataFrame", study_file_path)
-    study_DF = read_tfile(study_file_path)
-    log.info("Reading assay file %s into DataFrame", assay_file_path)
-    assay_DF = read_tfile(assay_file_path)
-    log.info("Merging DataFrames...")
-    merged_DF = pd.merge(study_DF, assay_DF, on='Sample Name')
-    log.info("Writing merged DataFrame to file %s", target_file_path)
-    with open(target_file_path, 'w', encoding='utf-8') as fp:
-        merged_DF.to_csv(
-            fp, sep='\t', index=False,
-            header=study_DF.isatab_header + assay_DF.isatab_header[1:])
-
-
-def squashstr(string):
-    """Squashes a string by removing the spaces and lowering it"""
-
-    nospaces = "".join(string.split())
-    return nospaces.lower()
-
-
-def get_squashed(key):
-    """Squashes an ISA-Tab header string for use as key elsewhere"""
-    try:
-        if '[' in key and ']' in key:
-            return squashstr(key[0:key.index('[')]) + key[key.index('['):]
-        else:
-            return squashstr(key)
-    except ValueError:
-        return squashstr(key)
-
-
-class IsaTabParser(object):
-
-    """
-        This replacement should be more robust than current
-        i_*.txt file reader. Based on what I did for the
-        MAGE-TAB IDF parser. INCOMPLETE - do not use!
-
-        TODO: Work out how to add comments in correct contexts
-        TODO: Parse Assay section
-        TODO: Unit tests
-    """
-
-    def __init__(self):
-        self.ISA = Investigation()
-        self._ts_dict = {}
-
-    def parse_investigation(self, in_filename):
-        section_keys = ('ontologysourcereference',
-                        'investigation',
-                        'investigationpublications',
-                        'investigationcontacts',
-                        'study',
-                        'studydesigndescriptors',
-                        'studypublciations',
-                        'studyfactors',
-                        'studyassays',
-                        'studyprotocols',
-                        'studycontacts')
-        isecdict = {}
-        ssecdicts = []
-        with utf8_text_file_open(in_filename) as in_file:
-            tabreader = csv.reader(
-                filter(lambda r: r[0] != '#', in_file), dialect='excel-tab')
-            current_section = ''
-            for row in tabreader:
-                key = get_squashed(key=row[0])
-                if key in section_keys:
-                    current_section = key
-                if key.startswith('comment'):
-                    key = '.'.join((current_section, key))
-                if key == 'study':
-                    ssecdicts.append({})
-                if key.startswith('study'):
-                    ssecdicts[-1][key] = row[1:]
-                else:
-                    isecdict[key] = row[1:]
-
-        self.parse_ontology_sources_section(
-            isecdict.get('termsourcename', []),
-            isecdict.get('termsourcefile', []),
-            isecdict.get('termsourceversion', []),
-            isecdict.get('termsourcedescription'),
-            {k: isecdict[k] for k in isecdict.keys()
-             if k.startswith('ontologysourcereference.')})
-        self.parse_investigation_section(
-            isecdict.get('investigationidentifier', []),
-            isecdict.get('investigationtitle', []),
-            isecdict.get('investigationdescription', []),
-            isecdict.get('investigationsubmissiondate', []),
-            isecdict.get('investigationpublicreleasedate'),
-            {k: isecdict[k] for k in isecdict.keys()
-             if k.startswith('investigation.')})
-        self.parse_publications_section(
-            self.ISA,
-            isecdict.get('investigationpubmedid', []),
-            isecdict.get('investigationpublicationdoi', []),
-            isecdict.get('investigationpublicationauthorlist', []),
-            isecdict.get('investigationpublicationtitle', []),
-            isecdict.get('investigationpublicationstatus', []),
-            isecdict.get('investigationpublicationstatustermsourceref', []),
-            isecdict.get('investigationpublicationstatustermaccessionnumber'),
-            {k: isecdict[k] for k in isecdict.keys()
-             if k.startswith('investigationpublications.')})
-        self.parse_people_section(
-            self.ISA,
-            isecdict.get('investigationpersonlastname', []),
-            isecdict.get('investigationpersonfirstname', []),
-            isecdict.get('investigationpersonmidinitials', []),
-            isecdict.get('investigationpersonemail', []),
-            isecdict.get('investigationpersonphone', []),
-            isecdict.get('investigationpersonfax', []),
-            isecdict.get('investigationpersonaddress', []),
-            isecdict.get('investigationpersonaffiliation', []),
-            isecdict.get('investigationpersonroles', []),
-            isecdict.get('investigationpersonrolestermaccessionnumber', []),
-            isecdict.get('investigationpersonrolestermsourceref'),
-            {k: isecdict[k] for k in isecdict.keys()
-             if k.startswith('investigationcontacts.')})
-
-        for ssecdict in ssecdicts:
-            self.parse_study_section(
-                ssecdict.get('studyidentifier', []),
-                ssecdict.get('studytitle', []),
-                ssecdict.get('studydescription', []),
-                ssecdict.get('studysubmissiondate', []),
-                ssecdict.get('studypublicreleasedate', []),
-                ssecdict.get('studyfilename'))
-            self.parse_study_design_section(
-                self.ISA.studies[-1],
-                ssecdict.get('studydesigntype', []),
-                ssecdict.get('studydesigntypetermaccessionnumber', []),
-                ssecdict.get('studydesigntypetermsourceref'))
-            self.parse_publications_section(
-                self.ISA.studies[-1],
-                ssecdict.get('studypubmedid', []),
-                ssecdict.get('studypublicationdoi', []),
-                ssecdict.get('studypublicationauthorlist', []),
-                ssecdict.get('studypublicationtitle', []),
-                ssecdict.get('studypublicationstatus', []),
-                ssecdict.get('studypublicationstatustermsourceref', []),
-                ssecdict.get('studypublicationstatustermaccessionnumber'),
-                {k: ssecdict[k] for k in ssecdict.keys()
-                 if k.startswith('studypublications.')})
-            self.parse_people_section(
-                self.ISA.studies[-1],
-                ssecdict.get('studypersonlastname', []),
-                ssecdict.get('studypersonfirstname', []),
-                ssecdict.get('studypersonmidinitials', []),
-                ssecdict.get('studypersonemail', []),
-                ssecdict.get('studypersonphone', []),
-                ssecdict.get('studypersonfax', []),
-                ssecdict.get('studypersonaddress', []),
-                ssecdict.get('studypersonaffiliation', []),
-                ssecdict.get('studypersonroles', []),
-                ssecdict.get('studypersonrolestermaccessionnumber', []),
-                ssecdict.get('studypersonrolestermsourceref'),
-                {k: ssecdict[k] for k in ssecdict.keys()
-                 if k.startswith('studycontacts.')})
-            self.parse_study_factors_section(
-                self.ISA.studies[-1],
-                ssecdict.get('studyfactorname', []),
-                ssecdict.get('studyfactorntype', []),
-                ssecdict.get('studyfactortypetermaccessionnumber', []),
-                ssecdict.get('studyfactortypetermsourceref'))
-
-    def parse_ontology_sources_section(self, names, files, versions,
-                                       descriptions, comments_dict):
-        i = 0
-        for name, file, version, description in zip_longest(
-                names, files, versions, descriptions):
-            i += 1
-            os = OntologySource(
-                name=name, file=file, version=version, description=description)
-            for k, v in comments_dict.items():
-                if i < len(v) > 0:
-                    os.comments.append(
-                        Comment(name=next(iter(_RX_COMMENT.findall(k))),
-                                value=v[i]))
-            self.ISA.ontology_source_references.append(os)
-            self._ts_dict[name] = os
-
-    def parse_investigation_section(
-            self, identifiers, titles, descriptions, submissiondates,
-            publicreleasedates, comments_dict):
-        for identifier, title, description, submissiondate, \
-            publicreleasedate in zip_longest(
-                identifiers, titles, descriptions, submissiondates,
-                publicreleasedates):
-            self.ISA.identifier = identifier
-            self.ISA.title = title
-            self.ISA.description = description
-            self.ISA.submission_date = submissiondate
-            self.ISA.public_release_date = publicreleasedate
-            for k, v in comments_dict.items():
-                if len(v) > 0:
-                    self.ISA.comments.append(
-                        Comment(name=next(iter(_RX_COMMENT.findall(k))),
-                                value=';'.join(v) if len(v) > 1 else v[0]))
-            break  # because there should only be one or zero rows
-
-    def parse_study_section(self, identifiers, titles, descriptions,
-                            submissiondates, publicreleasedates, filenames):
-        for identifier, title, description, submissiondate, publicreleasedate,\
-            filename in zip_longest(
-                identifiers, titles, descriptions, submissiondates,
-                publicreleasedates, filenames):
-            study = Study(
-                identifier=identifier, title=title, description=description,
-                submission_date=submissiondate,
-                public_release_date=publicreleasedate, filename=filename)
-            self.ISA.studies.append(study)
-
-    def parse_study_design_section(self, obj, dtypes, dtypetans, dtypetsrs):
-        for dtype, dtypetan, dtypetsr in zip_longest(
-                dtypes, dtypetans, dtypetsrs):
-            dtypeoa = OntologyAnnotation(
-                term=dtype, term_source=self._ts_dict.get(dtypetsr),
-                term_accession=dtypetan)
-            obj.design_type = dtypeoa
-            break
-
-    def parse_publications_section(
-            self, obj, pubmedids, dois, authorlists, titles, statuses,
-            statustans, statustsrs, comments_dict):
-        i = 0
-        for pubmedid, doi, authorlist, title, status, statustsr, statustan in \
-                zip_longest(
-                    pubmedids, dois, authorlists, titles, statuses, statustans,
-                    statustsrs):
-            i += 1
-            statusoa = OntologyAnnotation(
-                term=status, term_source=self._ts_dict.get(statustsr),
-                term_accession=statustan)
-            publication = Publication(
-                pubmed_id=pubmedid, doi=doi, author_list=authorlist,
-                title=title, status=statusoa)
-            for k, v in comments_dict.items():
-                if i < len(v) > 0:
-                    publication.comments.append(
-                        Comment(name=next(iter(_RX_COMMENT.findall(k))),
-                                value=v[i]))
-            obj.publications.append(publication)
-
-    def parse_people_section(
-            self, obj, lastnames, firstnames, midinitialss, emails, phones,
-            faxes, addresses, affiliations, roles, roletans, roletrs,
-            comments_dict):
-        i = 0
-        for lastname, firstname, midinitials, email, phone, fax, address, \
-            affiliation, role, roletan, roletsr in \
-                zip_longest(
-                    lastnames, firstnames, midinitialss, emails, phones, faxes,
-                    addresses, affiliations, roles, roletans, roletrs):
-            i += 1
-            rolesoa = OntologyAnnotation(
-                term=role, term_source=self._ts_dict.get(roletsr),
-                term_accession=roletan)
-            person = Person(
-                last_name=lastname, first_name=firstname,
-                mid_initials=midinitials, email=email, phone=phone, fax=fax,
-                address=address, affiliation=affiliation, roles=rolesoa)
-            obj.contacts.append(person)
-        for i, contact in enumerate(self.ISA.studies[-1].contacts):
-            for k, v in comments_dict.items():
-                if len(v) > 0:
-                    contact.comments.append(
-                        Comment(name=next(iter(_RX_COMMENT.findall(k))),
-                                value=v[i]))
-
-    def parse_study_factors_section(
-            self, obj, fnames, ftypes, ftypetans, ftypetsrs):
-        for fname, ftype, ftypetan, ftypetsr in zip_longest(
-                fnames, ftypes, ftypetans, ftypetsrs):
-            ftypeoa = OntologyAnnotation(
-                term=ftype, term_source=self._ts_dict.get(ftypetsr),
-                term_accession=ftypetan)
-            factor = StudyFactor(name=fname, factor_type=ftypeoa)
-            obj.factors.append(factor)
-
-
-def parse_in(in_filename, in_format='isa-tab'):
-    """ Parse the given input file using the in_format and return as ISA
-    objects"""
-
-    log.debug("parsing {0} in format {1}".format(in_filename, in_format))
-
-    log.debug("starting to parse {0}".format(in_filename))
-
-    parser = IsaTabParser()
-    parser.parse_investigation(in_filename)
-
-
-def strip_comments(in_fp):
-    """Strip out comment lines indicated by a # at start of line from a given
-    file
-
-    :param in_fp: A file-like buffer object
-    :return: A memory file buffer object with comments stripped out
-    """
-    out_fp = StringIO()
-    if not isinstance(in_fp, StringIO):
-        out_fp.name = in_fp.name
-    for line in in_fp.readlines():
-        log.debug('processing line: {}'.format(line))
-        if line.lstrip().startswith('#'):
-            log.debug('stripping line:'.format(line))
-        elif len(line.strip()) > 0:
-            out_fp.write(line)
-    out_fp.seek(0)
-    return out_fp
-
-
-# isaslicer commands
-
-def isatab_get_data_files_list_command(
-        input_path, output, json_query=None, galaxy_parameters_file=None):
-    """Get a data files list  based on a slicer query
-
-    :param input_path: Path to an ISA-Tab
-    :param json_query: JSON query to slice
-    :param galaxy_parameters_file: Galaxy input parameters JSON if not
-    json_query
-    :return: None
-    """
-    log.info("Getting data files for study %s. Writing to %s.",
-             input_path, output.name)
-    if json_query:
-        log.debug("This is the specified query:\n%s", json_query)
-        json_struct = json.loads(json_query)
-    elif galaxy_parameters_file:
-        log.debug("Using input Galaxy JSON parameters from:\n%s",
-                  galaxy_parameters_file)
-        with open(galaxy_parameters_file) as json_fp:
-            galaxy_json = json.load(json_fp)
-            json_struct = {}
-            for fv_item in galaxy_json['factor_value_series']:
-                json_struct[fv_item['factor_name']] = fv_item['factor_value']
-    else:
-        log.debug("No query was specified")
-        json_struct = None
-    factor_selection = json_struct
-    result = slice_data_files(input_path, factor_selection=factor_selection)
-    data_files = result
-    log.debug("Result data files list: %s", data_files)
-    if data_files is None:
-        raise RuntimeError("Error getting data files with isatools")
-
-    log.debug("dumping data files to %s", output.name)
-    json.dump(list(data_files), output, indent=4)
-    log.info("Finished writing data files to {}".format(output))
-
-
-def isatab_get_data_files_collection_command(
-        input_path, output_path, json_query=None, galaxy_parameters_file=None):
-    """Creates a data files collection at a target path based on a
-    slicer query
-
-    :param input_path: Path to an ISA-Tab
-    :param output_path: Path to write out the sliced files
-    :param json_query: JSON query to slice
-    :param galaxy_parameters_file: Galaxy input parameters JSON if not
-    json_query
-    :return: None
-    """
-    log.info("Getting data files for study %s. Writing to %s.",
-             input_path, output_path)
-    if json_query:
-        log.debug("This is the specified query:\n%s", json_query)
-    else:
-        log.debug("No query was specified")
-    if json_query is not None:
-        json_struct = json.loads(json_query)
-    elif galaxy_parameters_file:
-        log.debug("Using input Galaxy JSON parameters from:\n%s",
-                  galaxy_parameters_file)
-        with open(galaxy_parameters_file) as json_fp:
-            galaxy_json = json.load(json_fp)
-            json_struct = {}
-            for fv_item in galaxy_json['factor_value_series']:
-                json_struct[fv_item['factor_name']] = fv_item['factor_value']
-    else:
-        log.debug("No query was specified")
-        json_struct = None
-    factor_selection = json_struct
-    result = slice_data_files(input_path, factor_selection=factor_selection)
-    data_files = result
-    log.debug("Result data files list: %s", data_files)
-    if data_files is None:
-        raise RuntimeError("Error getting data files with isatools")
-    output_path = next(iter(output_path))
-    log.debug("copying data files to %s", output_path)
-    for result in data_files:
-        for data_file_name in result['data_files']:
-            logging.info("Copying {}".format(data_file_name))
-            shutil.copy(os.path.join(input_path, data_file_name), output_path)
-    log.info("Finished writing data files to {}".format(output_path))
-
-
-def slice_data_files(dir, factor_selection=None):
-    """Slices ISA-Tab tables based on a factor selection
-
-    :param dir: Path to the ISA-Tab table files (study-sample and assay files)
-    :param factor_selection: Factor selection as JSON, given by k:v as
-    factor name as keys and factor values as values
-    :return: Slice results as a JSON
-    """
-    results = []
-    # first collect matching samples
-    for table_file in glob.iglob(os.path.join(dir, '[a|s]_*')):
-        log.info('Loading {table_file}'.format(table_file=table_file))
-
-        with open(os.path.join(dir, table_file)) as fp:
-            df = load_table(fp)
-
-            if factor_selection is None:
-                matches = df['Sample Name'].items()
-
-                for indx, match in matches:
-                    sample_name = match
-                    if len([r for r in results if r['sample'] ==
-                            sample_name]) == 1:
-                        continue
-                    else:
-                        results.append(
-                            {
-                                'sample': sample_name,
-                                'data_files': []
-                            }
-                        )
-
-            else:
-                for factor_name, factor_value in factor_selection.items():
-                    if 'Factor Value[{}]'.format(factor_name) in list(
-                            df.columns.values):
-                        matches = df.loc[df['Factor Value[{factor}]'.format(
-                            factor=factor_name)] == factor_value][
-                            'Sample Name'].items()
-
-                        for indx, match in matches:
-                            sample_name = match
-                            if len([r for r in results if r['sample'] ==
-                                    sample_name]) == 1:
-                                continue
-                            else:
-                                results.append(
-                                    {
-                                        'sample': sample_name,
-                                        'data_files': [],
-                                        'query_used': factor_selection
-                                    }
-                                )
-
-    # now collect the data files relating to the samples
-    for result in results:
-        sample_name = result['sample']
-
-        for table_file in glob.iglob(os.path.join(dir, 'a_*')):
-            with open(table_file) as fp:
-                df = load_table(fp)
-
-                data_files = []
-
-                table_headers = list(df.columns.values)
-                sample_rows = df.loc[df['Sample Name'] == sample_name]
-
-                data_node_labels = ['Raw Data File', 'Raw Spectral Data File',
-                                    'Derived Spectral Data File',
-                                    'Derived Array Data File',
-                                    'Array Data File',
-                                    'Protein Assignment File',
-                                    'Peptide Assignment File',
-                                    'Post Translational Modification '
-                                    'Assignment File',
-                                    'Acquisition Parameter Data File',
-                                    'Free Induction Decay Data File',
-                                    'Derived Array Data Matrix File',
-                                    'Image File',
-                                    'Derived Data File',
-                                    'Metabolite Assignment File']
-                for node_label in data_node_labels:
-                    if node_label in table_headers:
-                        data_files.extend(list(sample_rows[node_label]))
-
-                result['data_files'] = [i for i in list(data_files) if
-                                        str(i) != 'nan']
-    return results
-
-
-def isatab_get_factor_names_command(input_path, output):
-    """Get the list of factors for an ISA-Tab study
-
-    :param input_path: Path to an ISA-Tab
-    :param output: File-like buffer object to write JSON results to
-    :return: None
-    """
-    log.info("Getting factors for study %s. Writing to %s.",
-             input_path, output.name)
-    _RX_FACTOR_VALUE = re.compile(r'Factor Value\[(.*?)\]')
-    factors = set()
-    for table_file in glob.iglob(os.path.join(input_path, '[a|s]_*')):
-        with open(os.path.join(input_path, table_file)) as fp:
-            df = load_table(fp)
-
-            factors_headers = [header for header in list(df.columns.values)
-                               if _RX_FACTOR_VALUE.match(header)]
-
-            for header in factors_headers:
-                factors.add(header[13:-1])
-    if factors is not None:
-        json.dump(list(factors), output, indent=4)
-        log.debug("Factor names written")
-    else:
-        raise RuntimeError("Error reading factors.")
-
-
-def isatab_get_factor_values_command(input_path, factor, output):
-    """Get the list of factor values for a given factor in an ISA-Tab study
-
-        :param input_path: Path to an ISA-Tab
-        :param factor: A string of the factor of interest
-        :param output: File-like buffer object to write JSON results to
-        :return: None
-        """
-    log.info("Getting values for factor {factor} in study {input_path}. "
-             "Writing to {output_file}."
-             .format(factor=factor, input_path=input_path,
-                     output_file=output.name))
-    fvs = set()
-
-    factor_name = factor
-
-    for table_file in glob.iglob(os.path.join(input_path, '[a|s]_*')):
-        with open(os.path.join(input_path, table_file)) as fp:
-            df = load_table(fp)
-
-            if 'Factor Value[{factor}]'.format(factor=factor_name) in \
-                    list(df.columns.values):
-                for _, match in df[
-                    'Factor Value[{factor}]'.format(
-                        factor=factor_name)].iteritems():
-                    try:
-                        match = match.item()
-                    except AttributeError:
-                        pass
-
-                    if isinstance(match, (str, int, float)):
-                        if str(match) != 'nan':
-                            fvs.add(match)
-    if fvs is not None:
-        json.dump(list(fvs), output, indent=4)
-        log.debug("Factor values written to {}".format(output))
-    else:
-        raise RuntimeError("Error getting factor values")
-
-
-def isatab_get_factors_summary_command(input_path, output):
-    """Get the summary of factors for an ISA-Tab study
-
-    :param input_path: Path to an ISA-Tab
-    :param output: File-like buffer object to write JSON result table
-    :return: None
-    """
-    log.info("Getting summary for study %s. Writing to %s.",
-             input_path, output.name)
-    ISA = load(input_path)
-
-    all_samples = []
-    for study in ISA.studies:
-        all_samples.extend(study.samples)
-
-    samples_and_fvs = []
-
-    for sample in all_samples:
-        sample_and_fvs = {
-            'sample_name': sample.name,
-        }
-
-        for fv in sample.factor_values:
-            if isinstance(fv.value, (str, int, float)):
-                fv_value = fv.value
-                sample_and_fvs[fv.factor_name.name] = fv_value
-            elif isinstance(fv.value, OntologyAnnotation):
-                fv_value = fv.value.term
-                sample_and_fvs[fv.factor_name.name] = fv_value
-
-        samples_and_fvs.append(sample_and_fvs)
-
-    df = pd.DataFrame(samples_and_fvs)
-    nunique = df.apply(pd.Series.nunique)
-    cols_to_drop = nunique[nunique == 1].index
-
-    df = df.drop(cols_to_drop, axis=1)
-    summary = df.to_dict(orient='records')
-    if summary is not None:
-        json.dump(summary, output, indent=4)
-        log.debug("Summary dumped to JSON")
-    else:
-        raise RuntimeError("Error getting study summary")
-
-
-def get_study_groups(input_path):
-    """Gets the study groups
-
-    :param input_path: Input path to ISA-tab
-    :return: List of study groups
-    """
-    factors_summary = isatab_get_factors_summary_command(input_path=input_path)
-    study_groups = {}
-
-    for factors_item in factors_summary:
-        fvs = tuple(factors_item[k]
-                    for k in factors_item.keys() if k != 'name')
-
-        if fvs in study_groups.keys():
-            study_groups[fvs].append(factors_item['name'])
-        else:
-            study_groups[fvs] = [factors_item['name']]
-    return study_groups
-
-
-def get_study_groups_samples_sizes(input_path):
-    """Computes the sizes of the study groups based on number of samples
-
-    :param input_path: Input path to ISA-tab
-    :return: List of tuples of study group and study group sizes
-    """
-    study_groups = get_study_groups(input_path=input_path)
-    return list(map(lambda x: (x[0], len(x[1])), study_groups.items()))
-
-
-def get_sources_for_sample(input_path, sample_name):
-    """Get the sources for a given sample
-
-    :param input_path: Input path to ISA-tab
-    :param sample_name: A sample name
-    :return: A list of source names
-    """
-    ISA = load(input_path)
-    hits = []
-
-    for study in ISA.studies:
-        for sample in study.samples:
-            if sample.name == sample_name:
-                print('found a hit: {sample_name}'.format(
-                    sample_name=sample.name))
-
-                for source in sample.derives_from:
-                    hits.append(source.name)
-    return hits
-
-
-def get_data_for_sample(input_path, sample_name):
-    """Get the data filenames for a given sample
-
-    :param input_path: Input path to ISA-tab
-    :param sample_name: A sample name
-    :return: A list of data filenames
-    """
-    ISA = load(input_path)
-    hits = []
-    for study in ISA.studies:
-        for assay in study.assays:
-            for data in assay.data_files:
-                if sample_name in [x.name for x in data.generated_from]:
-                    log.info('found a hit: {filename}'.format(
-                        filename=data.filename))
-                    hits.append(data)
-    return hits
-
-
-def get_study_groups_data_sizes(input_path):
-    """Computes the sizes of the study groups based on number of data files
-
-    :param input_path: Input path to ISA-tab
-    :return: List of tuples of study group and study group sizes
-    """
-    study_groups = get_study_groups(input_path=input_path)
-    return list(map(lambda x: (x[0], len(x[1])), study_groups.items()))
-
-
-def get_characteristics_summary(input_path):
-    """
-        This function generates a characteristics summary for a MetaboLights
-        study
-
-        :param input_path: Input path to ISA-tab
-        :return: A list of dicts summarising the set of characteristic names
-        and values associated with each sample
-
-        Note: it only returns a summary of characteristics with variable
-        values.
-
-        Example usage:
-            characteristics_summary = \
-                get_characteristics_summary('/path/to/my/study/')
-            [
-                {
-                    "name": "6089if_9",
-                    "Variant": "Synechocystis sp. PCC 6803.sll0171.ko"
-                },
-                {
-                    "name": "6089if_43",
-                    "Variant": "Synechocystis sp. PCC 6803.WT.none"
-                },
-            ]
-
-
-        """
-    ISA = load(input_path)
-
-    all_samples = []
-    for study in ISA.studies:
-        all_samples.extend(study.samples)
-
-    samples_and_characs = []
-    for sample in all_samples:
-        sample_and_characs = {
-            'name': sample.name
-        }
-
-        for source in sample.derives_from:
-            for c in source.characteristics:
-                if isinstance(c.value, (str, int, float)):
-                    c_value = c.value
-                    sample_and_characs[c.category.term] = c_value
-                elif isinstance(c.value, OntologyAnnotation):
-                    c_value = c.value.term
-                    sample_and_characs[c.category.term] = c_value
-
-        samples_and_characs.append(sample_and_characs)
-
-    df = pd.DataFrame(samples_and_characs)
-    nunique = df.apply(pd.Series.nunique)
-    cols_to_drop = nunique[nunique == 1].index
-
-    df = df.drop(cols_to_drop, axis=1)
-    return df.to_dict(orient='records')
-
-
-def get_study_variable_summary(input_path):
-    """Computes the list of variable factors and characteristics found in
-    an ISA-Tab
-
-    :param input_path: Path to the ISA-Tab directory or investigation file
-    file-like buffer object
-    :return: A dictionary representation of the table
-    """
-    ISA = load(input_path)
-
-    all_samples = []
-    for study in ISA.studies:
-        all_samples.extend(study.samples)
-
-    samples_and_variables = []
-    for sample in all_samples:
-        sample_and_vars = {
-            'sample_name': sample.name
-        }
-
-        for fv in sample.factor_values:
-            if isinstance(fv.value, (str, int, float)):
-                fv_value = fv.value
-                sample_and_vars[fv.factor_name.name] = fv_value
-            elif isinstance(fv.value, OntologyAnnotation):
-                fv_value = fv.value.term
-                sample_and_vars[fv.factor_name.name] = fv_value
-
-        for source in sample.derives_from:
-            sample_and_vars['source_name'] = source.name
-            for c in source.characteristics:
-                if isinstance(c.value, (str, int, float)):
-                    c_value = c.value
-                    sample_and_vars[c.category.term] = c_value
-                elif isinstance(c.value, OntologyAnnotation):
-                    c_value = c.value.term
-                    sample_and_vars[c.category.term] = c_value
-
-        samples_and_variables.append(sample_and_vars)
-
-    df = pd.DataFrame(samples_and_variables)
-    nunique = df.apply(pd.Series.nunique)
-    cols_to_drop = nunique[nunique == 1].index
-
-    df = df.drop(cols_to_drop, axis=1)
-    return df.to_dict(orient='records')
-
-
-def get_study_group_factors(input_path):
-    """Computes the study groups
-
-    :param input_path: Path to the ISA-Tab directory or investigation file
-    file-like buffer object
-    :return: List of Factor Value combinations representing the study groups
-    """
-    factors_list = []
-
-    for table_file in glob.iglob(os.path.join(input_path, '[a|s]_*')):
-        with open(os.path.join(input_path, table_file)) as fp:
-            df = load_table(fp)
-
-            factor_columns = [x for x in df.columns if x.startswith(
-                'Factor Value')]
-            if len(factor_columns) > 0:
-                factors_list = df[factor_columns].drop_duplicates()\
-                    .to_dict(orient='records')
-    return factors_list
-
-
-def get_filtered_df_on_factors_list(input_path):
-    """Computes the study groups and then prints the groups and sample lists
-
-    :param input_path: Path to the ISA-Tab directory or investigation file
-    file-like buffer object
-    :return: The queries used to generate the summary
-    """
-    factors_list = get_study_group_factors(input_path=input_path)
-    queries = []
-
-    for item in factors_list:
-        query_str = []
-
-        for k, v in item.items():
-            k = k.replace(' ', '_').replace('[', '_').replace(']', '_')
-            if isinstance(v, str):
-                v = v.replace(' ', '_').replace('[', '_').replace(']', '_')
-                query_str.append("{k} == '{v}' and ".format(k=k, v=v))
-
-        query_str = ''.join(query_str)[:-4]
-        queries.append(query_str)
-
-    for table_file in glob.iglob(os.path.join(input_path, '[a|s]_*')):
-        with open(os.path.join(input_path, table_file)) as fp:
-            df = load_table(fp)
-
-            cols = df.columns
-            cols = cols.map(
-                lambda x: x.replace(' ', '_') if isinstance(x, str) else x)
-            df.columns = cols
-
-            cols = df.columns
-            cols = cols.map(
-                lambda x: x.replace('[', '_') if isinstance(x, str) else x)
-            df.columns = cols
-
-            cols = df.columns
-            cols = cols.map(
-                lambda x: x.replace(']', '_') if isinstance(x, str) else x)
-            df.columns = cols
-
-        for query in queries:
-            df2 = df.query(query)  # query uses pandas.eval, which evaluates
-            # queries like pure Python notation
-            if 'Sample_Name' in df.columns:
-                print('Group: {query} / Sample_Name: {sample_name}'.format(
-                    query=query, sample_name=list(df2['Sample_Name'])))
-
-            if 'Source_Name' in df.columns:
-                print('Group: {} / Sources_Name: {}'.format(
-                    query, list(df2['Source_Name'])))
-
-            if 'Raw_Spectral_Data_File' in df.columns:
-                print('Group: {query} / Raw_Spectral_Data_File: {filename}'
-                      .format(query=query[13:-2],
-                              filename=list(df2['Raw_Spectral_Data_File'])))
-    return queries
-
-
-def filter_data(input_path, output_path, slice, filename_filter):
-    """Filters and extracts the data files based on a slice query and
-    filename filter
-
-    :param input_path: Path to the ISA-Tab directory or investigation file
-    file-like buffer object
-    :param output_path: Path to an output directory in which to copy the files
-    :param slice: Sliced list of data files to copy over
-    :param filename_filter: A filename filter using file wildcards, e.g. *.mzml
-    :return: None
-
-    Note that this function also writes out a log of what files were copied
-    etc. to the file cli.log
-    """
-    loglines = []
-    source_dir = input_path
-    if source_dir:
-        if not os.path.exists(source_dir):
-            raise IOError('Source path does not exist!')
-    data_files = []
-    slice_json = slice
-    for result in json.load(slice_json)['results']:
-        data_files.extend(result.get('data_files', []))
-    reduced_data_files = list(set(data_files))
-    filtered_files = glob.glob(os.path.join(source_dir, filename_filter))
-    to_copy = []
-    for filepath in filtered_files:
-        if os.path.basename(filepath) in reduced_data_files:
-            to_copy.append(filepath)
-    loglines.append("Using slice results from {}\n".format(slice_json))
-    for filepath in to_copy:
-        loglines.append("Copying {}\n".format(os.path.basename(filepath)))
-        # try:
-        #     shutil.copyfile(
-        #         filepath, os.path.join(output_path,
-        #                                os.path.basename(filepath)))
-        # except Exception as e:
-        #     print(e)
-        #     exit(1)
-        try:
-            os.symlink(
-                filepath, os.path.join(output_path,
-                                       os.path.basename(filepath)))
-        except Exception as e:
-            print(e)
-            exit(1)
-    with open('cli.log', 'w') as fp:
-        fp.writelines(loglines)
-
-
-def query_isatab(source_dir, output, galaxy_parameters_file=None):
-    """Query over an ISA-Tab
-
-    :param source_dir: Input path to ISA-Tab
-    :param output: Output file-like buffer object to write output JSON results
-    :param galaxy_parameters_file: ISA Slicer 2 inputs as Galaxy tool JSON
-    :return: JSON containing the original query and the list of samples and
-    data files
-    """
-    debug = True
-    if galaxy_parameters_file:
-        galaxy_parameters = json.load(galaxy_parameters_file)
-        print('Galaxy parameters:')
-        print(json.dumps(galaxy_parameters, indent=4))
-    else:
-        raise IOError('Could not load Galaxy parameters file!')
-    if source_dir:
-        if not os.path.exists(source_dir):
-            raise IOError('Source path does not exist!')
-    query = galaxy_parameters['query']
-    if debug:
-        print('Query is:')
-        print(json.dumps(query, indent=4))  # for debugging only
-    if source_dir:
-        investigation = load(source_dir)
-    else:
-        raise IOError("No source dir supplied")
-    # filter assays by mt/tt
-    matching_assays = []
-    mt = query.get('measurement_type').strip()
-    tt = query.get('technology_type').strip()
-    if mt and tt:
-        for study in investigation.studies:
-            matching_assays.extend(
-                [x for x in study.assays if x.measurement_type.term == mt
-                 and x.technology_type.term == tt])
-    elif mt and not tt:
-        for study in investigation.studies:
-            matching_assays.extend(
-                [x for x in study.assays if x.measurement_type.term == mt])
-    elif not mt and tt:
-        for study in investigation.studies:
-            matching_assays.extend(
-                [x for x in study.assays if x.technology_type.term == tt])
-    else:
-        for study in investigation.studies:
-            matching_assays.extend(study.assays)
-    assay_samples = []
-    for assay in matching_assays:
-        assay_samples.extend(assay.samples)
-    if debug:
-        print('Total samples: {}'.format(len(assay_samples)))
-
-    # filter samples by fv
-    factor_selection = {
-        x.get('factor_name').strip(): x.get('factor_value').strip() for x in
-        query.get('factor_selection', [])}
-
-    fv_samples = set()
-    if factor_selection:
-        samples_to_remove = set()
-        for f, v in factor_selection.items():
-            for sample in assay_samples:
-                for fv in [x for x in sample.factor_values if
-                           x.factor_name.name == f]:
-                    if isinstance(fv.value, OntologyAnnotation):
-                        if fv.value.term == v:
-                            fv_samples.add(sample)
-                    elif fv.value == v:
-                        fv_samples.add(sample)
-        for f, v in factor_selection.items():
-            for sample in fv_samples:
-                for fv in [x for x in sample.factor_values if
-                           x.factor_name.name == f]:
-                    if isinstance(fv.value, OntologyAnnotation):
-                        if fv.value.term != v:
-                            samples_to_remove.add(sample)
-                    elif fv.value != v:
-                        samples_to_remove.add(sample)
-        final_fv_samples = fv_samples.difference(samples_to_remove)
-    else:
-        final_fv_samples = assay_samples
-
-    # filter samples by characteristic
-    characteristics_selection = {
-        x.get('characteristic_name').strip():
-            x.get('characteristic_value').strip() for x in
-            query.get('characteristics_selection', [])}
-
-    cv_samples = set()
-    if characteristics_selection:
-        first_pass = True
-        samples_to_remove = set()
-        for c, v in characteristics_selection.items():
-            if first_pass:
-                for sample in final_fv_samples:
-                    for cv in [x for x in sample.characteristics if
-                               x.category.term == c]:
-                        if isinstance(cv.value, OntologyAnnotation):
-                            if cv.value.term == v:
-                                cv_samples.add(sample)
-                        elif cv.value == v:
-                            cv_samples.add(sample)
-                    for source in sample.derives_from:
-                        for cv in [x for x in source.characteristics if
-                                   x.category.term == c]:
-                            if isinstance(cv.value, OntologyAnnotation):
-                                if cv.value.term == v:
-                                    cv_samples.add(sample)
-                            elif cv.value == v:
-                                cv_samples.add(sample)
-                first_pass = False
-            else:
-                for sample in cv_samples:
-                    for cv in [x for x in sample.characteristics if
-                               x.category.term == c]:
-                        if isinstance(cv.value, OntologyAnnotation):
-                            if cv.value.term != v:
-                                samples_to_remove.add(sample)
-                        elif cv.value != v:
-                            samples_to_remove.add(sample)
-                    for source in sample.derives_from:
-                        for cv in [x for x in source.characteristics if
-                                   x.category.term == c]:
-                            if isinstance(cv.value, OntologyAnnotation):
-                                if cv.value.term != v:
-                                    samples_to_remove.add(sample)
-                            elif cv.value != v:
-                                samples_to_remove.add(sample)
-        final_cv_samples = cv_samples.difference(samples_to_remove)
-    else:
-        final_cv_samples = final_fv_samples
-
-    # filter samples by process parameter
-    parameters_selection = {
-        x.get('parameter_name').strip():
-            x.get('parameter_value').strip() for x in
-        query.get('parameter_selection', [])}
-
-    final_samples = final_cv_samples
-
-    if debug:
-        print('Final number of samples: {}'.format(len(final_samples)))
-    results = []
-    for sample in final_samples:
-        results.append({
-            'sample_name': sample.name,
-            'data_files': []
-        })
-    for result in results:
-        sample_name = result['sample_name']
-        if source_dir:
-            table_files = glob.iglob(os.path.join(source_dir, 'a_*'))
-        else:
-            raise IOError("No source dir supplied")
-        for table_file in table_files:
-            with open(table_file) as fp:
-                df = load_table(fp)
-                data_files = []
-                table_headers = list(df.columns.values)
-                sample_rows = df.loc[df['Sample Name'] == sample_name]
-                data_node_labels = [
-                    'Raw Data File', 'Raw Spectral Data File',
-                    'Derived Spectral Data File',
-                    'Derived Array Data File', 'Array Data File',
-                    'Protein Assignment File', 'Peptide Assignment File',
-                    'Post Translational Modification Assignment File',
-                    'Acquisition Parameter Data File',
-                    'Free Induction Decay Data File',
-                    'Derived Array Data Matrix File', 'Image File',
-                    'Derived Data File', 'Metabolite Assignment File']
-                if parameters_selection:
-                    for p, v in parameters_selection.items():
-                        sample_pv_rows = sample_rows.loc[
-                            sample_rows['Parameter Value[{}]'.format(p)] == v]
-                        for node_label in data_node_labels:
-                            if node_label in table_headers:
-                                data_files.extend(
-                                    list(sample_pv_rows[node_label]))
-                    result['data_files'].extend(list(set(
-                        i for i in list(data_files) if
-                        str(i) not in ('nan', ''))))
-                else:
-                    for node_label in data_node_labels:
-                        if node_label in table_headers:
-                            data_files.extend(list(sample_rows[node_label]))
-                    result['data_files'].extend(
-                        list(set(i for i in list(data_files) if
-                                 str(i) not in ('nan', ''))))
-    results_json = {
-        'query': query,
-        'results': results
-    }
-    json.dump(results_json, output, indent=4)
-=======
 # -*- coding: utf-8 -*-
 """Functions for reading, writing and validating ISA-Tab.
 
@@ -14075,5 +7057,4 @@
         'query': query,
         'results': results
     }
-    json.dump(results_json, output, indent=4)
->>>>>>> 9971b143
+    json.dump(results_json, output, indent=4)