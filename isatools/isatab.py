# -*- coding: utf-8 -*-
"""Functions for reading, writing and validating ISA-Tab.

Functions for reading and writing ISA-Tab. ISA content is loaded into an
in-memory representation using the ISA Data Model implemented in the
isatools.model package.
"""
from __future__ import absolute_import
import csv
import glob
import io
import json
import logging
import math
import os
import re
import shutil
import tempfile
from bisect import bisect_left, bisect_right
from io import StringIO
from itertools import tee, zip_longest

import iso8601
import networkx as nx
import numpy as np
import pandas as pd
from pandas.io.parsers import ParserError
from progressbar import ETA, Bar, ProgressBar, SimpleProgress

from isatools import logging as isa_logging
from isatools.io import isatab_configurator
from isatools.model import (
    Assay,
    Characteristic,
    Comment,
    DataFile,
    FactorValue,
    Investigation,
    Material,
    OntologyAnnotation,
    OntologySource,
    ParameterValue,
    Person,
    Process,
    Protocol,
    ProtocolParameter,
    Publication,
    Sample,
    Source,
    Study,
    StudyFactor,
    plink,
)

from isatools.utils import utf8_text_file_open


log = logging.getLogger('isatools')


def xml_config_contents(filename):
    """Gets the contents of a ISA Configuration XML file

    :param filename: ISA Configuration XML filename
    :return: String content of the configuration file
    """
    config_filepath = os.path.join(
        os.path.dirname(__file__),
        'resources',
        'config',
        'xml',
        filename,
    )
    with open(config_filepath) as f:
        return f.read()


STUDY_SAMPLE_XML_CONFIG = xml_config_contents('studySample.xml')
NUMBER_OF_STUDY_GROUPS = 'Comment[Number of Study Groups]'


class _Defaults(object):
    """An internal object to hold defaults for ISA-Tab features"""

    def __init__(self):
        self._tab_options = {
            # read cell quotes as part of cell values
            'readCellQuotes': False,
            # write out cell values enclosed with quotes
            'writeCellQuotes': True,
            'forceFitColumns': True,
            'validateBeforeRead': False,
            'validateAfterWrite': False
        }
        self._show_progressbar = False
        self._log_level = logging.WARNING

    def set_tab_option(self, optname, optvalue):
        self._tab_options[optname] = optvalue

    def set_defaults(self, show_progressbar=None, log_level=None):
        if show_progressbar is not None:
            self._show_progressbar = show_progressbar
        if log_level is not None:
            self._log_level = log_level

    @property
    def tab_options(self):
        return self._tab_options

    @property
    def show_progressbar(self):
        return self._show_progressbar

    @property
    def log_level(self):
        return self._log_level


defaults = _Defaults()


def set_defaults(show_progressbar=None, log_level=None):
    """Set the default ISA-Tab options

    :param show_progressbar: Boolean flag on whether to show progressbar in
    standard outputs
    :param log_level: Logging level (INFO, WARN, DEBUG) as standard Python
    logging levels.
    :return: None
    """
    defaults.set_defaults(show_progressbar, log_level)


def set_tab_option(optname, optvalue):
    """Set the default value for one of the options that gets passed into the
    IsaTabParser or IsaTabWriter constructor.

    :param optname: Option name as a string
    :param optvalue:  Option value
    :return: None
    """
    defaults.tab_options[optname] = optvalue


class TransposedTabParser(object):
    """
    Parser for transposed tables, such as the ISA-Tab investigation table,
    or the MAGE-TAB IDF table. The headings are in column 0 with values,
    perhaps multiple, reading in columns towards the right. These tables do
    not necessarily have an even shape (row lengths may differ).

    This reads the transposed table into a dictionary where key is heading and
    value is a list of cell values for the heading. No relations between
    headings is assumed and the order of values is implied by the order of the
    cell value lists.

    Does not allow duplicate labels.
    """

    def __init__(
            self, tab_options=None, show_progressbar=None, log_level=None):
        if tab_options is None:
            self.tab_options = defaults.tab_options
        else:
            self.tab_options = tab_options
        if show_progressbar is None:
            self.show_progressbar = defaults.show_progressbar
        else:
            self.show_progressbar = show_progressbar
        if log_level is None:
            self.log_level = defaults.log_level
        else:
            if not isinstance(tab_options, dict):
                raise TypeError(
                    'tab_options must be dict, not {tab_options_type}'
                    .format(tab_options_type=type(tab_options))
                )
            self.log_level = log_level

        self._ttable_dict = dict(header=list(), table=dict())

    def parse(self, filename):
        """Parse a transposed table into a dictionary for further processing
        downstream

        :param filename: Path to a table file to parse
        :return: A dictionary with the table contents indexed with keys
        corresponding to the column headers
        """
        try:
            with utf8_text_file_open(filename) as unicode_file:
                ttable_reader = csv.reader(
                    filter(lambda r: r[0] != '#', unicode_file),
                    dialect='excel-tab')
                for row in ttable_reader:
                    if len(row) > 0:
                        key = get_squashed(key=row[0])
                        self._ttable_dict['header'].append(key)
                        self._ttable_dict['table'][key] = row[1:]
        except UnicodeDecodeError:
            with open(filename, encoding='ISO8859-2') as latin2_file:
                ttable_reader = csv.reader(
                    filter(lambda r: r[0] != '#', latin2_file),
                    dialect='excel-tab')
                for row in ttable_reader:
                    if len(row) > 0:
                        key = get_squashed(key=row[0])
                        self._ttable_dict['header'].append(key)
                        self._ttable_dict['table'][key] = row[1:]

        return self._ttable_dict


validator_errors = []
validator_warnings = []
validator_info = []

# REGEXES
_RX_I_FILE_NAME = re.compile(r'i_(.*?)\.txt')
_RX_DATA = re.compile(r'data\[(.*?)\]')
_RX_COMMENT = re.compile(r'Comment\[(.*?)\]')
_RX_DOI = re.compile(r'(10[.][0-9]{4,}(?:[.][0-9]+)*/(?:(?![%"#? ])\\S)+)')
_RX_PMID = re.compile(r'[0-9]{8}')
_RX_PMCID = re.compile(r'PMC[0-9]{8}')
_RX_CHARACTERISTICS = re.compile(r'Characteristics\[(.*?)\]')
_RX_PARAMETER_VALUE = re.compile(r'Parameter Value\[(.*?)\]')
_RX_FACTOR_VALUE = re.compile(r'Factor Value\[(.*?)\]')
_RX_INDEXED_COL = re.compile(r'(.*?)\.\d+')

# column labels
_LABELS_MATERIAL_NODES = ['Source Name', 'Sample Name', 'Extract Name',
                          'Labeled Extract Name']
_LABELS_DATA_NODES = ['Raw Data File', 'Raw Spectral Data File',
                      'Derived Spectral Data File', 'Derived Array Data File',
                      'Array Data File', 'Protein Assignment File',
                      'Peptide Assignment File',
                      'Post Translational Modification Assignment File',
                      'Acquisition Parameter Data File',
                      'Free Induction Decay Data File',
                      'Derived Array Data Matrix File', 'Image File',
                      'Derived Data File', 'Metabolite Assignment File']
_LABELS_ASSAY_NODES = ['Assay Name', 'MS Assay Name',
                       'Hybridization Assay Name', 'Scan Name',
                       'Data Transformation Name', 'Normalization Name']


def dump(isa_obj, output_path, i_file_name='i_investigation.txt',
         skip_dump_tables=False, write_factor_values_in_assay_table=False):
    """Serializes ISA objects to ISA-Tab

    :param isa_obj: An ISA Investigation object
    :param output_path: Path to write the ISA-Tab files to
    :param i_file_name: Overrides the default name for the investigation file
    :param skip_dump_tables: Boolean flag on whether or not to write the
    study sample table files and assay table files
    :param write_factor_values_in_assay_table: Boolean flag indicating whether
    or not to write Factor Values in the assay table files
    :return: None
    """

    def build_comments(some_isa_study_object, some_associated_data_frame):
        """Build comments if multiple comments
        :param some_isa_study_object: Any of the Commentable ISA objects
        :param some_associated_data_frame: the data frames associated to the object (if implemented that ways)
        :return: the 2 input parameters augmented with the relevant information
        """
        if some_isa_study_object.comments is not None:
            for this_comment in sorted(some_isa_study_object.comments, key=lambda x: x.name):
                field = "Comment[" + this_comment.name + "]"
                some_associated_data_frame[field] = this_comment.value
        return some_isa_study_object, some_associated_data_frame

    def build_comments(some_isa_study_object, some_associated_data_frame):
        log.debug('building comments from: %s', some_isa_study_object)
        if some_isa_study_object.comments is not None:
            for this_comment in sorted(some_isa_study_object.comments, key=lambda x: x.name):
                field = "Comment[" + this_comment.name + "]"
                some_associated_data_frame[field] = this_comment.value
        return some_isa_study_object, some_associated_data_frame

    def _build_roles_str(roles):
        """Build roles strings if multiple roles

        :param roles: A list of OntologyAnnotation objects describing the roles
        :return: Lists of strings corresponding to the list of role names,
        accession numbers and term source references.
        """
        log.debug('building roles from: %s', roles)
        if roles is None:
            roles = list()
        roles_names = ''
        roles_accession_numbers = ''
        roles_source_refs = ''
        for role in roles:
            roles_names += (role.term if role.term else '') + ';'
            roles_accession_numbers += \
                (role.term_accession if role.term_accession else '') + ';'
            roles_source_refs += \
                (role.term_source.name if role.term_source else '') + ';'
        if len(roles) > 0:
            roles_names = roles_names[:-1]
            roles_accession_numbers = roles_accession_numbers[:-1]
            roles_source_refs = roles_source_refs[:-1]
        log.debug('role_names: %s', roles)
        log.debug('roles_accession_numbers: %s', roles)
        log.debug('roles_source_refs: %s', roles)
        return roles_names, roles_accession_numbers, roles_source_refs

    def _build_ontology_reference_section(ontologies=list()):
        """Build ontology reference section DataFrame

        :param prefix: Section prefix - ''
        :param ontologies: List of Ontology objects describing the section's
        Ontology Resource
        :return: DataFrame corresponding to the ONTOLOGY REFERENCE section
        """
        log.debug('building ontology resource reference from: %s', ontologies)
        ontology_source_references_df_cols = ['Term Source Name',
                                              'Term Source File',
                                              'Term Source Version',
                                              'Term Source Description']

        seen_comments = {}
        # step1: going over each object and pulling associated comments to build a full list of those
        for ontology in ontologies:
            for comment in ontology.comments:
                if comment.name in seen_comments.keys():
                    seen_comments[comment.name].append(comment.value)
                else:
                    seen_comments[comment.name] = [comment.value]

        # step2: based on the list of unique Comments, create the relevant ISA headers
        for comment_name in seen_comments.keys():
           ontology_source_references_df_cols.append('Comment[' + comment_name + ']')

        ontology_source_references_df = pd.DataFrame(columns=tuple(ontology_source_references_df_cols))

        for i, ontology in enumerate(ontologies):
            log.debug('%s iteration, item=%s', i, ontology)
            ontology_source_references_df_row = [
                ontology.name,
                ontology.file,
                ontology.version,
                ontology.description
            ]

            # for j, _ in enumerate(max_comment):
            #     log.debug('%s iteration, item=%s', j, _)
            #     try:
            #         if 'Comment[' + ontology.comments[j].name + ']' in ontology_source_references_df_cols:
            #             ontology_source_references_df_row.append(ontology.comments[j].value)
            #         else:
            #             ontology_source_references_df_row.append('')
            #     except IndexError:
            #         ontology_source_references_df_row.append('')
            common_names = []
            for comment in ontology.comments:
                common_names.append(comment.name)

            # now check which comments are associated to it out of the full possible range of Comments
            # if a match is found, get the value and add it to the record
            for key in seen_comments.keys():
                if key in common_names:
                    for element in ontology.comments:
                        if element.name == key:
                            ontology_source_references_df_row.append(element.value)

                else:
                    ontology_source_references_df_row.append("")

            log.debug('row=%s', ontology_source_references_df_row)
            ontology_source_references_df.loc[i] = ontology_source_references_df_row

        return ontology_source_references_df.set_index('Term Source Name').T

    def _build_contacts_section_df(prefix='Investigation', contacts=list()):
        """Build contacts section DataFrame

        :param prefix: Section prefix - Investigation or Study
        :param contacts: List of Person objects describing the section's
        contacts
        :return: DataFrame corresponding to the CONTACTS section
        """
        log.debug('building contacts from: %s', contacts)
        contacts_df_cols = [prefix + ' Person Last Name',
                            prefix + ' Person First Name',
                            prefix + ' Person Mid Initials',
                            prefix + ' Person Email',
                            prefix + ' Person Phone',
                            prefix + ' Person Fax',
                            prefix + ' Person Address',
                            prefix + ' Person Affiliation',
                            prefix + ' Person Roles',
                            prefix + ' Person Roles Term Accession Number',
                            prefix + ' Person Roles Term Source REF']

        seen_comments = {}
        # step1: going over each object and pulling associated comments to build a full list of those
        for contact in contacts:
            for comment in contact.comments:
                if comment.name in seen_comments.keys():
                    seen_comments[comment.name].append(comment.value)
                else:
                    seen_comments[comment.name] = [comment.value]

        # step2: based on the list of unique Comments, create the relevant ISA headers
        for comment_name in seen_comments.keys():
            contacts_df_cols.append('Comment[' + comment_name + ']')

        contacts_df = pd.DataFrame(columns=tuple(contacts_df_cols))

        for i, contact in enumerate(contacts):
            log.debug('%s iteration, item=%s', i, contact)
            roles_names, roles_accession_numbers, roles_source_refs = \
                _build_roles_str(contact.roles)
            contacts_df_row = [
                contact.last_name,
                contact.first_name,
                contact.mid_initials,
                contact.email,
                contact.phone,
                contact.fax,
                contact.address,
                contact.affiliation,
                roles_names,
                roles_accession_numbers,
                roles_source_refs
            ]
            # for j, _ in enumerate(max_comment.comments):
            #     log.debug('%s iteration, item=%s', j, _)
            #     try:
            #         contacts_df_row.append(contact.comments[j].value)
            #     except IndexError:
            #         contacts_df_row.append('')
            common_names = []
            for comment in contact.comments:
                common_names.append(comment.name)

            # now check which comments are associated to it out of the full possible range of Comments
            # if a match is found, get the value and add it to the record
            for key in seen_comments.keys():
                if key in common_names:
                    for element in contact.comments:
                        if element.name == key:
                            contacts_df_row.append(element.value)

                else:
                    contacts_df_row.append("")

            log.debug('row=%s', contacts_df_row)
            contacts_df.loc[i] = contacts_df_row
        return contacts_df.set_index(prefix + ' Person Last Name').T

    def _build_publications_section_df(prefix='Investigation', publications=list()):
        """Build contacts section DataFrame

        :param prefix: Section prefix - Investigation or Study
        :param publications: List of Publications objects describing the
        section's publications
        :return: DataFrame corresponding to the PUBLICATIONS section
        """
        log.debug('building contacts from: %s', publications)
        publications_df_cols = [
            prefix + ' PubMed ID',
            prefix + ' Publication DOI',
            prefix + ' Publication Author List',
            prefix + ' Publication Title',
            prefix + ' Publication Status',
            prefix + ' Publication Status Term Accession Number',
            prefix + ' Publication Status Term Source REF']

        seen_comments = {}
        # step1: going over each object and pulling associated comments to build a full list of those
        for publication in publications:
            for comment in publication.comments:
                if comment.name in seen_comments.keys():
                    seen_comments[comment.name].append(comment.value)
                else:
                    seen_comments[comment.name] = [comment.value]

        # step2: based on the list of unique Comments, create the relevant ISA headers
        for comment_name in seen_comments.keys():
            publications_df_cols.append('Comment[' + comment_name + ']')

        this_publications_df = pd.DataFrame(columns=tuple(publications_df_cols))

        for i, publication in enumerate(publications):
            log.debug('%s iteration, item=%s', i, publication)
            if publication.status is not None:
                status_term = publication.status.term
                status_term_accession = publication.status.term_accession
                if publication.status.term_source is not None:
                    status_term_source_name = \
                        publication.status.term_source.name
                else:
                    status_term_source_name = ''
            else:
                status_term = ''
                status_term_accession = ''
                status_term_source_name = ''
            publications_df_row = [
                publication.pubmed_id,
                publication.doi,
                publication.author_list,
                publication.title,
                status_term,
                status_term_accession,
                status_term_source_name,
            ]

            # for j, _ in enumerate(max_comment):
            #     log.debug('%s iteration, item=%s', j, _)
            #     try:
            #         if 'Comment[' + publication.comments[j].name + ']' in publications_df_cols:
            #             publications_df_row.append(publication.comments[j].value)
            #         else:
            #             publications_df_row.append('')
            #     except IndexError:
            #         publications_df_row.append('')
            # here, given an object, we create a list comments fields  associated to it

            common_names = []
            for comment in publication.comments:
                common_names.append(comment.name)

            # now check which comments are associated to it out of the full possible range of Comments
            # if a match is found, get the value and add it to the record
            for key in seen_comments.keys():
                if key in common_names:
                    for element in publication.comments:
                        if element.name == key:
                            publications_df_row.append(element.value)

                else:
                    publications_df_row.append("")

            log.debug('row=%s', publications_df_row)
            this_publications_df.loc[i] = publications_df_row

        return this_publications_df.set_index(prefix + ' PubMed ID').T

    def _build_protocols_section_df(protocols=list()):
        """Build Protocol section DataFrame

                :param prefix: Section prefix - Investigation or Study
                :param protocols: List of Publications objects describing the
                section's protocols
                :return: DataFrame corresponding to the PROTOCOLS section
                """
        log.debug('building contacts from: %s', protocols)
        study_protocols_df_cols = [
                'Study Protocol Name',
                'Study Protocol Type',
                'Study Protocol Type Term Accession Number',
                'Study Protocol Type Term Source REF',
                'Study Protocol Description',
                'Study Protocol URI',
                'Study Protocol Version',
                'Study Protocol Parameters Name',
                'Study Protocol Parameters Name Term Accession Number',
                'Study Protocol Parameters Name Term Source REF',
                'Study Protocol Components Name',
                'Study Protocol Components Type',
                'Study Protocol Components Type Term Accession Number',
                'Study Protocol Components Type Term Source REF',
        ]

        seen_comments = {}
        # step1: going over each object and pulling associated comments to build a full list of those
        for protocol in protocols:
            for comment in protocol.comments:
                if comment.name in seen_comments.keys():
                    seen_comments[comment.name].append(comment.value)
                else:
                    seen_comments[comment.name] = [comment.value]

        # step2: based on the list of unique Comments, create the relevant ISA headers
        for comment_name in seen_comments.keys():
            study_protocols_df_cols.append('Comment[' + comment_name + ']')

        this_study_protocols_df = pd.DataFrame(columns=tuple(study_protocols_df_cols))

        protocol_type_term = ''
        protocol_type_term_accession = ''
        protocol_type_term_source_name = ''

        for i, protocol in enumerate(protocols):
            parameters_names = ''
            parameters_accession_numbers = ''
            parameters_source_refs = ''
            for parameter in protocol.parameters:
                parameters_names += parameter.parameter_name.term + ';'
                parameters_accession_numbers \
                += (parameter.parameter_name.term_accession
                    if parameter.parameter_name.term_accession is not None
                    else '') + ';'
                parameters_source_refs \
                += (parameter.parameter_name.term_source.name
                    if parameter.parameter_name.term_source else '') + ';'
            if len(protocol.parameters) > 0:
                parameters_names = parameters_names[:-1]
                parameters_accession_numbers = \
                parameters_accession_numbers[:-1]
                parameters_source_refs = parameters_source_refs[:-1]

            component_names = ''
            component_types = ''
            component_types_accession_numbers = ''
            component_types_source_refs = ''
            for component in protocol.components:
                component_names += component.name + ';'
                component_types += component.component_type.term + ';'
                component_types_accession_numbers += \
                    component.component_type.term_accession + ';'
                component_types_source_refs += \
                    component.component_type.term_source.name \
                        if component.component_type.term_source else '' + ';'
            if len(protocol.components) > 0:
                component_names = component_names[:-1]
                component_types = component_types[:-1]
                component_types_accession_numbers = \
                component_types_accession_numbers[:-1]
                component_types_source_refs = component_types_source_refs[:-1]

            if protocol.protocol_type is not None:
                protocol_type_term = protocol.protocol_type.term
                protocol_type_term_accession = protocol.protocol_type.term_accession
            if protocol.protocol_type.term_source:
                protocol_type_term_source_name = protocol.protocol_type.term_source.name

            study_protocols_df_row = [
                protocol.name,
                protocol_type_term,
                protocol_type_term_accession,
                protocol_type_term_source_name,
                protocol.description,
                protocol.uri,
                protocol.version,
                parameters_names,
                parameters_accession_numbers,
                parameters_source_refs,
                component_names,
                component_types,
                component_types_accession_numbers,
                component_types_source_refs
            ]

            # here, given an object, we create a list comments fields  associated to it
            common_names = []
            for comment in protocol.comments:
                common_names.append(comment.name)

            # now check which comments are associated to it out of the full possible range of Comments
            # if a match is found, get the value and add it to the record
            for key in seen_comments.keys():
                if key in common_names:
                    for element in protocol.comments:
                        if element.name == key:
                            study_protocols_df_row.append(element.value)

                else:
                    study_protocols_df_row.append("")

            log.debug('row=%s', study_protocols_df_row)
            this_study_protocols_df.loc[i] = study_protocols_df_row

        return this_study_protocols_df.set_index('Study Protocol Name').T

    def _build_assays_section_df(assays=list()):
        """Build Factors section DataFrame

                :param assays: List of Study Assay objects describing the
                section's assays
                :return: DataFrame corresponding to the STUDY ASSAY section
                """
        log.debug('building contacts from: %s', assays)
        study_assays_df_cols = [
                'Study Assay File Name',
                'Study Assay Measurement Type',
                'Study Assay Measurement Type Term Accession Number',
                'Study Assay Measurement Type Term Source REF',
                'Study Assay Technology Type',
                'Study Assay Technology Type Term Accession Number',
                'Study Assay Technology Type Term Source REF',
                'Study Assay Technology Platform'
            ]

        seen_comments = {}
        # step1: going over each object and pulling associated comments to build a full list of those
        for assay in assays:
            for comment in assay.comments:
                if comment.name in seen_comments.keys():
                    seen_comments[comment.name].append(comment.value)
                else:
                    seen_comments[comment.name] = [comment.value]

        # step2: based on the list of unique Comments, create the relevant ISA headers
        for comment_name in seen_comments.keys():
            study_assays_df_cols.append('Comment[' + comment_name + ']')

        this_study_assays_df = pd.DataFrame(columns=tuple(study_assays_df_cols))

        for i, assay in enumerate(assays):
            study_assays_df_row = [
                assay.filename,
                assay.measurement_type.term,
                assay.measurement_type.term_accession,
                assay.measurement_type.term_source.name
                if assay.measurement_type.term_source else '',
                assay.technology_type.term,
                assay.technology_type.term_accession,
                assay.technology_type.term_source.name
                if assay.technology_type.term_source else '',
                assay.technology_platform
            ]

            # here, given an object, we create a list comments fields  associated to it
            common_names = []
            for comment in assay.comments:
                common_names.append(comment.name)

            # now check which comments are associated to it out of the full possible range of Comments
            # if a match is found, get the value and add it to the record
            for key in seen_comments.keys():
                if key in common_names:
                    for element in assay.comments:
                        if element.name == key:
                            study_assays_df_row.append(element.value)

                else:
                    study_assays_df_row.append("")

            log.debug('row=%s', study_assays_df_row)
            this_study_assays_df.loc[i] = study_assays_df_row

        return this_study_assays_df.set_index('Study Assay File Name').T

    def _build_factors_section_df(factors=list()):
        """Build Factors section DataFrame

                :param factors: List of Study Factor objects describing the
                section's factor
                :return: DataFrame corresponding to the STUDY FACTORS section
                """
        log.debug('building contacts from: %s', factors)
        study_factors_df_cols = ['Study Factor Name',
                     'Study Factor Type',
                     'Study Factor Type Term Accession Number',
                     'Study Factor Type Term Source REF']

        seen_comments = {}
        # step1: going over each object and pulling associated comments to build a full list of those
        for factor in factors:
            for comment in factor.comments:
                if comment.name  in seen_comments.keys():
                    seen_comments[comment.name].append(comment.value)
                else:
                    seen_comments[comment.name] = [comment.value]

        # step2: based on the list of unique Comments, create the relevant ISA headers
        for comment_name in seen_comments.keys():
            study_factors_df_cols.append('Comment[' + comment_name + ']')

        this_study_factors_df = pd.DataFrame(columns=tuple(study_factors_df_cols))

        # step4: for each object, create a record
        for i, factor in enumerate(factors):

            if factor.factor_type is not None:
                factor_type_term = factor.factor_type.term
                factor_type_term_accession = factor.factor_type.term_accession
                if factor.factor_type.term_source is not None:
                    factor_type_term_term_source_name = \
                        factor.factor_type.term_source.name
                else:
                    factor_type_term_term_source_name = ''
            else:
                factor_type_term = ''
                factor_type_term_accession = ''
                factor_type_term_term_source_name = ''


            study_factors_df_row = [
                factor.name,
                factor_type_term,
                factor_type_term_accession,
                factor_type_term_term_source_name
                if factor.factor_type.term_source else ''
            ]

            # here, given an object, we create a list comments fields  associated to it
            common_names = []
            for comment in factor.comments:
                common_names.append(comment.name)

            # now check which comments are associated to it out of the full possible range of Comments
            # if a match is found, get the value and add it to the record
            for key in seen_comments.keys():
                if key in common_names:
                    for element in factor.comments:
                        if element.name == key:
                            study_factors_df_row.append(element.value)

                else:
                    study_factors_df_row.append("")

            log.debug('row=%s', study_factors_df_row)
            this_study_factors_df.loc[i] = study_factors_df_row

        return this_study_factors_df.set_index('Study Factor Name').T

    def _build_design_descriptors_section(design_descriptors=list()):

        study_design_descriptors_df_cols = ['Study Design Type',
                     'Study Design Type Term Accession Number',
                     'Study Design Type Term Source REF']
        seen_comments = {}

        # step1: going over each object and pulling associated comments to build a full list of those
        for design_descriptor in design_descriptors:
            for comment in design_descriptor.comments:
                if comment.name  in seen_comments.keys():
                    seen_comments[comment.name].append(comment.value)
                else:
                    seen_comments[comment.name] = [comment.value]
                    
        # step2: based on the list of unique Comments, create the relevant ISA headers
        for comment_name in seen_comments.keys():
            study_design_descriptors_df_cols.append('Comment[' + comment_name + ']')

        # step3: build a data frame based on the headers available from step 2
        this_study_design_descriptors_df = pd.DataFrame(columns=tuple(study_design_descriptors_df_cols))

        # step4: for each object, create a record
        for i, design_descriptor in enumerate(design_descriptors):
            study_design_descriptors_df_row = [
                design_descriptor.term,
                design_descriptor.term_accession,
                design_descriptor.term_source.name
                if design_descriptor.term_source else ''
            ]

            # here, given an object, we create a list comments fields  associated to it
            common_names = []
            for comment in design_descriptor.comments:
                common_names.append(comment.name)

            # now check which comments are associated to it out of the full possible range of Comments
            # if a match is found, get the value and add it to the record
            for key in seen_comments.keys():
                if key in common_names:
                    for element in design_descriptor.comments:
                        if element.name == key:
                            study_design_descriptors_df_row.append(element.value)

                else:
                    study_design_descriptors_df_row.append("")

            log.debug('row=%s', study_design_descriptors_df_row)
            this_study_design_descriptors_df.loc[i] = study_design_descriptors_df_row

        return this_study_design_descriptors_df.set_index('Study Design Type').T

    if not _RX_I_FILE_NAME.match(i_file_name):
        log.debug('investigation filename=', i_file_name)
        raise NameError('Investigation file must match pattern i_*.txt, got {}'
                        .format(i_file_name))

    if os.path.exists(output_path):
        fp = open(os.path.join(
            output_path, i_file_name), 'w', encoding='utf-8')
    else:
        log.debug('output_path=', i_file_name)
        raise FileNotFoundError("Can't find " + output_path)

    if not isinstance(isa_obj, Investigation):
        log.debug('object type=', type(isa_obj))
        raise NotImplementedError("Can only dump an Investigation object")

    # Process Investigation object first to write the investigation file
    investigation = isa_obj

    # Write ONTOLOGY SOURCE REFERENCE section
<<<<<<< HEAD
    ontology_source_references_df = pd.DataFrame(columns=('Term Source Name',
                                                          'Term Source File',
                                                          'Term Source Version',
                                                          'Term Source Description'
                                                          )
                                                 )
    for i, ontology_source_reference in enumerate(investigation.ontology_source_references):
        log.debug('%s iteration, item=%s', i, ontology_source_reference)
        ontology_source_references_df.loc[i] = [
            ontology_source_reference.name,
            ontology_source_reference.file,
            ontology_source_reference.version,
            ontology_source_reference.description
        ]
        log.debug('ontology_source_reference=%s', ontology_source_references_df.loc[i])
    ontology_source_references_df = ontology_source_references_df.set_index('Term Source Name').T
=======
    ontology_source_references_df =_build_ontology_reference_section(ontologies=investigation.ontology_source_references)
>>>>>>> d6479ba8
    fp.write('ONTOLOGY SOURCE REFERENCE\n')
    #  Need to set index_label as top left cell
    ontology_source_references_df.to_csv(
        path_or_buf=fp, mode='a', sep='\t', encoding='utf-8',
        index_label='Term Source Name')

    #  Write INVESTIGATION section
    inv_df_cols = ['Investigation Identifier',
                   'Investigation Title',
                   'Investigation Description',
                   'Investigation Submission Date',
                   'Investigation Public Release Date']
    for comment in sorted(investigation.comments, key=lambda x: x.name):
        inv_df_cols.append('Comment[' + comment.name + ']')
    investigation_df = pd.DataFrame(columns=tuple(inv_df_cols))
    inv_df_rows = [
        investigation.identifier,
        investigation.title,
        investigation.description,
        investigation.submission_date,
        investigation.public_release_date
    ]
    for comment in sorted(investigation.comments, key=lambda x: x.name):
        inv_df_rows.append(comment.value)
    investigation_df.loc[0] = inv_df_rows
    investigation_df = investigation_df.set_index('Investigation Identifier').T
    fp.write('INVESTIGATION\n')
    investigation_df.to_csv(
        path_or_buf=fp, mode='a', sep='\t', encoding='utf-8',
        index_label='Investigation Identifier')

    # Write INVESTIGATION PUBLICATIONS section
    investigation_publications_df = _build_publications_section_df(prefix='Investigation',
        publications=investigation.publications)
    fp.write('INVESTIGATION PUBLICATIONS\n')
    investigation_publications_df.to_csv(
        path_or_buf=fp, mode='a', sep='\t', encoding='utf-8',
        index_label='Investigation PubMed ID')

    # Write INVESTIGATION CONTACTS section
    investigation_contacts_df = _build_contacts_section_df(
        contacts=investigation.contacts)
    fp.write('INVESTIGATION CONTACTS\n')
    investigation_contacts_df.to_csv(
        path_or_buf=fp, mode='a', sep='\t', encoding='utf-8',
        index_label='Investigation Person Last Name')

    # Write STUDY sections
    for study in investigation.studies:
        study_df_cols = ['Study Identifier',
                         'Study Title',
                         'Study Description',
                         'Study Submission Date',
                         'Study Public Release Date',
                         'Study File Name']
        if study.comments is not None:
            for comment in sorted(study.comments, key=lambda x: x.name):
                study_df_cols.append('Comment[' + comment.name + ']')
        study_df = pd.DataFrame(columns=tuple(study_df_cols))
        study_df_row = [
            study.identifier,
            study.title,
            study.description,
            study.submission_date,
            study.public_release_date,
            study.filename
        ]

        if study.comments is not None:
            for comment in sorted(study.comments, key=lambda x: x.name):
                study_df_row.append(comment.value)

        study_df.loc[0] = study_df_row
        study_df = study_df.set_index('Study Identifier').T
        fp.write('STUDY\n')
        study_df.to_csv(path_or_buf=fp, mode='a', sep='\t', encoding='utf-8',
                        index_label='Study Identifier')

        # Write STUDY DESIGN DESCRIPTORS section
<<<<<<< HEAD
        study_design_descriptors_df = pd.DataFrame(columns=('Study Design Type',
                                                            'Study Design Type Term Accession Number',
                                                            'Study Design Type Term Source REF'
                                                            )
                                                   )
        for i, design_descriptor in enumerate(study.design_descriptors):
            study_design_descriptors_df.loc[i] = [
                design_descriptor.term,
                design_descriptor.term_accession,
                design_descriptor.term_source.name if design_descriptor.term_source else ''
            ]

            build_comments(design_descriptor, study_design_descriptors_df)

            # if design_descriptor.comments is not None:
            #     for comment in sorted(design_descriptor.comments, key=lambda x: x.name):
            #         field = "Comment[" + comment.name + "]"
            #         study_design_descriptors_df[field]=comment.value

        study_design_descriptors_df = study_design_descriptors_df.set_index('Study Design Type').T
        fp.write('STUDY DESIGN DESCRIPTORS\n')
        print(study_design_descriptors_df)
        study_design_descriptors_df.to_csv(path_or_buf=fp, mode='a', sep='\t', encoding='utf-8',
                                           index_label='Study Design Type')
=======
        # study_design_descriptors_df = pd.DataFrame(
        #     columns=('Study Design Type',
        #              'Study Design Type Term Accession Number',
        #              'Study Design Type Term Source REF'))
        # for i, design_descriptor in enumerate(study.design_descriptors):
        #     study_design_descriptors_df.loc[i] = [
        #         design_descriptor.term,
        #         design_descriptor.term_accession,
        #         design_descriptor.term_source.name
        #         if design_descriptor.term_source else ''
        #     ]
        #
        #     build_comments(design_descriptor, study_design_descriptors_df.loc[i])
        #
        # study_design_descriptors_df = \
        #     study_design_descriptors_df.set_index('Study Design Type').
        study_design_descriptors_df = _build_design_descriptors_section(design_descriptors=study.design_descriptors)
        fp.write('STUDY DESIGN DESCRIPTORS\n')
        study_design_descriptors_df.to_csv(
            path_or_buf=fp, mode='a', sep='\t', encoding='utf-8',
            index_label='Study Design Type')
>>>>>>> d6479ba8

        # Write STUDY PUBLICATIONS section
        study_publications_df = _build_publications_section_df(
            prefix='Study', publications=study.publications)
        fp.write('STUDY PUBLICATIONS\n')
        study_publications_df.to_csv(
            path_or_buf=fp, mode='a', sep='\t', encoding='utf-8',
            index_label='Study PubMed ID')

        # Write STUDY FACTORS section
<<<<<<< HEAD
        study_factors_df = pd.DataFrame(columns=('Study Factor Name',
                                                 'Study Factor Type',
                                                 'Study Factor Type Term Accession Number',
                                                 'Study Factor Type Term Source REF'
                                                 )
                                        )
        for i, factor in enumerate(study.factors):
            if factor.factor_type is not None:
                factor_type_term = factor.factor_type.term
                factor_type_term_accession = factor.factor_type.term_accession
                if factor.factor_type.term_source is not None:
                    factor_type_term_term_source_name = factor.factor_type.term_source.name
                else:
                    factor_type_term_term_source_name = ''
            else:
                factor_type_term = ''
                factor_type_term_accession = ''
                factor_type_term_term_source_name = ''
            study_factors_df.loc[i] = [
                factor.name,
                factor_type_term,
                factor_type_term_accession,
                factor_type_term_term_source_name
            ]
            build_comments(factor, study_factors_df)

            # if factor.comments is not None:
            #     for comment in sorted(factor.comments, key=lambda x: x.name):
            #         field = "Comment[" + comment.name + "]"
            #         study_factors_df[field] = comment.value

        study_factors_df = study_factors_df.set_index('Study Factor Name').T
        fp.write('STUDY FACTORS\n')
        print(study_factors_df)
        study_factors_df.to_csv(path_or_buf=fp, mode='a', sep='\t', encoding='utf-8',
                                index_label='Study Factor Name')
=======
        study_factors_df = _build_factors_section_df(factors=study.factors)
        fp.write('STUDY FACTORS\n')
        study_factors_df.to_csv(
            path_or_buf=fp, mode='a', sep='\t', encoding='utf-8',
            index_label='Study Factor Name')
>>>>>>> d6479ba8

        # Write STUDY ASSAYS section
        # study_assays_df = pd.DataFrame(
        #     columns=(
        #         'Study Assay File Name',
        #         'Study Assay Measurement Type',
        #         'Study Assay Measurement Type Term Accession Number',
        #         'Study Assay Measurement Type Term Source REF',
        #         'Study Assay Technology Type',
        #         'Study Assay Technology Type Term Accession Number',
        #         'Study Assay Technology Type Term Source REF',
        #         'Study Assay Technology Platform',
        #     )
        # )
        # for i, assay in enumerate(study.assays):
        #     study_assays_df.loc[i] = [
        #         assay.filename,
        #         assay.measurement_type.term,
        #         assay.measurement_type.term_accession,
        #         assay.measurement_type.term_source.name
        #         if assay.measurement_type.term_source else '',
        #         assay.technology_type.term,
        #         assay.technology_type.term_accession,
        #         assay.technology_type.term_source.name
        #         if assay.technology_type.term_source else '',
        #         assay.technology_platform
        #     ]
        #     # a call to insert Comments in the Study Assay Type of the Investigation File
        #     build_comments(assay, study_assays_df)
        # study_assays_df = study_assays_df.set_index('Study Assay File Name').T

        study_assays_df= _build_assays_section_df(assays=study.assays)
        fp.write('STUDY ASSAYS\n')
        study_assays_df.to_csv(
            path_or_buf=fp, mode='a', sep='\t', encoding='utf-8',
            index_label='Study Assay File Name')

        # Write STUDY PROTOCOLS section
<<<<<<< HEAD
        study_protocols_df = pd.DataFrame(columns=('Study Protocol Name',
                                                   'Study Protocol Type',
                                                   'Study Protocol Type Term Accession Number',
                                                   'Study Protocol Type Term Source REF',
                                                   'Study Protocol Description',
                                                   'Study Protocol URI',
                                                   'Study Protocol Version',
                                                   'Study Protocol Parameters Name',
                                                   'Study Protocol Parameters Name Term Accession Number',
                                                   'Study Protocol Parameters Name Term Source REF',
                                                   'Study Protocol Components Name',
                                                   'Study Protocol Components Type',
                                                   'Study Protocol Components Type Term Accession Number',
                                                   'Study Protocol Components Type Term Source REF',
                                                   )
                                          )
        for i, protocol in enumerate(study.protocols):
            parameters_names = ''
            parameters_accession_numbers = ''
            parameters_source_refs = ''
            for parameter in protocol.parameters:
                parameters_names += parameter.parameter_name.term + ';'
                parameters_accession_numbers += (parameter.parameter_name.term_accession if parameter.parameter_name.term_accession is not None else '') + ';'
                parameters_source_refs += (parameter.parameter_name.term_source.name if parameter.parameter_name.term_source else '') + ';'
            if len(protocol.parameters) > 0:
                parameters_names = parameters_names[:-1]
                parameters_accession_numbers = parameters_accession_numbers[:-1]
                parameters_source_refs = parameters_source_refs[:-1]
            component_names = ''
            component_types = ''
            component_types_accession_numbers = ''
            component_types_source_refs = ''
            for component in protocol.components:
                component_names += component.name + ';'
                component_types += component.component_type.term + ';'
                component_types_accession_numbers += component.component_type.term_accession + ';'
                component_types_source_refs += component.component_type.term_source.name if component.component_type.term_source else '' + ';'
            if len(protocol.components) > 0:
                component_names = component_names[:-1]
                component_types = component_types[:-1]
                component_types_accession_numbers = component_types_accession_numbers[:-1]
                component_types_source_refs = component_types_source_refs[:-1]
            protocol_type_term = ''
            protocol_type_term_accession = ''
            protocol_type_term_source_name = ''
            if protocol.protocol_type:
                protocol_type_term = protocol.protocol_type.term
                protocol_type_term_accession = protocol.protocol_type.term_accession
                if protocol.protocol_type.term_source:
                    protocol_type_term_source_name = protocol.protocol_type.term_source.name
            study_protocols_df.loc[i] = [
                protocol.name,
                protocol_type_term,
                protocol_type_term_accession,
                protocol_type_term_source_name,
                protocol.description,
                protocol.uri,
                protocol.version,
                parameters_names,
                parameters_accession_numbers,
                parameters_source_refs,
                component_names,
                component_types,
                component_types_accession_numbers,
                component_types_source_refs
            ]

            build_comments(protocol, study_protocols_df)

            # if protocol.comments is not None:
            #     for comment in sorted(protocol.comments, key=lambda x: x.name):
            #         print("comment: ", comment.name, "VALUE ", comment.value)
            #         field = "Comment[" + comment.name + "]"
            #         study_protocols_df[field] = comment.value

        study_protocols_df = study_protocols_df.set_index('Study Protocol Name').T
        fp.write('STUDY PROTOCOLS\n')
        # print(study_protocols_df)
        study_protocols_df.to_csv(path_or_buf=fp, mode='a', sep='\t', encoding='utf-8',
                                  index_label='Study Protocol Name')
=======
        study_protocols_df = _build_protocols_section_df(protocols=study.protocols)
        fp.write('STUDY PROTOCOLS\n')
        study_protocols_df.to_csv(
            path_or_buf=fp, mode='a', sep='\t', encoding='utf-8',
            index_label='Study Protocol Name')
>>>>>>> d6479ba8

        # Write STUDY CONTACTS section
        study_contacts_df = _build_contacts_section_df(
            prefix='Study', contacts=study.contacts)
        fp.write('STUDY CONTACTS\n')
<<<<<<< HEAD
        # print(study_contacts_df)
        study_contacts_df.to_csv(path_or_buf=fp, mode='a', sep='\t', encoding='utf-8',
                                 index_label='Study Person Last Name')
=======
        study_contacts_df.to_csv(
            path_or_buf=fp, mode='a', sep='\t', encoding='utf-8',
            index_label='Study Person Last Name')

>>>>>>> d6479ba8
    if skip_dump_tables:
        pass
    else:
        write_study_table_files(investigation, output_path)
        write_assay_table_files(
            investigation, output_path, write_factor_values_in_assay_table)

    fp.close()
    return investigation


def _get_start_end_nodes(G):
    """Find the start and end nodes of the graphs

    :param G: A DiGraph of process sequences
    :return: start nodes (Materials) and end nodes (Processes)
    """
    start_nodes = list()
    end_nodes = list()
    for process in [n for n in G.nodes() if isinstance(n, Process)]:
        if process.prev_process is None:
            for material in [
                    m for m in process.inputs if not isinstance(m, DataFile)]:
                start_nodes.append(material)
        outputs_no_data = [
            m for m in process.outputs if not isinstance(m, DataFile)]
        if process.next_process is None:
            if len(outputs_no_data) == 0:
                end_nodes.append(process)
            else:
                for material in outputs_no_data:
                    end_nodes.append(material)
    return start_nodes, end_nodes


def _longest_path_and_attrs(paths):
    """Function to find the longest paths and attributes to determine the
    most appropriate ISA-Tab header. This is calculated by adding up the length
    of each path with the number of attributes needed to describe each node in
    the graph.

    :param paths: List of end-to-end paths in the graphs
    :return: The longest path and attributes
    """
    longest = (0, None)
    for path in paths:
        length = len(path)
        for n in path:
            if isinstance(n, Source):
                length += len(n.characteristics)
            elif isinstance(n, Sample):
                length += (len(n.characteristics) + len(n.factor_values))
            elif isinstance(n, Material):
                length += (len(n.characteristics))
            elif isinstance(n, Process):
                length += len(
                    [o for o in n.outputs if isinstance(o, DataFile)])
                if n.date is not None:
                    length += 1
                if n.performer is not None:
                    length += 1
                if n.name != '':
                    length += 1
            if n.comments is not None:
                length += len(n.comments)
        if length > longest[0]:
            longest = (length, path)
    return longest[1]


def _all_end_to_end_paths(G, start_nodes):
    """Find all the end-to-end complete paths using a networkx algorithm that
    uses a modified depth-first search to generate the paths

    :param G: A DiGraph of all the assay graphs from the process sequences
    :param start_nodes: A list of start nodes
    :return: A list of paths from the start nodes
    """
    # we know graphs start with Source or Sample and end with Process
    paths = []
    num_start_nodes = len(start_nodes)
    message = 'Calculating for paths for {} start nodes: '.format(
        num_start_nodes)
    if isinstance(start_nodes[0], Source):
        message = 'Calculating for paths for {} sources: '.format(
            num_start_nodes)
    elif isinstance(start_nodes[0], Sample):
        message = 'Calculating for paths for {} samples: '.format(
            num_start_nodes)
    if isa_logging.show_pbars:
        pbar = ProgressBar(
            min_value=0, max_value=num_start_nodes, widgets=[
                message, SimpleProgress(), Bar(left=" |", right="| "),
                ETA()]).start()
    else:
        def pbar(x): return x
    for start in pbar(start_nodes):
        # Find ends
        if isinstance(start, Source):
            # only look for Sample ends if start is a Source
            for end in [x for x in nx.algorithms.descendants(G, start) if
                        isinstance(x, Sample) and len(G.out_edges(x)) == 0]:
                paths += list(nx.algorithms.all_simple_paths(G, start, end))
        elif isinstance(start, Sample):
            # only look for Process ends if start is a Sample
            for end in [x for x in nx.algorithms.descendants(G, start) if
                        isinstance(x, Process) and x.next_process is None]:
                paths += list(nx.algorithms.all_simple_paths(G, start, end))
    log.info("Found {} paths!".format(len(paths)))
    if len(paths) == 0:
        log.debug([x.name for x in start_nodes])
    return paths


def write_study_table_files(inv_obj, output_dir):
    """Writes out study table files according to pattern defined by

    Source Name, [ Characteristics[], ... ],
    Protocol Ref*: 'sample collection', [ ParameterValue[], ... ],
    Sample Name, [ Characteristics[], ... ]
    [ FactorValue[], ... ]

    which should be equivalent to studySample.xml in default config

    :param inv_obj: An Investigation object containing ISA content
    :param output_dir: A path to a directory to write the ISA-Tab study files
    :return: None
    """
    if not isinstance(inv_obj, Investigation):
        raise NotImplementedError
    for study_obj in inv_obj.studies:
        if study_obj.graph is None:
            break
        protrefcount = 0
        protnames = dict()

        def flatten(l): return [item for sublist in l for item in sublist]
        columns = []

        # start_nodes, end_nodes = _get_start_end_nodes(study_obj.graph)
        paths = _all_end_to_end_paths(
            study_obj.graph,
            [x for x in study_obj.graph.nodes() if isinstance(x, Source)])
        sample_in_path_count = 0
        for node in _longest_path_and_attrs(paths):
            if isinstance(node, Source):
                olabel = "Source Name"
                columns.append(olabel)
                columns += flatten(
                    map(lambda x: get_characteristic_columns(olabel, x),
                        node.characteristics))
                columns += flatten(
                    map(lambda x: get_comment_column(
                        olabel, x), node.comments))
            elif isinstance(node, Process):
                olabel = "Protocol REF.{}".format(node.executes_protocol.name)
                columns.append(olabel)
                if node.executes_protocol.name not in protnames.keys():
                    protnames[node.executes_protocol.name] = protrefcount
                    protrefcount += 1
                columns += flatten(map(lambda x: get_pv_columns(olabel, x),
                                       node.parameter_values))
                if node.date is not None:
                    columns.append(olabel + ".Date")
                if node.performer is not None:
                    columns.append(olabel + ".Performer")
                columns += flatten(
                    map(lambda x: get_comment_column(
                        olabel, x), node.comments))

            elif isinstance(node, Sample):
                olabel = "Sample Name.{}".format(sample_in_path_count)
                columns.append(olabel)
                sample_in_path_count += 1
                columns += flatten(
                    map(lambda x: get_characteristic_columns(olabel, x),
                        node.characteristics))
                columns += flatten(
                    map(lambda x: get_comment_column(
                        olabel, x), node.comments))
                columns += flatten(map(lambda x: get_fv_columns(olabel, x),
                                       node.factor_values))

        omap = get_object_column_map(columns, columns)
        # load into dictionary
        df_dict = dict(map(lambda k: (k, []), flatten(omap)))
        if isa_logging.show_pbars:
            pbar = ProgressBar(min_value=0, max_value=len(paths),
                               widgets=['Writing {} paths: '
                                        .format(len(paths)),
                                        SimpleProgress(),
                                        Bar(left=" |", right="| "),
                                        ETA()]).start()
        else:
            def pbar(x): return x
        for path in pbar(paths):
            for k in df_dict.keys():  # add a row per path
                df_dict[k].extend([""])

            sample_in_path_count = 0
            for node in path:
                if isinstance(node, Source):
                    olabel = "Source Name"
                    df_dict[olabel][-1] = node.name
                    for c in node.characteristics:
                        clabel = "{0}.Characteristics[{1}]".format(
                            olabel, c.category.term)
                        write_value_columns(df_dict, clabel, c)
                    for co in node.comments:
                        colabel = "{0}.Comment[{1}]".format(olabel, co.name)
                        df_dict[colabel][-1] = co.value

                elif isinstance(node, Process):
                    olabel = "Protocol REF.{}".format(
                        node.executes_protocol.name)
                    df_dict[olabel][-1] = node.executes_protocol.name
                    for pv in node.parameter_values:
                        pvlabel = "{0}.Parameter Value[{1}]".format(
                            olabel, pv.category.parameter_name.term)
                        write_value_columns(df_dict, pvlabel, pv)
                    if node.date is not None:
                        df_dict[olabel + ".Date"][-1] = node.date
                    if node.performer is not None:
                        df_dict[olabel + ".Performer"][-1] = node.performer
                    for co in node.comments:
                        colabel = "{0}.Comment[{1}]".format(olabel, co.name)
                        df_dict[colabel][-1] = co.value

                elif isinstance(node, Sample):
                    olabel = "Sample Name.{}".format(sample_in_path_count)
                    sample_in_path_count += 1
                    df_dict[olabel][-1] = node.name
                    for c in node.characteristics:
                        clabel = "{0}.Characteristics[{1}]".format(
                            olabel, c.category.term)
                        write_value_columns(df_dict, clabel, c)
                    for co in node.comments:
                        colabel = "{0}.Comment[{1}]".format(olabel, co.name)
                        df_dict[colabel][-1] = co.value
                    for fv in node.factor_values:
                        fvlabel = "{0}.Factor Value[{1}]".format(
                            olabel, fv.factor_name.name)
                        write_value_columns(df_dict, fvlabel, fv)
        if isinstance(pbar, ProgressBar):
            pbar.finish()

        DF = pd.DataFrame(columns=columns)
        DF = DF.from_dict(data=df_dict)
        DF = DF[columns]  # reorder columns
        DF = DF.sort_values(by=DF.columns[0], ascending=True)
        # arbitrary sort on column 0

        for dup_item in set([x for x in columns if columns.count(x) > 1]):
            for j, each in enumerate(
                    [i for i, x in enumerate(columns) if x == dup_item]):
                columns[each] = dup_item + str(j)

        DF.columns = columns  # reset columns after checking for dups

        for i, col in enumerate(columns):
            if "Comment[" in col:
                columns[i] = col[col.rindex(".") + 1:]
            elif col.endswith("Term Source REF"):
                columns[i] = "Term Source REF"
            elif col.endswith("Term Accession Number"):
                columns[i] = "Term Accession Number"
            elif col.endswith("Unit"):
                columns[i] = "Unit"
            elif "Characteristics[" in col:
                if "material type" in col.lower():
                    columns[i] = "Material Type"
                else:
                    columns[i] = col[col.rindex(".") + 1:]
            elif "Factor Value[" in col:
                columns[i] = col[col.rindex(".") + 1:]
            elif "Parameter Value[" in col:
                columns[i] = col[col.rindex(".") + 1:]
            elif col.endswith("Date"):
                columns[i] = "Date"
            elif col.endswith("Performer"):
                columns[i] = "Performer"
            elif "Protocol REF" in col:
                columns[i] = "Protocol REF"
            elif col.startswith("Sample Name."):
                columns[i] = "Sample Name"

        log.info("Rendered {} paths".format(len(DF.index)))
        log.info("Dataframe DF is {0}".format(DF))
        DF_no_dups = DF.drop_duplicates()
        if len(DF.index) > len(DF_no_dups.index):
            log.info("Dropping duplicates...")
            DF = DF_no_dups

        log.info("Writing {} rows".format(len(DF.index)))
        # reset columns, replace nan with empty string, drop empty columns
        DF.columns = columns
        DF = DF.replace('', np.nan)
        DF = DF.dropna(axis=1, how='all')

        with open(os.path.join(output_dir, study_obj.filename), 'w') as out_fp:
            DF.to_csv(
                path_or_buf=out_fp, index=False, sep='\t', encoding='utf-8')


def write_assay_table_files(inv_obj, output_dir, write_factor_values=False):
    """Writes out assay table files according to pattern defined by

    Sample Name,
    Protocol Ref: 'sample collection', [ ParameterValue[], ... ],
    Material Name, [ Characteristics[], ... ]
    [ FactorValue[], ... ]

    :param inv_obj: An Investigation object containing ISA content
    :param output_dir: A path to a directory to write the ISA-Tab assay files
    :param write_factor_values: Flag to indicate whether or not to write out
    the Factor Value columns in the assay tables
    :return: None
    """

    if not isinstance(inv_obj, Investigation):
        raise NotImplementedError
    for study_obj in inv_obj.studies:
        for assay_obj in study_obj.assays:
            if assay_obj.graph is None:
                break
            protrefcount = 0
            protnames = dict()

            def flatten(l): return [item for sublist in l for item in sublist]
            columns = []

            # start_nodes, end_nodes = _get_start_end_nodes(assay_obj.graph)
            paths = _all_end_to_end_paths(
                assay_obj.graph, [x for x in assay_obj.graph.nodes()
                                  if isinstance(x, Sample)])
            if len(paths) == 0:
                log.info("No paths found, skipping writing assay file")
                continue
            if _longest_path_and_attrs(paths) is None:
                raise IOError(
                    "Could not find any valid end-to-end paths in assay graph")
            for node in _longest_path_and_attrs(paths):
                if isinstance(node, Sample):
                    olabel = "Sample Name"
                    columns.append(olabel)
                    columns += flatten(
                        map(lambda x: get_comment_column(olabel, x),
                            node.comments))
                    if write_factor_values:
                        columns += flatten(
                            map(lambda x: get_fv_columns(olabel, x),
                                node.factor_values))

                elif isinstance(node, Process):
                    olabel = "Protocol REF.{}".format(
                        node.executes_protocol.name)
                    columns.append(olabel)
                    if node.executes_protocol.name not in protnames.keys():
                        protnames[node.executes_protocol.name] = protrefcount
                        protrefcount += 1
                    columns += flatten(map(lambda x: get_pv_columns(olabel, x),
                                           node.parameter_values))
                    oname_label = None
                    if node.executes_protocol.protocol_type:
                        if node.executes_protocol.protocol_type.term \
                                == "nucleic acid sequencing":
                            oname_label = "Assay Name"
                        elif node.executes_protocol.protocol_type.term \
                                == "data collection":
                            oname_label = "Scan Name"
                        elif node.executes_protocol.protocol_type.term \
                                == "mass spectrometry":
                            oname_label = "MS Assay Name"
                        elif node.executes_protocol.protocol_type.term \
                                == "data transformation":
                            oname_label = "Data Transformation Name"
                        elif node.executes_protocol.protocol_type.term \
                                == "sequence analysis data transformation":
                            oname_label = "Normalization Name"
                        elif node.executes_protocol.protocol_type.term \
                                == "normalization":
                            oname_label = "Normalization Name"
                        if node.executes_protocol.protocol_type.term \
                                == "unknown protocol":
                            oname_label = "Unknown Protocol Name"
                        if oname_label is not None:
                            columns.append(oname_label)
                        elif node.executes_protocol.protocol_type.term \
                                == "nucleic acid hybridization":
                            columns.extend(
                                ["Hybridization Assay Name",
                                 "Array Design REF"])
                    if node.date is not None:
                        columns.append(olabel + ".Date")
                    if node.performer is not None:
                        columns.append(olabel + ".Performer")
                    columns += flatten(
                        map(lambda x: get_comment_column(olabel, x),
                            node.comments))
                    for output in [x for x in node.outputs if
                                   isinstance(x, DataFile)]:
                        columns.append(output.label)
                        columns += flatten(
                            map(lambda x: get_comment_column(output.label, x),
                                output.comments))

                elif isinstance(node, Material):
                    olabel = node.type
                    columns.append(olabel)
                    columns += flatten(
                        map(lambda x: get_characteristic_columns(olabel, x),
                            node.characteristics))
                    columns += flatten(
                        map(lambda x: get_comment_column(olabel, x),
                            node.comments))

                elif isinstance(node, DataFile):
                    pass  # handled in process

            omap = get_object_column_map(columns, columns)

            # load into dictionary
            df_dict = dict(map(lambda k: (k, []), flatten(omap)))

            if isa_logging.show_pbars:
                pbar = ProgressBar(min_value=0, max_value=len(paths),
                                   widgets=['Writing {} paths: '.format(
                                       len(paths)),
                    SimpleProgress(),
                    Bar(left=" |", right="| "),
                    ETA()]).start()
            else:
                def pbar(x): return x
            for path in pbar(paths):
                for k in df_dict.keys():  # add a row per path
                    df_dict[k].extend([""])

                for node in path:

                    if isinstance(node, Process):
                        olabel = "Protocol REF.{}".format(
                            node.executes_protocol.name)
                        df_dict[olabel][-1] = node.executes_protocol.name
                        oname_label = None
                        if node.executes_protocol.protocol_type:
                            if node.executes_protocol.protocol_type.term == \
                                    "nucleic acid sequencing":
                                oname_label = "Assay Name"
                            elif node.executes_protocol.protocol_type.term == \
                                    "data collection":
                                oname_label = "Scan Name"
                            elif node.executes_protocol.protocol_type.term == \
                                    "mass spectrometry":
                                oname_label = "MS Assay Name"
                            elif node.executes_protocol.protocol_type.term == \
                                    "data transformation":
                                oname_label = "Data Transformation Name"
                            elif node.executes_protocol.protocol_type.term == \
                                    "sequence analysis data transformation":
                                oname_label = "Normalization Name"
                            elif node.executes_protocol.protocol_type.term == \
                                    "normalization":
                                oname_label = "Normalization Name"
                            if node.executes_protocol.protocol_type.term == \
                                    "unknown protocol":
                                oname_label = "Unknown Protocol Name"
                            if oname_label is not None:
                                df_dict[oname_label][-1] = node.name
                            elif node.executes_protocol.protocol_type.term == \
                                    "nucleic acid hybridization":
                                df_dict["Hybridization Assay Name"][-1] = \
                                    node.name
                                df_dict["Array Design REF"][-1] = \
                                    node.array_design_ref
                        if node.date is not None:
                            df_dict[olabel + ".Date"][-1] = node.date
                        if node.performer is not None:
                            df_dict[olabel + ".Performer"][-1] = node.performer
                        for pv in node.parameter_values:
                            pvlabel = "{0}.Parameter Value[{1}]".format(
                                olabel, pv.category.parameter_name.term)
                            write_value_columns(df_dict, pvlabel, pv)
                        for co in node.comments:
                            colabel = "{0}.Comment[{1}]".format(
                                olabel, co.name)
                            df_dict[colabel][-1] = co.value
                        for output in [x for x in node.outputs if
                                       isinstance(x, DataFile)]:
                            olabel = output.label
                            df_dict[olabel][-1] = output.filename
                            for co in output.comments:
                                colabel = "{0}.Comment[{1}]".format(
                                    olabel, co.name)
                                df_dict[colabel][-1] = co.value

                    elif isinstance(node, Sample):
                        olabel = "Sample Name"
                        df_dict[olabel][-1] = node.name
                        for co in node.comments:
                            colabel = "{0}.Comment[{1}]".format(
                                olabel, co.name)
                            df_dict[colabel][-1] = co.value
                        if write_factor_values:
                            for fv in node.factor_values:
                                fvlabel = "{0}.Factor Value[{1}]".format(
                                    olabel, fv.factor_name.name)
                                write_value_columns(df_dict, fvlabel, fv)

                    elif isinstance(node, Material):
                        olabel = node.type
                        df_dict[olabel][-1] = node.name
                        for c in node.characteristics:
                            clabel = "{0}.Characteristics[{1}]".format(
                                olabel, c.category.term)
                            write_value_columns(df_dict, clabel, c)
                        for co in node.comments:
                            colabel = "{0}.Comment[{1}]".format(
                                olabel, co.name)
                            df_dict[colabel][-1] = co.value

                    elif isinstance(node, DataFile):
                        pass  # handled in process

            if isinstance(pbar, ProgressBar):
                pbar.finish()

            DF = pd.DataFrame(columns=columns)
            DF = DF.from_dict(data=df_dict)
            DF = DF[columns]  # reorder columns
            DF = DF.sort_values(by=DF.columns[0], ascending=True)
            # arbitrary sort on column 0

            for dup_item in set([x for x in columns if columns.count(x) > 1]):
                for j, each in enumerate(
                        [i for i, x in enumerate(columns) if x == dup_item]):
                    columns[each] = ".".join([dup_item, str(j)])

            DF.columns = columns

            for i, col in enumerate(columns):
                if col.endswith("Term Source REF"):
                    columns[i] = "Term Source REF"
                elif col.endswith("Term Accession Number"):
                    columns[i] = "Term Accession Number"
                elif col.endswith("Unit"):
                    columns[i] = "Unit"
                elif "Characteristics[" in col:
                    if "material type" in col.lower():
                        columns[i] = "Material Type"
                    elif "label" in col.lower():
                        columns[i] = "Label"
                    else:
                        columns[i] = col[col.rindex(".") + 1:]
                elif "Factor Value[" in col:
                    columns[i] = col[col.rindex(".") + 1:]
                elif "Parameter Value[" in col:
                    columns[i] = col[col.rindex(".") + 1:]
                elif col.endswith("Date"):
                    columns[i] = "Date"
                elif col.endswith("Performer"):
                    columns[i] = "Performer"
                elif "Comment[" in col:
                    columns[i] = col[col.rindex(".") + 1:]
                elif "Protocol REF" in col:
                    columns[i] = "Protocol REF"
                elif "." in col:
                    columns[i] = col[:col.rindex(".")]

            log.info("Rendered {} paths".format(len(DF.index)))
            log.info("Data Frame DF is: {0}".format(DF))
            if len(DF.index) > 1:
                if len(DF.index) > len(DF.drop_duplicates().index):
                    log.debug("Dropping duplicates...")
                    DF = DF.drop_duplicates()

            log.info("Writing {} rows".format(len(DF.index)))
            # reset columns, replace nan with empty string, drop empty columns
            DF.columns = columns
            DF = DF.replace('', np.nan)
            DF = DF.dropna(axis=1, how='all')

            with open(os.path.join(
                    output_dir, assay_obj.filename), 'w') as out_fp:
                DF.to_csv(path_or_buf=out_fp, index=False, sep='\t',
                          encoding='utf-8')


def get_value_columns(label, x):
    """Generates the appropriate columns based on the value of the object.
    For example, if the object's .value value is an OntologyAnnotation,
    the ISA-Tab requires extra columns Term Source REF and
    Term Accession Number

    :param label: Header label needed for the object type, e.g. "Sample Name"
    :param x: The object of interest, e.g. a Sample() object
    :return: List of column labels, e.g. ["Sample Name.Term Source REF",
    "Sample Name.Term Accession Number"]
    """
    if isinstance(x.value, (int, float)) and x.unit:
        if isinstance(x.unit, OntologyAnnotation):
            return map(lambda x: "{0}.{1}".format(label, x),
                       ["Unit", "Unit.Term Source REF",
                        "Unit.Term Accession Number"])
        else:
            return ["{0}.Unit".format(label)]
    elif isinstance(x.value, OntologyAnnotation):
        return map(lambda x: "{0}.{1}".format(label, x),
                   ["Term Source REF", "Term Accession Number"])
    else:
        return []


def get_characteristic_columns(label, c):
<<<<<<< HEAD
    columns = ["{0}.Characteristics[{1}]".format(
        label, c.category.term if isinstance(c.category, OntologyAnnotation) else c.category)]
=======
    """Generates Characteristics columns for a given material

    :param label: Header label needed for the material type,
    e.g. "Extract Name"
    :param c: The Characteristic object of interest
    :return: List of column labels
    """
    columns = ["{0}.Characteristics[{1}]".format(label, c.category.term)]
>>>>>>> d6479ba8
    columns.extend(get_value_columns(columns[0], c))
    return columns


def get_fv_columns(label, fv):
    """Generates Factor Value columns for a given material

    :param label: Header label needed for the material type,
    e.g. "Sample Name"
    :param c: The Factor Value object of interest
    :return: List of column labels
    """
    columns = ["{0}.Factor Value[{1}]".format(label, fv.factor_name.name)]
    columns.extend(get_value_columns(columns[0], fv))
    return columns


def get_comment_column(label, c):
    """Generates Comment columns for a given object

    :param label: Header label needed for the object
    :param c: The object of interest
    :return: List of column labels
    """
    columns = ["{0}.Comment[{1}]".format(label, c.name)]
    return columns


def write_value_columns(df_dict, label, x):
    """Adds values to the DataFrame dictionary when building the tables

    :param df_dict: The DataFrame dictionary to insert the relevant values
    :param label: Header label needed for the object
    :param x: Object of interest
    :return: None
    """
    if isinstance(x.value, (int, float)) and x.unit:
        if isinstance(x.unit, OntologyAnnotation):
            df_dict[label][-1] = x.value
            df_dict[label + ".Unit"][-1] = x.unit.term
            df_dict[label + ".Unit.Term Source REF"][-1] = \
                x.unit.term_source.name if x.unit.term_source else ""
            df_dict[label + ".Unit.Term Accession Number"][-1] = \
                x.unit.term_accession
        else:
            df_dict[label][-1] = x.value
            df_dict[label + ".Unit"][-1] = x.unit
    elif isinstance(x.value, OntologyAnnotation):
        df_dict[label][-1] = x.value.term
        df_dict[label + ".Term Source REF"][-1] = \
            x.value.term_source.name if x.value.term_source else ""
        df_dict[label + ".Term Accession Number"][-1] = \
            x.value.term_accession
    else:
        df_dict[label][-1] = x.value


def get_pv_columns(label, pv):
    """Generates Parameter Value columns for a given process

    :param label: Header label needed for the process
    :param c: The Parameter Value object of interest
    :return: List of column labels
    """
    columns = None
    try:
        columns = ["{0}.Parameter Value[{1}]".format(
            label, pv.category.parameter_name.term)]
    except AttributeError:
        log.fatal(label, pv)
    columns.extend(get_value_columns(columns[0], pv))
    return columns


def read_investigation_file(fp):
    """Reads an investigatin file into a dictionary of DataFrames, each
    DataFrame being each section of the investigation file. e.g. One DataFrame
    for the INVESTIGATION PUBLICATIONS section

    :param fp: A file-like buffer object of the investigation file
    :return: A dictionary holding a set of DataFrames for each section of the
    investigation file. See below implementation for detail
    """

    def _peek(f):
        """Peek at the next line without moving to the next line. This function
        get the position of the next line, reads the next line, then resets the
        file pointer to the original position

        :param f: A file-like buffer object
        :return: The next line past the current line
        """
        position = f.tell()
        line = f.readline()
        f.seek(position)
        return line

    def _read_tab_section(f, sec_key, next_sec_key=None):
        """Slices a file by section delimited by section keys

        :param f: A file-like buffer object
        :param sec_key: Delimiter key of beginning of section
        :param next_sec_key: Delimiter key of end of section
        :return: A memory file of the section slice, as a string buffer object
        """
        line = f.readline()
        normed_line = line.rstrip()
        if normed_line[0] == '"':
            normed_line = normed_line[1:]
        if normed_line[len(normed_line) - 1] == '"':
            normed_line = normed_line[:len(normed_line) - 1]
        if not normed_line == sec_key:
            raise IOError("Expected: " + sec_key + " section, but got: "
                          + normed_line)
        memf = io.StringIO()
        while not _peek(f=f).rstrip() == next_sec_key:
            line = f.readline()
            if not line:
                break
            memf.write(line.rstrip() + '\n')
        memf.seek(0)
        return memf

    def _build_section_df(f):
        """Reads a file section into a DataFrame

        :param f: A file-like buffer object
        :return: A DataFrame corresponding to the file section
        """
        df = pd.read_csv(f, names=range(0, 128), sep='\t', engine='python',
                         encoding='utf-8').dropna(axis=1, how='all')
        df = df.T
        df.replace(np.nan, '', regex=True, inplace=True)
        #  Strip out the nan entries
        df.reset_index(inplace=True)
        #  Reset index so it is accessible as column
        df.columns = df.iloc[0]
        #  If all was OK, promote this row to the column headers
        df = df.reindex(df.index.drop(0))
        #  Reindex the DataFrame
        return df

    memf = io.StringIO()
    while True:
        line = fp.readline()
        if not line:
            break
        if not line.lstrip().startswith('#'):
            memf.write(line)
    memf.seek(0)

    df_dict = dict()

    # Read in investigation file into DataFrames first
    df_dict['ontology_sources'] = _build_section_df(_read_tab_section(
        f=memf,
        sec_key='ONTOLOGY SOURCE REFERENCE',
        next_sec_key='INVESTIGATION'
    ))
    df_dict['investigation'] = _build_section_df(_read_tab_section(
        f=memf,
        sec_key='INVESTIGATION',
        next_sec_key='INVESTIGATION PUBLICATIONS'
    ))
    df_dict['i_publications'] = _build_section_df(_read_tab_section(
        f=memf,
        sec_key='INVESTIGATION PUBLICATIONS',
        next_sec_key='INVESTIGATION CONTACTS'
    ))
    df_dict['i_contacts'] = _build_section_df(_read_tab_section(
        f=memf,
        sec_key='INVESTIGATION CONTACTS',
        next_sec_key='STUDY'
    ))
    df_dict['studies'] = list()
    df_dict['s_design_descriptors'] = list()
    df_dict['s_publications'] = list()
    df_dict['s_factors'] = list()
    df_dict['s_assays'] = list()
    df_dict['s_protocols'] = list()
    df_dict['s_contacts'] = list()
    while _peek(memf):  # Iterate through STUDY blocks until end of file
        df_dict['studies'].append(_build_section_df(_read_tab_section(
            f=memf,
            sec_key='STUDY',
            next_sec_key='STUDY DESIGN DESCRIPTORS'
        )))
        df_dict['s_design_descriptors'] .append(
            _build_section_df(_read_tab_section(
                f=memf,
                sec_key='STUDY DESIGN DESCRIPTORS',
                next_sec_key='STUDY PUBLICATIONS'
            )))
        df_dict['s_publications'].append(_build_section_df(_read_tab_section(
            f=memf,
            sec_key='STUDY PUBLICATIONS',
            next_sec_key='STUDY FACTORS'
        )))
        df_dict['s_factors'].append(_build_section_df(_read_tab_section(
            f=memf,
            sec_key='STUDY FACTORS',
            next_sec_key='STUDY ASSAYS'
        )))
        df_dict['s_assays'].append(_build_section_df(_read_tab_section(
            f=memf,
            sec_key='STUDY ASSAYS',
            next_sec_key='STUDY PROTOCOLS'
        )))
        df_dict['s_protocols'].append(_build_section_df(_read_tab_section(
            f=memf,
            sec_key='STUDY PROTOCOLS',
            next_sec_key='STUDY CONTACTS'
        )))
        df_dict['s_contacts'].append(_build_section_df(_read_tab_section(
            f=memf,
            sec_key='STUDY CONTACTS',
            next_sec_key='STUDY'
        )))
    return df_dict


def check_utf8(fp):
    """Used for rule 0010

    :param fp: A file-like buffer object
    :return: None
    """
    import chardet
    with utf8_text_file_open(fp.name) as fp:
        charset = chardet.detect(fp.read())
        if charset['encoding'] is not 'UTF-8' \
                and charset['encoding'] is not 'ascii':
            validator_warnings.append({
                "message": "File should be UTF8 encoding",
                "supplemental": "Encoding is '{0}' with confidence {1}".format(
                    charset['encoding'], charset['confidence']),
                "code": 10
            })
            log.warning("File should be UTF-8 encoding but found it is '{0}' "
                        "encoding with {1} confidence".format(
                            charset['encoding'], charset['confidence']))
            raise SystemError()


def load_investigation(fp):
    """Used for rules 0005

    :param fp: A file-like buffer object pointing to an investigation file
    :return: Dictionary of DataFrames for each section
    """

    def check_labels(section, labels_expected, df):
        """Checks each section is syntactically structured correctly

        :param section: The section of interest
        :param labels_expected: The list of expected labels in the section
        :param df: The DataFrame slice of the investigation file we are
        checking
        :return: None
        """
        labels_found = set([x for x in df.columns if isinstance(x, str)])

        if not labels_expected.issubset(labels_found):
            missing_labels = labels_expected - labels_found
            log.fatal("(F) In {} section, expected labels {} not found in {}"
                      .format(section, missing_labels, labels_found))
        if len(labels_found - labels_expected) > 0:
            # check extra labels, i.e. make sure they're all comments
            extra_labels = labels_found - labels_expected
            for label in extra_labels:
                if _RX_COMMENT.match(label) is None:
                    log.fatal("(F) In {} section, label {} is not allowed"
                              .format(section, label))
                    validator_errors.append({
                        "message": "Invalid label found in investigation file",
                        "supplemental": "In {} section, label {} is not "
                                        "allowed".format(section, label),
                        "code": 5
                    })
                elif len(_RX_COMMENT.findall(label)) == 0:
                    log.warning("(W) In {} section, label {} is missing a "
                                "name".format(section, label))
                    validator_warnings.append({
                        "message": "Missing name in Comment[] label",
                        "supplemental": "In {} section, label {} is missing a "
                                        "name".format(section, label),
                        "code": 4014
                    })

    # Read in investigation file into DataFrames first
    df_dict = read_investigation_file(fp)
    log.info("Loading ONTOLOGY SOURCE REFERENCE section")
    labels_expected = {'Term Source Name', 'Term Source File',
                       'Term Source Version', 'Term Source Description'}
    check_labels('ONTOLOGY SOURCE REFERENCE',
                 labels_expected, df_dict['ontology_sources'])

    log.info("Loading INVESTIGATION section")
    labels_expected = {'Investigation Identifier', 'Investigation Title',
                       'Investigation Description',
                       'Investigation Submission Date',
                       'Investigation Public Release Date'}
    check_labels('INVESTIGATION', labels_expected, df_dict['investigation'])

    log.info("Loading INVESTIGATION PUBLICATIONS section")
    labels_expected = {
        'Investigation PubMed ID',
        'Investigation Publication DOI',
        'Investigation Publication Author List',
        'Investigation Publication Title',
        'Investigation Publication Status',
        'Investigation Publication Status Term Accession Number',
        'Investigation Publication Status Term Source REF'}
    check_labels('INVESTIGATION PUBLICATIONS', labels_expected,
                 df_dict['i_publications'])

    log.info("Loading INVESTIGATION CONTACTS section")
    labels_expected = {'Investigation Person Last Name',
                       'Investigation Person First Name',
                       'Investigation Person Mid Initials',
                       'Investigation Person Email',
                       'Investigation Person Phone',
                       'Investigation Person Fax',
                       'Investigation Person Address',
                       'Investigation Person Affiliation',
                       'Investigation Person Roles',
                       'Investigation Person Roles',
                       'Investigation Person Roles Term Accession Number',
                       'Investigation Person Roles Term Source REF'}
    check_labels('INVESTIGATION CONTACTS', labels_expected,
                 df_dict['i_contacts'])
    for i in range(0, len(df_dict['studies'])):
        log.info("Loading STUDY section")
        labels_expected = {'Study Identifier', 'Study Title',
                           'Study Description',
                           'Study Submission Date',
                           'Study Public Release Date',
                           'Study File Name'}
        check_labels('STUDY', labels_expected, df_dict['studies'][i])

        log.info("Loading STUDY DESIGN DESCRIPTORS section")
        labels_expected = {'Study Design Type',
                           'Study Design Type Term Accession Number',
                           'Study Design Type Term Source REF'}
        check_labels('STUDY DESIGN DESCRIPTORS', labels_expected,
                     df_dict['s_design_descriptors'][i])

        log.info("Loading STUDY PUBLICATIONS section")
        labels_expected = {'Study PubMed ID', 'Study Publication DOI',
                           'Study Publication Author List',
                           'Study Publication Title',
                           'Study Publication Status',
                           'Study Publication Status Term Accession Number',
                           'Study Publication Status Term Source REF'}
        check_labels('STUDY PUBLICATIONS', labels_expected,
                     df_dict['s_publications'][i])

        log.info("Loading STUDY FACTORS section")
        labels_expected = {'Study Factor Name', 'Study Factor Type',
                           'Study Factor Type Term Accession Number',
                           'Study Factor Type Term Source REF'}
        check_labels('STUDY FACTORS', labels_expected, df_dict['s_factors'][i])

        log.info("Loading STUDY ASSAYS section")
        labels_expected = {
            'Study Assay Measurement Type',
            'Study Assay Measurement Type Term Accession Number',
            'Study Assay Measurement Type Term Source REF',
            'Study Assay Technology Type',
            'Study Assay Technology Type Term Accession Number',
            'Study Assay Technology Type Term Source REF',
            'Study Assay Technology Platform',
            'Study Assay File Name'}
        check_labels('STUDY ASSAYS', labels_expected, df_dict['s_assays'][i])

        log.info("Loading STUDY PROTOCOLS section")
        labels_expected = {
            'Study Protocol Name', 'Study Protocol Type',
            'Study Protocol Type Term Accession Number',
            'Study Protocol Type Term Source REF',
            'Study Protocol Description', 'Study Protocol URI',
            'Study Protocol Version',
            'Study Protocol Parameters Name',
            'Study Protocol Parameters Name Term Accession Number',
            'Study Protocol Parameters Name Term Source REF',
            'Study Protocol Components Name',
            'Study Protocol Components Type',
            'Study Protocol Components Type Term Accession Number',
            'Study Protocol Components Type Term Source REF'}
        check_labels('STUDY PROTOCOLS', labels_expected,
                     df_dict['s_protocols'][i])

        log.info("Loading STUDY CONTACTS section")
        labels_expected = {
            'Study Person Last Name', 'Study Person First Name',
            'Study Person Mid Initials', 'Study Person Email',
            'Study Person Phone', 'Study Person Fax',
            'Study Person Address', 'Study Person Affiliation',
            'Study Person Roles', 'Study Person Roles',
            'Study Person Roles Term Accession Number',
            'Study Person Roles Term Source REF'}
        check_labels('STUDY CONTACTS', labels_expected,
                     df_dict['s_contacts'][i])
    return df_dict


def check_filenames_present(i_df):
    """Used for rule 3005

    :param i_df: An investigation DataFrame
    :return: None
    """
    for s_pos, study_df in enumerate(i_df['studies']):
        if study_df.iloc[0]['Study File Name'] is '':
            validator_warnings.append({
                "message": "Missing study file name",
                "supplemental": "STUDY.{}".format(s_pos),
                "code": 3005
            })
            log.warning("(W) A study filename is missing for STUDY.{}".format(
                s_pos))
        for a_pos, filename in \
                enumerate(i_df['s_assays'][s_pos][
                    'Study Assay File Name'].tolist()):
            if filename is '':
                validator_warnings.append({
                    "message": "Missing assay file name",
                    "supplemental": "STUDY.{}, STUDY ASSAY.{}".format(
                        s_pos, a_pos),
                    "code": 3005
                })
                log.warning("(W) An assay filename is missing for "
                            "STUDY ASSAY.{}".format(a_pos))


def check_date_formats(i_df):
    """Used for rule 3001

    :param i_df: An investigation DataFrame
    :return: None
    """
    def check_iso8601_date(date_str):
        """Checks if a string conforms to ISO8601 dates

        :param date_str: The string to check, expecting a date
        :return: None
        """
        if date_str is not '':
            try:
                iso8601.parse_date(date_str)
            except iso8601.ParseError:
                validator_warnings.append({
                    "message": "Date is not ISO8601 formatted",
                    "supplemental": "Found {} in date field".format(date_str),
                    "code": 3001
                })
                log.warning("(W) Date {} does not conform to ISO8601 format"
                            .format(date_str))
    import iso8601
    release_date_vals = i_df['investigation'][
        'Investigation Public Release Date'].tolist()
    if len(release_date_vals) > 0:
        check_iso8601_date(release_date_vals[0])
    sub_date_values = i_df['investigation'][
        'Investigation Submission Date'].tolist()
    if len(sub_date_values) > 0:
        check_iso8601_date(sub_date_values[0])
    for i, study_df in enumerate(i_df['studies']):
        release_date_vals = study_df['Study Public Release Date'].tolist()
        if len(release_date_vals) > 0:
            check_iso8601_date(release_date_vals[0])
        sub_date_values = study_df['Study Submission Date'].tolist()
        if len(sub_date_values) > 0:
            check_iso8601_date(sub_date_values[0])
        # for process in study['processSequence']:
        #     check_iso8601_date(process['date'])


def check_dois(i_df):
    """Used for rule 3002

    :param i_df: An investigation DataFrame
    :return: None
    """
    def check_doi(doi_str):
        """Check if a string is a valid DOI

        :param doi_str: A string, expecting a DOI
        :return: None
        """
        if doi_str is not '':
            if not _RX_DOI.match(doi_str):
                validator_warnings.append({
                    "message": "DOI is not valid format",
                    "supplemental": "Found {} in DOI field".format(doi_str),
                    "code": 3002
                })
                log.warning("(W) DOI {} does not conform to DOI format"
                            .format(doi_str))
    for doi in i_df['i_publications'][
            'Investigation Publication DOI'].tolist():
        check_doi(doi)
    for i, study_df in enumerate(i_df['s_publications']):
        for doi in study_df['Study Publication DOI'].tolist():
            check_doi(doi)


def check_pubmed_ids_format(i_df):
    """Used for rule 3003

    :param i_df: An investigation DataFrame
    :return: None
    """
    def check_pubmed_id(pubmed_id_str):
        """Checks if a string is a valid PubMed ID

        :param pubmed_id_str: String to check, expecting a PubMed ID
        :return: None
        """
        if pubmed_id_str is not '':
            if (_RX_PMID.match(pubmed_id_str) is None) \
                    and (_RX_PMCID.match(pubmed_id_str) is None):
                validator_warnings.append({
                    "message": "PubMed ID is not valid format",
                    "supplemental": "Found PubMedID {}".format(pubmed_id_str),
                    "code": 3003
                })
                log.warning("(W) PubMed ID {} is not valid format"
                            .format(pubmed_id_str))
    for doi in i_df['i_publications']['Investigation PubMed ID'].tolist():
        check_pubmed_id(str(doi))
    for study_pubs_df in i_df['s_publications']:
        for doi in study_pubs_df['Study PubMed ID'].tolist():
            check_pubmed_id(str(doi))


def check_protocol_names(i_df):
    """Used for rule 1010

    :param i_df: An investigation DataFrame
    :return: None
    """
    for study_protocols_df in i_df['s_protocols']:
        for i, protocol_name in enumerate(study_protocols_df[
                'Study Protocol Name'].tolist()):
            # DataFrames labels empty cells as 'Unnamed: n'
            if protocol_name is '' or 'Unnamed: ' in protocol_name:
                validator_warnings.append({
                    "message": "Protocol missing name",
                    "supplemental": "pos={}".format(i),
                    "code": 1010
                })
                log.warning("(W) A Protocol at position {} is missing "
                            "Protocol Name, so can't be referenced in ISA-tab"
                            .format(i))


def check_protocol_parameter_names(i_df):
    """Used for rule 1011

    :param i_df: An investigation DataFrame
    :return: None
    """
    for study_protocols_df in i_df['s_protocols']:
        for i, protocol_parameters_names in enumerate(
                study_protocols_df['Study Protocol Parameters Name'].tolist()):
            # There's an empty cell if no protocols
            if len(protocol_parameters_names.split(sep=';')) > 1:
                for protocol_parameter_name in \
                        protocol_parameters_names.split(sep=';'):
                    if protocol_parameter_name is '' \
                            or 'Unnamed: ' in protocol_parameter_name:
                        validator_warnings.append({
                            "message": "Protocol Parameter missing name",
                            "supplemental": "Protocol Parameter at pos={}"
                                            .format(i),
                            "code": 1011
                        })
                        log.warning("(W) A Protocol Parameter used in "
                                    "Protocol position {} is missing a Name, "
                                    "so can't be referenced in ISA-tab"
                                    .format(i))


def check_study_factor_names(i_df):
    """Used for rule 1012

    :param i_df: An investigation DataFrame
    :return: None
    """
    for study_factors_df in i_df['s_factors']:
        for i, factor_name in enumerate(study_factors_df[
                'Study Factor Name'].tolist()):
            # DataFrames labels empty cells as 'Unnamed: n'
            if factor_name is '' or 'Unnamed: ' in factor_name:
                validator_warnings.append({
                    "message": "Study Factor missing name",
                    "supplemental": "Study Factor pos={}".format(i),
                    "code": 1012
                })
                log.warning("(W) A Study Factor at position {} is missing a "
                            "name, so can't be referenced in ISA-tab"
                            .format(i))


def check_ontology_sources(i_df):
    """Used for rule 3008

    :param i_df: An investigation DataFrame
    :return: None
    """
    term_source_refs = []
    for i, ontology_source_name in enumerate(
            i_df['ontology_sources']['Term Source Name'].tolist()):
        if ontology_source_name is '' or 'Unnamed: ' in ontology_source_name:
            validator_warnings.append({
                "message": "Ontology Source missing name ref",
                "supplemental": "pos={}".format(i),
                "code": 3008
            })
            log.warning("(W) An Ontology Source Reference at position {} is "
                        "missing Term Source Name, so can't be referenced"
                        .format(i))
        else:
            term_source_refs.append(ontology_source_name)
    return term_source_refs


def check_table_files_read(i_df, dir_context):
    """Used for rules 0006 and 0008

    :param i_df: An investigation DataFrame
    :param dir_context: Path to where the investigation file is found
    :return: None
    """
    for i, study_df in enumerate(i_df['studies']):
        study_filename = study_df.iloc[0]['Study File Name']
        if study_filename is not '':
            try:
                with utf8_text_file_open(os.path.join(
                        dir_context, study_filename)):
                    pass
            except FileNotFoundError:
                validator_errors.append({
                    "message": "Missing study tab file(s)",
                    "supplemental": "Study File {} does not appear to exist"
                                    .format(study_filename),
                    "code": 6
                })
                log.error("(E) Study File {} does not appear to exist"
                          .format(study_filename))
        for j, assay_filename in enumerate(i_df['s_assays'][i][
                'Study Assay File Name']
                .tolist()):
            if assay_filename is not '':
                try:
                    with utf8_text_file_open(os.path.join(
                            dir_context, assay_filename)):
                        pass
                except FileNotFoundError:
                    validator_errors.append({
                        "message": "Missing assay tab file(s)",
                        "supplemental": "Assay File {} does not appear to "
                                        "exist".format(assay_filename),
                        "code": 8
                    })
                    log.error("(E) Assay File {} does not appear to exist"
                              .format(assay_filename))


def check_table_files_load(i_df, dir_context):
    """Used for rules 0007 and 0009

    :param i_df: An investigation DataFrame
    :param dir_context: Path to where the investigation file is found
    :return: None
    """
    for i, study_df in enumerate(i_df['studies']):
        study_filename = study_df.iloc[0]['Study File Name']
        if study_filename is not '':
            try:
                with utf8_text_file_open(os.path.join(
                        dir_context, study_filename)) as fp:
                    load_table_checks(fp)
            except FileNotFoundError:
                pass
        for j, assay_filename in enumerate(
                i_df['s_assays'][i]['Study Assay File Name'].tolist()):
            if assay_filename is not '':
                try:
                    with utf8_text_file_open(os.path.join(
                            dir_context, assay_filename)) as fp:
                        load_table_checks(fp)
                except FileNotFoundError:
                    pass


def check_samples_not_declared_in_study_used_in_assay(i_df, dir_context):
    """Checks if samples found in assay tables are found in the study-sample
    table

    :param i_df: An investigation DataFrame
    :param dir_context: Path to where the investigation file is found
    :return: None
    """
    for i, study_df in enumerate(i_df['studies']):
        study_filename = study_df.iloc[0]['Study File Name']
        if study_filename is not '':
            try:
                with utf8_text_file_open(os.path.join(
                        dir_context, study_filename)) as s_fp:
                    study_df = load_table(s_fp)
                    study_samples = set(study_df['Sample Name'])
            except FileNotFoundError:
                pass
        for j, assay_filename in enumerate(
                i_df['s_assays'][i]['Study Assay File Name'].tolist()):
            if assay_filename is not '':
                try:
                    with utf8_text_file_open(os.path.join(
                            dir_context, assay_filename)) as a_fp:
                        assay_df = load_table(a_fp)
                        assay_samples = set(assay_df['Sample Name'])
                        if not assay_samples.issubset(study_samples):
                            log.error("(E) Some samples in an assay file {} "
                                      "are not declared in the study file {}: "
                                      "{}".format(assay_filename,
                                                  study_filename,
                                                  list(assay_samples -
                                                       study_samples)))
                except FileNotFoundError:
                    pass


def check_protocol_usage(i_df, dir_context):
    """Used for rules 1007 and 1019

    :param i_df: An investigation DataFrame
    :param dir_context: Path to where the investigation file is found
    :return: None
    """
    for i, study_df in enumerate(i_df['studies']):
        protocols_declared = set(i_df['s_protocols'][i][
            'Study Protocol Name'].tolist())
        protocols_declared.add('')
        study_filename = study_df.iloc[0]['Study File Name']
        if study_filename is not '':
            try:
                protocol_refs_used = set()
                with utf8_text_file_open(os.path.join(
                        dir_context, study_filename)) as s_fp:
                    study_df = load_table(s_fp)
                    for protocol_ref_col in [i for i in study_df.columns
                                             if i.startswith('Protocol REF')]:
                        protocol_refs_used = \
                            protocol_refs_used.union(
                                study_df[protocol_ref_col])
                    protocol_refs_used = set([r for r in protocol_refs_used
                                              if pd.notnull(r)])
                    diff = list(protocol_refs_used - protocols_declared)
                    if len(diff) > 0:
                        validator_errors.append({
                            "message": "Missing Protocol declaration",
                            "supplemental": "protocols in study file {} are "
                                            "not declared in the "
                                            "investigation file: {}".format(
                                                study_filename, diff),
                            "code": 1007
                        })
                        log.error(
                            "(E) Some protocols used in a study file {} are "
                            "not declared in the investigation file: {}"
                            .format(study_filename, diff))
            except FileNotFoundError:
                pass
        for j, assay_filename in enumerate(
                i_df['s_assays'][i]['Study Assay File Name'].tolist()):
            if assay_filename is not '':
                try:
                    protocol_refs_used = set()
                    with utf8_text_file_open(
                            os.path.join(dir_context, assay_filename)) as a_fp:
                        assay_df = load_table(a_fp)
                        for protocol_ref_col in [
                                i for i in assay_df.columns
                                if i.startswith('Protocol REF')]:
                            protocol_refs_used = protocol_refs_used.union(
                                assay_df[protocol_ref_col])
                        protocol_refs_used = set(
                            [r for r in protocol_refs_used if pd.notnull(r)])
                        diff = list(protocol_refs_used - protocols_declared)
                        if len(diff) > 0:
                            validator_errors.append({
                                "message": "Missing Protocol declaration",
                                "supplemental": "protocols in study file {} "
                                                "are not declared in the "
                                                "investigation file: {}"
                                                .format(study_filename, diff),
                                "code": 1007
                            })
                            log.error("(E) Some protocols used in an assay "
                                      "file {} are not declared in the "
                                      "investigation file: {}"
                                      .format(assay_filename, diff))
                except FileNotFoundError:
                    pass
        # now collect all protocols in all assays to compare to
        # declared protocols
        protocol_refs_used = set()
        if study_filename is not '':
            try:
                with utf8_text_file_open(
                        os.path.join(dir_context, study_filename)) as s_fp:
                    study_df = load_table(s_fp)
                    for protocol_ref_col in [
                            i for i in study_df.columns
                            if i.startswith('Protocol REF')]:
                        protocol_refs_used = protocol_refs_used.union(
                            study_df[protocol_ref_col])
            except FileNotFoundError:
                pass
        for j, assay_filename in enumerate(
                i_df['s_assays'][i]['Study Assay File Name'].tolist()):
            if assay_filename is not '':
                try:
                    with utf8_text_file_open(os.path.join(
                            dir_context, assay_filename)) as a_fp:
                        assay_df = load_table(a_fp)
                        for protocol_ref_col in [
                                i for i in assay_df.columns
                                if i.startswith('Protocol REF')]:
                            protocol_refs_used = protocol_refs_used.union(
                                assay_df[protocol_ref_col])
                except FileNotFoundError:
                    pass
        diff = protocols_declared - protocol_refs_used - {''}
        if len(diff) > 0:
            validator_warnings.append({
                "message": "Protocol declared but not used",
                "supplemental": "protocols declared in the file {} are not "
                                "used in any assay file: {}".format(
                                    study_filename, diff),
                "code": 1019
            })
            log.warning(
                "(W) Some protocols declared in the investigation file are "
                "not used neither in the study file {} nor in any related "
                "assay file: {}".format(study_filename, list(diff)))


def load_table(fp):
    """Loads a ISA table file into a DataFrame

    :param fp: A file-like buffer object
    :return: DataFrame of the study or assay table
    """
    try:
        fp = strip_comments(fp)
        df = pd.read_csv(
            fp, dtype=str, sep='\t', encoding='utf-8').replace(np.nan, '')
    except UnicodeDecodeError:
        log.warning("Could not load file with UTF-8, trying ISO-8859-1")
        fp = strip_comments(fp)
        df = pd.read_csv(
            fp, dtype=str, sep='\t', encoding='latin1').replace(np.nan, '')
    labels = df.columns
    new_labels = []
    for label in labels:
        any_var_regex = re.compile(r'.*\[(.*?)\]')
        hits = any_var_regex.findall(label)
        if len(hits) > 0:
            val = hits[0].strip()
            if 'Comment' in label:
                new_label = 'Comment[{val}]'.format(val=val)
            elif 'Characteristics' in label:
                new_label = 'Characteristics[{val}]'.format(val=val)
            elif 'Parameter Value' in label:
                new_label = 'Parameter Value[{val}]'.format(val=val)
            elif 'Factor Value' in label:
                new_label = 'Factor Value[{val}]'.format(val=val)
            new_labels.append(new_label)
        else:
            new_labels.append(label)
    df.columns = new_labels
    return df


def load_table_checks(fp):
    """Checks that a table can be loaded and returns the loaded table, if
    successful

    :param fp: A file-like buffer object
    :return: DataFrame of the study or assay table
    """
    df = load_table(fp)
    columns = df.columns
    for x, column in enumerate(columns):  # check if columns have valid labels
        if _RX_INDEXED_COL.match(column):
            column = column[:column.rfind('.')]
        if (column not in ['Source Name', 'Sample Name', 'Term Source REF',
                           'Protocol REF', 'Term Accession Number',
                           'Unit', 'Assay Name', 'Extract Name',
                           'Raw Data File', 'Material Type', 'MS Assay Name',
                           'Raw Spectral Data File', 'Labeled Extract Name',
                           'Label', 'Hybridization Assay Name',
                           'Array Design REF', 'Scan Name', 'Array Data File',
                           'Protein Assignment File',
                           'Peptide Assignment File',
                           'Post Translational Modification Assignment File',
                           'Data Transformation Name',
                           'Derived Spectral Data File', 'Normalization Name',
                           'Derived Array Data File', 'Image File',
                           'Metabolite Assignment File',
                           'Free Induction Decay File',
                           'Acquisition Parameter Data File']) \
                and not _RX_CHARACTERISTICS.match(column) \
                and not _RX_PARAMETER_VALUE.match(column) \
                and not _RX_FACTOR_VALUE.match(column) \
                and not _RX_COMMENT.match(column):
            log.error("Unrecognised column heading {} at column position {} "
                      "in table file {}".format(column, x,
                                                os.path.basename(fp.name)))
        if _RX_COMMENT.match(column):
            if len(_RX_COMMENT.findall(column)) == 0:
                log.warning("(W) In file {}, label {} is missing a name"
                            .format(os.path.basename(fp.name), column))
                validator_warnings.append({
                    "message": "Missing name in Comment[] label",
                    "supplemental": "In file {}, label {} is missing a name"
                                    .format(os.path.basename(fp.name), column),
                    "code": 4014
                })
        if _RX_CHARACTERISTICS.match(column):
            if len(_RX_CHARACTERISTICS.findall(column)) == 0:
                log.warning("(W) In file {}, label {} is missing a name"
                            .format(os.path.basename(fp.name), column))
                validator_warnings.append({
                    "message": "Missing name in Characteristics[] label",
                    "supplemental": "In file {}, label {} is missing a name"
                                    .format(os.path.basename(fp.name), column),
                    "code": 4014
                })
        if _RX_PARAMETER_VALUE.match(column):
            if len(_RX_PARAMETER_VALUE.findall(column)) == 0:
                log.warning("(W) In file {}, label {} is missing a name"
                            .format(os.path.basename(fp.name), column))
                validator_warnings.append({
                    "message": "Missing name in Parameter Value[] label",
                    "supplemental": "In file {}, label {} is missing a name"
                                    .format(os.path.basename(fp.name), column),
                    "code": 4014
                })
        if _RX_FACTOR_VALUE.match(column):
            if len(_RX_FACTOR_VALUE.findall(column)) == 0:
                log.warning("(W) In file {}, label {} is missing a name"
                            .format(os.path.basename(fp.name), column))
                validator_warnings.append({
                    "message": "Missing name in Factor Value[] label",
                    "supplemental": "In file {}, label {} is missing a name"
                                    .format(os.path.basename(fp.name), column),
                    "code": 4014
                })
    norm_columns = list()
    for x, column in enumerate(columns):
        if _RX_INDEXED_COL.match(column):
            norm_columns.append(column[:column.rfind('.')])
        else:
            norm_columns.append(column)
    object_index = [i for i, x in enumerate(norm_columns)
                    if x in ['Source Name', 'Sample Name', 'Protocol REF',
                             'Extract Name', 'Labeled Extract Name',
                             'Raw Data File',
                             'Raw Spectral Data File', 'Array Data File',
                             'Protein Assignment File',
                             'Peptide Assignment File',
                             'Post Translational Modification Assignment File',
                             'Derived Spectral Data File',
                             'Derived Array Data File']
                    or _RX_FACTOR_VALUE.match(x)]
    object_columns_list = list()
    prev_i = object_index[0]
    for curr_i in object_index:
        if prev_i == curr_i:
            pass
        else:
            object_columns_list.append(norm_columns[prev_i:curr_i])
        prev_i = curr_i
    object_columns_list.append(norm_columns[prev_i:])

    for object_columns in object_columns_list:
        prop_name = object_columns[0]
        if prop_name in ['Sample Name', 'Source Name']:
            for x, col in enumerate(object_columns[1:]):
                if col not in ['Term Source REF', 'Term Accession Number',
                               'Unit'] and not _RX_CHARACTERISTICS.match(col) \
                        and not _RX_FACTOR_VALUE.match(col) \
                        and not _RX_COMMENT.match(col):
                    log.error("(E) Expected only Characteristics, "
                              "Factor Values or Comments following {} "
                              "columns but found {} at offset {}".format(
                                  prop_name, col, x + 1))
        elif prop_name == 'Protocol REF':
            for x, col in enumerate(object_columns[1:]):
                if col not in ['Term Source REF', 'Term Accession Number',
                               'Unit', 'Assay Name',
                               'Hybridization Assay Name', 'Array Design REF',
                               'Scan Name'] \
                        and not _RX_PARAMETER_VALUE.match(col) \
                        and not _RX_COMMENT.match(col):
                    log.error("(E) Unexpected column heading following {} "
                              "column. Found {} at offset {}".format(
                                  prop_name, col, x + 1))
        elif prop_name == 'Extract Name':
            if len(object_columns) > 1:
                log.error(
                    "Unexpected column heading(s) following {} column. "
                    "Found {} at offset {}".format(
                        prop_name, object_columns[1:], 2))
        elif prop_name == 'Labeled Extract Name':
            if len(object_columns) > 1:
                if object_columns[1] == 'Label':
                    for x, col in enumerate(object_columns[2:]):
                        if col not in ['Term Source REF',
                                       'Term Accession Number']:
                            log.error("(E) Unexpected column heading "
                                      "following {} column. Found {} at "
                                      "offset {}".format(
                                          prop_name, col, x + 1))
                else:
                    log.error("(E) Unexpected column heading following {} "
                              "column. Found {} at offset {}".format(
                                  prop_name, object_columns[1:], 2))
            else:
                log.error("Expected Label column after Labeled Extract Name "
                          "but none found")
        elif prop_name in ['Raw Data File', 'Derived Spectral Data File',
                           'Derived Array Data File', 'Array Data File',
                           'Raw Spectral Data File', 'Protein Assignment File',
                           'Peptide Assignment File',
                           'Post Translational Modification Assignment File']:
            for x, col in enumerate(object_columns[1:]):
                if not _RX_COMMENT.match(col):
                    log.error("(E) Expected only Comments following {} "
                              "columns but found {} at offset {}".format(
                                  prop_name, col, x + 1))
        elif _RX_FACTOR_VALUE.match(prop_name):
            for x, col in enumerate(object_columns[2:]):
                if col not in ['Term Source REF', 'Term Accession Number']:
                    log.error(
                        "(E) Unexpected column heading following {} column. "
                        "Found {} at offset {}".format(prop_name, col, x + 1))
        else:
            log.info("Need to implement a rule for... " + prop_name)
            log.info(object_columns)
    return df


def check_study_factor_usage(i_df, dir_context):
    """Used for rules 1008 and 1021

    :param i_df: An investigation DataFrame
    :param dir_context: Path to where the investigation file is found
    :return: None
    """
    for i, study_df in enumerate(i_df['studies']):
        study_factors_declared = set(
            i_df['s_factors'][i]['Study Factor Name'].tolist())
        study_filename = study_df.iloc[0]['Study File Name']
        if study_filename is not '':
            try:
                study_factors_used = set()
                with utf8_text_file_open(os.path.join(
                        dir_context, study_filename)) as s_fp:
                    study_df = load_table(s_fp)
                    study_factor_ref_cols = [i for i in study_df.columns
                                             if _RX_FACTOR_VALUE.match(i)]
                    for col in study_factor_ref_cols:
                        fv = _RX_FACTOR_VALUE.findall(col)
                        study_factors_used = study_factors_used.union(set(fv))
                    if not study_factors_used.issubset(study_factors_declared):
                        log.error(
                            "(E) Some factors used in an study file {} are "
                            "not declared in the investigation file: {}"
                            .format(study_filename, list(
                                study_factors_used - study_factors_declared)))
            except FileNotFoundError:
                pass
        for j, assay_filename in enumerate(
                i_df['s_assays'][i]['Study Assay File Name'].tolist()):
            if assay_filename is not '':
                try:
                    study_factors_used = set()
                    with utf8_text_file_open(os.path.join(
                            dir_context, assay_filename)) as a_fp:
                        assay_df = load_table(a_fp)
                        study_factor_ref_cols = set([
                            i for i in assay_df.columns
                            if _RX_FACTOR_VALUE.match(i)])
                        for col in study_factor_ref_cols:
                            fv = _RX_FACTOR_VALUE.findall(col)
                            study_factors_used = study_factors_used.union(
                                set(fv))
                        if not study_factors_used.issubset(
                                study_factors_declared):
                            log.error("(E) Some factors used in an assay file "
                                      "{} are not declared in the "
                                      "investigation file: {}".format(
                                          assay_filename, list(
                                              study_factors_used -
                                              study_factors_declared)))
                except FileNotFoundError:
                    pass
        study_factors_used = set()
        if study_filename is not '':
            try:
                with utf8_text_file_open(
                        os.path.join(dir_context, study_filename)) as s_fp:
                    study_df = load_table(s_fp)
                    study_factor_ref_cols = [i for i in study_df.columns
                                             if _RX_FACTOR_VALUE.match(i)]
                    for col in study_factor_ref_cols:
                        fv = _RX_FACTOR_VALUE.findall(col)
                        study_factors_used = study_factors_used.union(set(fv))
            except FileNotFoundError:
                pass
        for j, assay_filename in enumerate(
                i_df['s_assays'][i]['Study Assay File Name'].tolist()):
            if assay_filename is not '':
                try:
                    with utf8_text_file_open(os.path.join(
                            dir_context, assay_filename)) as a_fp:
                        assay_df = load_table(a_fp)
                        study_factor_ref_cols = set([
                            i for i in assay_df.columns
                            if _RX_FACTOR_VALUE.match(i)])
                        for col in study_factor_ref_cols:
                            fv = _RX_FACTOR_VALUE.findall(col)
                            study_factors_used = \
                                study_factors_used.union(set(fv))
                except FileNotFoundError:
                    pass
        if len(study_factors_declared - study_factors_used) > 0:
            log.warning(
                "(W) Some study factors declared in the investigation file "
                "are not used in any assay file: {}".format(
                    list(study_factors_declared - study_factors_used)))


def check_protocol_parameter_usage(i_df, dir_context):
    """Used for rules 1009 and 1020

    :param i_df: An investigation DataFrame
    :param dir_context: Path to where the investigation file is found
    :return: None
    """
    for i, study_df in enumerate(i_df['studies']):
        protocol_parameters_declared = set()
        protocol_parameters_per_protocol = set(
            i_df['s_protocols'][i]['Study Protocol Parameters Name'].tolist())
        for protocol_parameters in protocol_parameters_per_protocol:
            parameters_list = protocol_parameters.split(';')
            protocol_parameters_declared = protocol_parameters_declared.union(
                set(parameters_list))
        protocol_parameters_declared = protocol_parameters_declared - \
            {''}  # empty string is not a valid protocol parameter
        study_filename = study_df.iloc[0]['Study File Name']
        if study_filename is not '':
            try:
                protocol_parameters_used = set()
                with utf8_text_file_open(os.path.join(
                        dir_context, study_filename)) as s_fp:
                    study_df = load_table(s_fp)
                    parameter_value_cols = [
                        i for i in study_df.columns
                        if _RX_PARAMETER_VALUE.match(i)]
                    for col in parameter_value_cols:
                        pv = _RX_PARAMETER_VALUE.findall(col)
                        protocol_parameters_used = \
                            protocol_parameters_used.union(
                                set(pv))
                    if not protocol_parameters_used.issubset(
                            protocol_parameters_declared):
                        log.error("(E) Some protocol parameters referenced in "
                                  "an study file {} are not declared in the "
                                  "investigation file: {}".format(
                                      study_filename, list(
                                          protocol_parameters_used
                                          - protocol_parameters_declared)))
            except FileNotFoundError:
                pass
        for j, assay_filename in enumerate(
                i_df['s_assays'][i]['Study Assay File Name'].tolist()):
            if assay_filename is not '':
                try:
                    protocol_parameters_used = set()
                    with utf8_text_file_open(os.path.join(
                            dir_context, assay_filename)) as a_fp:
                        assay_df = load_table(a_fp)
                        parameter_value_cols = [
                            i for i in assay_df.columns
                            if _RX_PARAMETER_VALUE.match(i)]
                        for col in parameter_value_cols:
                            pv = _RX_PARAMETER_VALUE.findall(col)
                            protocol_parameters_used = \
                                protocol_parameters_used.union(set(pv))
                        if not protocol_parameters_used.issubset(
                                protocol_parameters_declared):
                            log.error("(E) Some protocol parameters "
                                      "referenced in an assay file {} are "
                                      "not declared in the investigation "
                                      "file: {}".format(
                                          assay_filename, list(
                                              protocol_parameters_used
                                              - protocol_parameters_declared)))
                except FileNotFoundError:
                    pass
        # now collect all protocol parameters in all assays to compare to
        # declared protocol parameters
        protocol_parameters_used = set()
        if study_filename is not '':
            try:
                with utf8_text_file_open(
                        os.path.join(dir_context, study_filename)) as s_fp:
                    study_df = load_table(s_fp)
                    parameter_value_cols = [
                        i for i in study_df.columns
                        if _RX_PARAMETER_VALUE.match(i)]
                    for col in parameter_value_cols:
                        pv = _RX_PARAMETER_VALUE.findall(col)
                        protocol_parameters_used = \
                            protocol_parameters_used.union(set(pv))
            except FileNotFoundError:
                pass
        for j, assay_filename in enumerate(
                i_df['s_assays'][i]['Study Assay File Name'].tolist()):
            if assay_filename is not '':
                try:
                    with utf8_text_file_open(os.path.join(
                            dir_context, assay_filename)) as a_fp:
                        assay_df = load_table(a_fp)
                        parameter_value_cols = [
                            i for i in assay_df.columns if
                            _RX_PARAMETER_VALUE.match(i)]
                        for col in parameter_value_cols:
                            pv = _RX_PARAMETER_VALUE.findall(col)
                            protocol_parameters_used = \
                                protocol_parameters_used.union(set(pv))
                except FileNotFoundError:
                    pass
        if len(protocol_parameters_declared - protocol_parameters_used) > 0:
            log.warning(
                "(W) Some protocol parameters declared in the investigation "
                "file are not used in any assay file: {}".format(
                    list(protocol_parameters_declared
                         - protocol_parameters_used)))


def get_ontology_source_refs(i_df):
    """Gets the Term Source REFs of the declared Ontology Sources

    :param i_df: An investigation DataFrame
    :return: None
    """
    return i_df['ontology_sources']['Term Source Name'].tolist()


def check_term_source_refs_in_investigation(i_df):
    """Used for rules 3007 and 3009

    :param i_df: An investigation DataFrame
    :return: None
    """
    ontology_sources_list = get_ontology_source_refs(i_df)

    def check_study_term_sources_in_secton_field(
            section_label, pos, column_label):
        section_term_source_refs = [
            i for i in i_df[
                section_label][pos][column_label].tolist() if i != '']
        # this for loop deals with semicolon separated lists of term source
        # refs
        section_term_source_refs_to_remove = list()
        for section_term_source_ref in section_term_source_refs:
            if ';' in section_term_source_ref:
                term_sources = [
                    i for i in section_term_source_ref.split(';') if i != '']
                section_term_source_refs_to_remove.append(
                    section_term_source_ref)
                section_term_source_refs.extend(term_sources)
        for section_term_source_ref_to_remove \
                in section_term_source_refs_to_remove:
            section_term_source_refs.remove(section_term_source_ref_to_remove)
        diff = set(section_term_source_refs) - set(ontology_sources_list)
        if len(diff) > 0:
            validator_warnings.append({
                "message": "Missing Term Source",
                "supplemental": "Ontology sources missing {}"
                .format(list(diff)),
                "code": 3009
            })
            log.warning("(W) In {} one or more of {} has not been declared in "
                        "{}.{} section".format(column_label,
                                               section_term_source_refs,
                                               section_label, pos))

    i_publication_status_term_source_ref = [
        i for i in i_df['i_publications'][
            'Investigation Publication Status Term Source REF']
        .tolist() if i != '']
    diff = set(i_publication_status_term_source_ref) - \
        set(ontology_sources_list)
    if len(diff) > 0:
        validator_warnings.append({
            "message": "Missing Term Source",
            "supplemental": "Ontology sources missing {}".format(list(diff)),
            "code": 3009
        })
        log.warning("(W) Investigation Publication Status Term Source REF {} "
                    "has not been declared in ONTOLOGY SOURCE "
                    "REFERENCE section".format(
                        i_publication_status_term_source_ref))
    i_person_roles_term_source_ref = [
        i for i in i_df['i_contacts'][
            'Investigation Person Roles Term Source REF'].tolist() if i != '']
    diff = set(i_person_roles_term_source_ref) - set(ontology_sources_list)
    if len(diff) > 0:
        validator_warnings.append({
            "message": "Missing Term Source",
            "supplemental": "Ontology sources missing {}".format(list(diff)),
            "code": 3009
        })
        log.warning("(W) Investigation Person Roles Term Source REF {} has "
                    "not been declared in ONTOLOGY SOURCE "
                    "REFERENCE section".format(i_person_roles_term_source_ref))

    for i, study_df in enumerate(i_df['studies']):
        check_study_term_sources_in_secton_field(
            's_design_descriptors', i, 'Study Design Type Term Source REF')
        check_study_term_sources_in_secton_field(
            's_publications', i, 'Study Publication Status Term Source REF')
        check_study_term_sources_in_secton_field(
            's_assays', i, 'Study Assay Measurement Type Term Source REF')
        check_study_term_sources_in_secton_field(
            's_assays', i, 'Study Assay Technology Type Term Source REF')
        check_study_term_sources_in_secton_field(
            's_protocols', i, 'Study Protocol Type Term Source REF')
        check_study_term_sources_in_secton_field(
            's_protocols', i, 'Study Protocol Parameters Name Term Source REF')
        check_study_term_sources_in_secton_field(
            's_protocols', i, 'Study Protocol Components Type Term Source REF')
        check_study_term_sources_in_secton_field(
            's_contacts', i, 'Study Person Roles Term Source REF')


def check_term_source_refs_in_assay_tables(i_df, dir_context):
    """Used for rules 3007 and 3009

    :param i_df: An investigation DataFrame
    :return: None
    """

    import math
    ontology_sources_list = set(get_ontology_source_refs(i_df))
    for i, study_df in enumerate(i_df['studies']):
        study_filename = study_df.iloc[0]['Study File Name']
        if study_filename is not '':
            try:
                with utf8_text_file_open(os.path.join(dir_context,
                                                      study_filename)) as s_fp:
                    df = load_table(s_fp)
                    columns = df.columns
                    object_index = [i for i, x in enumerate(
                        columns) if x.startswith('Term Source REF')]
                    prev_i = object_index[0]
                    object_columns_list = [columns[prev_i]]
                    for curr_i in object_index:
                        if prev_i == curr_i:
                            pass
                        else:
                            object_columns_list.append(columns[curr_i])
                        prev_i = curr_i
                    for x, col in enumerate(object_columns_list):
                        for y, row in enumerate(df[col]):
                            if row not in ontology_sources_list:
                                if isinstance(row, float):
                                    if not math.isnan(row):
                                        sup_msg = \
                                            "Ontology sources missing {} at " \
                                            "column position {} and row {} " \
                                            "in {} not declared in ontology " \
                                            "sources {}".format(
                                                row + 1,
                                                object_index[x],
                                                y + 1,
                                                study_filename,
                                                list(ontology_sources_list))
                                        validator_warnings.append({
                                            "message": "Missing Term Source",
                                            "supplemental": sup_msg,
                                            "code": 3009
                                        })
                                        oslist = ontology_sources_list
                                        log.warning("(W) Term Source REF {} "
                                                    "at column position {} "
                                                    "and row {} in {} not "
                                                    "declared in ontology "
                                                    "sources {}".format(
                                                        row + 1,
                                                        object_index[x],
                                                        y + 1,
                                                        study_filename,
                                                        list(oslist)))
                                else:
                                    oslist = ontology_sources_list
                                    validator_warnings.append({
                                        "message": "Missing Term Source",
                                        "supplemental": "Ontology sources "
                                                        "missing {} at column "
                                                        "position {} and "
                                                        "row {} in {} not "
                                                        "declared in ontology "
                                                        "sources {}".format(
                                                            row + 1,
                                                            object_index[x],
                                                            y + 1,
                                                            study_filename,
                                                            list(oslist)),
                                        "code": 3009
                                    })
                                    log.warning("(W) Term Source REF {} at "
                                                "column position {} and row "
                                                "{} in {} not in declared "
                                                "ontology sources {}"
                                                .format(
                                                    row + 1,
                                                    object_index[x],
                                                    y + 1,
                                                    study_filename,
                                                    list(oslist)))
            except FileNotFoundError:
                pass
            for j, assay_filename in enumerate(
                    i_df['s_assays'][i]['Study Assay File Name'].tolist()):
                if assay_filename is not '':
                    try:
                        with utf8_text_file_open(
                                os.path.join(
                                    dir_context, assay_filename)) as a_fp:
                            df = load_table(a_fp)
                            columns = df.columns
                            object_index = [i for i, x in enumerate(
                                columns) if x.startswith('Term Source REF')]
                            prev_i = object_index[0]
                            object_columns_list = [columns[prev_i]]
                            for curr_i in object_index:
                                if prev_i == curr_i:
                                    pass
                                else:
                                    object_columns_list.append(
                                        columns[curr_i])
                                prev_i = curr_i
                            for x, col in enumerate(object_columns_list):
                                for y, row in enumerate(df[col]):
                                    if row not in ontology_sources_list:
                                        if isinstance(row, float):
                                            if not math.isnan(row):
                                                oslist = ontology_sources_list
                                                sup_msg = \
                                                    "Ontology sources " \
                                                    "missing {} at column " \
                                                    "position {} and " \
                                                    "row {} in {} not " \
                                                    "declared in ontology " \
                                                    "sources {}".format(
                                                        row + 1,
                                                        object_index[x],
                                                        y + 1,
                                                        study_filename,
                                                        list(oslist))
                                                validator_warnings.append({
                                                    "message": "Missing "
                                                               "Term Source",
                                                    "supplemental": sup_msg,
                                                    "code": 3009
                                                })
                                                log.warning(
                                                    "(W) Term Source REF {} "
                                                    "at column position {} "
                                                    "and row {} in {} not "
                                                    "declared in ontology "
                                                    "sources {}".format(
                                                        row + 1,
                                                        object_index[x],
                                                        y + 1,
                                                        study_filename,
                                                        list(oslist)))
                                        else:
                                            sup_msg = \
                                                "Ontology sources missing " \
                                                "{} at column position {} " \
                                                "and row {} in {} not " \
                                                "declared in ontology " \
                                                "sources {}"\
                                                .format(
                                                    row + 1,
                                                    object_index[x],
                                                    y + 1, study_filename,
                                                    list(
                                                        ontology_sources_list))
                                            validator_warnings.append({
                                                "message": "Missing "
                                                           "Term Source",
                                                "supplemental": sup_msg,
                                                "code": 3009
                                            })
                                            log.warning(
                                                "(W) Term Source REF {} at "
                                                "column position {} and row "
                                                "{} in {} not in declared "
                                                "ontology sources {}"
                                                .format(
                                                    row + 1,
                                                    object_index[x],
                                                    y + 1, study_filename,
                                                    list(ontology_sources_list
                                                         )))
                    except FileNotFoundError:
                        pass


def check_term_source_refs_usage(i_df, dir_context):
    """Checks Term Source REF linkages in investigation, study and assay files

    :param i_df: An investigation DataFrame
    :param dir_context: Path to where the investigation file is found
    :return: None
    """
    check_term_source_refs_in_investigation(i_df)
    check_term_source_refs_in_assay_tables(i_df, dir_context)


def load_config(config_dir):
    """Rule 4001

    :param config_dir: Path to a directory containing ISA Configuration XMLs
    :return: A dictionary of ISA Configuration objects
    """
    configs = None
    try:
        configs = isatab_configurator.load(config_dir)
    except FileNotFoundError:
        validator_errors.append({
            "message": "Configurations could not be loaded",
            "supplemental": "On loading {}".format(config_dir),
            "code": 4001
        })
        log.error(
            "(E) FileNotFoundError on trying to load from {}".format(
                config_dir))
    if configs is None:
        validator_errors.append({
            "message": "Configurations could not be loaded",
            "supplemental": "On loading {}".format(config_dir),
            "code": 4001
        })
        log.error("(E) Could not load configurations from {}".format(
            config_dir))
    else:
        for k in configs.keys():
            log.info("Loaded table configuration '{}' for measurement and "
                     "technology {}".format(
                         str(configs[k].get_isatab_configuration()
                             [0].table_name),
                         str(k)))
    return configs


def check_measurement_technology_types(i_df, configs):
    """Rule 4002

    :param i_df: An investigation DataFrame
    :param configs: A dictionary of ISA Configuration objects
    :return: None
    """
    for i, assay_df in enumerate(i_df['s_assays']):
        measurement_types = assay_df['Study Assay Measurement Type'].tolist()
        technology_types = assay_df['Study Assay Technology Type'].tolist()
        if len(measurement_types) == len(technology_types):
            for x, measurement_type in enumerate(measurement_types):
                lowered_mt = measurement_types[x].lower()
                lowered_tt = technology_types[x].lower()
                if (lowered_mt, lowered_tt) not in configs.keys():
                    validator_errors.append({
                        "message": "Measurement/technology type invalid",
                        "supplemental": "Measurement {}/technology {}, "
                                        "STUDY ASSAY.{}"
                        .format(measurement_types[x], technology_types[x], i),
                        "code": 4002
                    })
                    log.error("(E) Could not load configuration for "
                              "measurement type '{}' and technology type '{}' "
                              "for STUDY ASSAY.{}'".format(
                                  measurement_types[x],
                                  technology_types[x], i))


def check_investigation_against_config(i_df, configs):
    """Checks investigation file against the loaded configurations

    :param i_df: An investigation DataFrame
    :param configs: A dictionary of ISA Configuration objects
    :return: None
    """
    def check_section_against_required_fields_one_value(
            section, required, i=0):
        fields_required = [i for i in section.columns if i in required]
        for col in fields_required:
            required_values = section[col]
            if len(required_values) > 0:
                for x, required_value in enumerate(required_values):
                    required_value = required_values.iloc[x]
                    if isinstance(required_value, float):
                        if math.isnan(required_value):
                            if i > 0:
                                validator_warnings.append({
                                    "message": "A required property is "
                                               "missing",
                                    "supplemental": "A property value in "
                                                    "{}.{} of investigation "
                                                    "file at column {} is "
                                                    "required".format(
                                                        col, i + 1, x + 1),
                                    "code": 4003
                                })
                                log.warning(
                                    "(W) A property value in {}.{} of "
                                    "investigation file at column {} is "
                                    "required".format(col, i + 1, x + 1))
                            else:
                                validator_warnings.append({
                                    "message": "A required property is "
                                               "missing",
                                    "supplemental": "A property value in {} "
                                                    "of investigation file "
                                                    "at column {} is "
                                                    "required".format(
                                                        col, x + 1),
                                    "code": 4003
                                })
                                log.warning(
                                    "(W) A property value in {} of "
                                    "investigation file at column {} is "
                                    "required".format(
                                        col, x + 1))
                    else:
                        if required_value == '' \
                                or 'Unnamed: ' in required_value:
                            if i > 0:
                                validator_warnings.append({
                                    "message": "A required property is "
                                               "missing",
                                    "supplemental": "A property value in "
                                                    "{}.{} of investigation "
                                                    "file at column {} is "
                                                    "required".format(
                                                        col, i + 1, x + 1),
                                    "code": 4003
                                })
                                log.warning(
                                    "(W) A property value in {}.{} of "
                                    "investigation file at column {} is "
                                    "required".format(
                                        col, i + 1, x + 1))
                            else:
                                validator_warnings.append({
                                    "message": "A required property is "
                                               "missing",
                                    "supplemental": "A property value in "
                                                    "{} of investigation "
                                                    "file at column {} is "
                                                    "required".format(
                                                        col, x + 1),
                                    "code": 4003
                                })
                                log.warning(
                                    "(W) A property value in {} of "
                                    "investigation file at column {} is "
                                    "required".format(
                                        col, x + 1))

    required_fields = [i.header for i in configs[(
        '[investigation]', '')].get_isatab_configuration()[0].get_field()
        if i.is_required]
    check_section_against_required_fields_one_value(
        i_df['investigation'], required_fields)
    check_section_against_required_fields_one_value(
        i_df['i_publications'], required_fields)
    check_section_against_required_fields_one_value(
        i_df['i_contacts'], required_fields)

    for x, study_df in enumerate(i_df['studies']):
        check_section_against_required_fields_one_value(
            i_df['studies'][x], required_fields, x)
        check_section_against_required_fields_one_value(
            i_df['s_design_descriptors'][x], required_fields, x)
        check_section_against_required_fields_one_value(
            i_df['s_publications'][x], required_fields, x)
        check_section_against_required_fields_one_value(
            i_df['s_factors'][x], required_fields, x)
        check_section_against_required_fields_one_value(
            i_df['s_assays'][x], required_fields, x)
        check_section_against_required_fields_one_value(
            i_df['s_protocols'][x], required_fields, x)
        check_section_against_required_fields_one_value(
            i_df['s_contacts'][x], required_fields, x)


def check_study_table_against_config(s_df, protocols_declared, config):
    """Checks a study-sample table against a given configuration

    :param s_df: A study-sample table DataFrame
    :param protocols_declared: List of protocols declared
    :param config: An ISA Configuration object
    :return: None
    """
    # We are assuming the table load validation earlier passed

    # First check column order is correct against the configuration
    columns = s_df.columns
    object_index = [(x, i) for x, i in enumerate(columns) if i in [
        'Source Name', 'Sample Name',
        'Extract Name', 'Labeled Extract Name', 'Raw Data File',
        'Raw Spectral Data File', 'Array Data File',
        'Protein Assignment File', 'Peptide Assignment File',
        'Post Translational Modification Assignment File',
        'Derived Spectral Data File',
        'Derived Array Data File']
        or 'Protocol REF' in i
        or 'Characteristics[' in i
        or 'Factor Value[' in i
        or 'Parameter Value[ in i']
    fields = [i.header for i in config.get_isatab_configuration()[
        0].get_field()]
    protocols = [(i.pos, i.protocol_type)
                 for i in config.get_isatab_configuration()[0]
                 .get_protocol_field()]
    for protocol in protocols:
        fields.insert(protocol[0], 'Protocol REF')
    # strip out non-config columns
    object_index = [i for i in object_index if i[1] in fields]
    for x, object in enumerate(object_index):
        if fields[x] != object[1]:
            validator_warnings.append({
                "message": "The column order in assay table is not valid",
                "supplemental": "Unexpected heading found. Expected {} but "
                                "found {} at column number {}"
                .format(fields[x], object[1], object[0]),
                "code": 4005
            })
            log.warning("(W) Unexpected heading found. Expected {} but "
                        "found {} at column number {}"
                        .format(fields[x], object[1], object[0]))

    # Second, check if Protocol REFs are of valid types
    for row in s_df['Protocol REF']:
        log.debug(row, protocols_declared[row] in [
                  i[1] for i in protocols], [i[1] for i in protocols])
    # Third, check if required values are present


def check_assay_table_against_config(s_df, config):
    """Checks a assay table against a given configuration

    :param s_df: An assay table DataFrame
    :param config: An ISA Configuration object
    :return: None
    """
    import itertools
    # We are assuming the table load validation earlier passed
    # First check column order is correct against the configuration
    columns = s_df.columns
    norm_columns = list()
    for x, column in enumerate(columns):
        if _RX_INDEXED_COL.match(column):
            norm_columns.append(column[:column.rfind('.')])
        else:
            norm_columns.append(column)
    # remove adjacent dups - i.e. chained Protocol REFs
    norm_columns = [k for k, g in itertools.groupby(norm_columns)]
    object_index = [(x, i) for x, i in enumerate(norm_columns) if i in [
        'Source Name', 'Sample Name',
        'Extract Name', 'Labeled Extract Name', 'Raw Data File',
        'Raw Spectral Data File', 'Array Data File',
        'Protein Assignment File', 'Peptide Assignment File',
        'Post Translational Modification Assignment File',
        'Derived Spectral Data File',
        'Derived Array Data File', 'Assay Name']
        or 'Protocol REF' in i
        or 'Characteristics[' in i
        or 'Factor Value[' in i
        or 'Parameter Value[ in i'
        or 'Comment[' in i]
    fields = [i.header for i in config.get_isatab_configuration()[
        0].get_field()]
    protocols = [(i.pos, i.protocol_type)
                 for i in config.get_isatab_configuration()[0]
                 .get_protocol_field()]
    for protocol in protocols:
        fields.insert(protocol[0], 'Protocol REF')
    # strip out non-config columns
    object_index = [i for i in object_index if i[1] in fields]
    for x, object in enumerate(object_index):
        if fields[x] != object[1]:
            validator_warnings.append({
                "message": "The column order in assay table is not valid",
                "supplemental": "Unexpected heading found. Expected {} but "
                                "found {} at column number {}"
                .format(fields[x], object[1], object[0]),
                "code": 4005
            })
            log.warning("(W) Unexpected heading found. Expected {} but found "
                        "{} at column number {}".format(
                            fields[x], object[1], object[0]))


def cell_has_value(cell):
    """Checks if a cell has any value. This is because Pandas DataFrames
    sometimes renders empty cells with default null values such as 'Unnamed: '
    or other strings

    :param cell: A value of a give cell
    :return: True if it has a value, False if it does not
    """
    if isinstance(cell, float):
        if math.isnan(cell):
            return True
        else:
            return False
    else:
        if cell.strip() == '':
            return False
        elif 'Unnamed: ' in cell:
            return False
        else:
            return True


def check_assay_table_with_config(
        df, config, filename, protocol_names_and_types):
    """Checks a assay table against a given configuration

    :param df: A table DataFrame
    :param config: An ISA Configuration object
    :param filename: The filename of the table
    :param protocol_names_and_types: List of protocol names and types
    :return: None
    """
    columns = list(df.columns)
    # Get required headers from config and check if they are present in the
    # table; Rule 4010
    required_fields = [i.header for i in config.get_isatab_configuration()[
        0].get_field() if i.is_required]
    for required_field in required_fields:
        if required_field not in columns:
            validator_warnings.append({
                "message": "A required column in assay table is not present",
                "supplemental": "In {} the required column {} missing "
                                "from column headings"
                .format(filename, required_field),
                "code": 4010
            })
            log.warning("(W) In {} the required column {} missing from "
                        "column headings".format(filename, required_field))
        else:
            # Now check that the required column cells all have values, Rules
            # 4003-4008
            for y, cell in enumerate(df[required_field]):
                if not cell_has_value(cell):
                    validator_warnings.append({
                        "message": "A required cell value is missing",
                        "supplemental": "Cell at row {} in column '{}' has "
                                        "no value".format(y, required_field),
                        "code": 4012
                    })
                    log.warning("(W) Cell at row {} in column '{}' has no "
                                "value, but it is required by the "
                                "configuration".format(y, required_field))

    # Check if protocol ref column values are consistently structured
    protocol_ref_index = [i for i in columns if 'protocol ref' in i.lower()]
    for each in protocol_ref_index:
        prots_found = set()
        for cell in df[each]:
            prots_found.add(cell)
        if len(prots_found) > 1:
            validator_warnings.append({
                "message": "Multiple protocol references in Protocol "
                           "REF column",
                "supplemental": "Multiple protocol references {} are found "
                                "in {}".format(prots_found, each),
                "code": 4999
            })
            log.warning(
                "(W) Multiple protocol references {} are found in {}".format(
                    prots_found, each))
            log.warning(
                "(W) Only one protocol reference should be used in a "
                "Protocol REF column.")


def check_study_assay_tables_against_config(i_df, dir_context, configs):
    """Used for rules 4003-4008. Checks all study and assay tables against
    the configurations, for a given ISA-Tab. It looks first at the
    study and assay tables that are referenced by the investigation.

    :param i_df: An investigation DataFrame dictionary
    :param dir_context: The path in which the ISA-Tab files are sourced
    :param configs: The loaded set of ISA Configuration XMLs as config objects
    :return: None
    """
    for i, study_df in enumerate(i_df['studies']):
        study_filename = study_df.iloc[0]['Study File Name']
        protocol_names = i_df['s_protocols'][i]['Study Protocol Name'].tolist()
        protocol_types = i_df['s_protocols'][i]['Study Protocol Type'].tolist()
        protocol_names_and_types = dict(zip(protocol_names, protocol_types))
        if study_filename is not '':
            try:
                with utf8_text_file_open(os.path.join(
                        dir_context, study_filename)) as s_fp:
                    df = load_table(s_fp)
                    config = configs[('[sample]', '')]
                    log.info("Checking study file {} against default study "
                             "table configuration...".format(study_filename))
                    check_assay_table_with_config(
                        df, config, study_filename, protocol_names_and_types)
            except FileNotFoundError:
                pass
        for j, assay_df in enumerate(i_df['s_assays']):
            assay_filename = assay_df['Study Assay File Name'].tolist()[0]
            measurement_type = assay_df[
                'Study Assay Measurement Type'].tolist()[
                0]
            technology_type = assay_df[
                'Study Assay Technology Type'].tolist()[
                0]
            if assay_filename is not '':
                try:
                    with utf8_text_file_open(os.path.join(
                            dir_context, assay_filename)) as a_fp:
                        df = load_table(a_fp)
                        lowered_mt = measurement_type.lower()
                        lowered_tt = technology_type.lower()
                        config = configs[(lowered_mt, lowered_tt)]
                        log.info("Checking assay file {} against default "
                                 "table configuration ({}, {})...".format(
                                     assay_filename, measurement_type,
                                     technology_type))
                        check_assay_table_with_config(
                            df, config, assay_filename,
                            protocol_names_and_types)
                        # check_assay_table_with_config(df, protocols, config,
                        # assay_filename)
                except FileNotFoundError:
                    pass
        # TODO: Check protocol usage - Rule 4009


def check_factor_value_presence(table):
    """Checks if a Factor Value cell is empty

    :param table: Table as a DataFrame
    :return: None
    """
    factor_fields = [
        i for i in table.columns if i.lower().startswith('factor value')]
    for factor_field in factor_fields:
        for x, cell_value in enumerate(table.fillna('')[factor_field]):
            if cell_value == '':
                validator_warnings.append({
                    "message": "A required node factor value is missing value",
                    "supplemental": "(W) Missing value for '" +
                                    factor_field + "' at row " +
                                    str(x) + " in " + table.filename,
                    "code": 4007
                })
                log.warning("(W) Missing value for '" + factor_field +
                            "' at row " + str(x) + " in " + table.filename)


def check_required_fields(table, cfg):
    """Checks if the required fields by a configuration have empty cells

    :param table: Table as a DataFrame
    :param cfg: A ISA Configuration object
    :return: None
    """
    for fheader in [i.header for i in cfg.get_isatab_configuration()[
            0].get_field() if i.is_required]:
        found_field = [i for i in table.columns if i.lower() ==
                       fheader.lower()]
        if len(found_field) == 0:
            validator_warnings.append({
                "message": "A required column in assay table is not present",
                "supplemental": "Required field '" + fheader +
                                "' not found in the file '" +
                                table.filename + "'",
                "code": 4010
            })
            log.warning("(W) Required field '" + fheader +
                        "' not found in the file '" + table.filename + "'")
        elif len(found_field) > 1:
            validator_warnings.append({
                "message": "Multiple columns found",
                "supplemental": "Field '" + fheader +
                                "' cannot have multiple values in the file '"
                                + table.filename,
                "code": 4013
            })
            log.warning("(W) Field '" + fheader +
                        "' cannot have multiple values in the file '" +
                        table.filename)


def check_sample_names(study_sample_table, assay_tables=[]):
    """Checks that samples in the assay tables also appear in the study-sample
    table

    :param study_sample_table: Study table DataFrame
    :param assay_tables: A list of Assay table DataFrames
    :return: None
    """
    if len(assay_tables) > 0:
        study_samples = set(study_sample_table['Sample Name'])
        for assay_table in assay_tables:
            assay_samples = set(assay_table['Sample Name'])
            for assay_sample in assay_samples:
                if assay_sample not in study_samples:
                    validator_warnings.append({
                        "message": "Missing Sample",
                        "supplemental": "{} is a Sample Name in {}, but it is "
                                        "not defined in the Study "
                                        "Sample File {}."
                        .format(assay_sample, assay_table.filename,
                                study_sample_table.filename),
                        "code": 1003
                    })
                    log.warning("(W) {} is a Sample Name in {}, but it is "
                                "not defined in the Study Sample File {}."
                                .format(assay_sample, assay_table.filename,
                                        study_sample_table.filename))


def check_field_values(table, cfg):
    """Checks table fields against configuration

    :param table: Table DataFrame
    :param cfg: A ISA Configuration object
    :return: None
    """
    def check_single_field(cell_value, cfg_field):
        """Checks a single cell against the configuration field required

        :param cell_value: Value taken from a table cell
        :param cfg_field: Field configuration
        :return: Returns True if OK, False if not OK
        """
        # First check if the value is required by config
        if isinstance(cell_value, float):
            if math.isnan(cell_value):
                if cfg_field.is_required:
                    validator_warnings.append({
                        "message": "A required column in assay table is "
                                   "not present",
                        "supplemental": "Missing value for the "
                                        "required field '" + cfg_field.header
                                        + "' in the file '" +
                                        table.filename + "'",
                        "code": 4010
                    })
                    log.warning("(W) Missing value for the required field '" +
                                cfg_field.header + "' in the file '" +
                                table.filename + "'")
                return True
        elif isinstance(cell_value, str):
            value = cell_value.strip()
            if value == '':
                if cfg_field.is_required:
                    validator_warnings.append({
                        "message": "A required cell value is missing",
                        "supplemental": "Missing value for the required "
                                        "field '" + cfg_field.header +
                                        "' in the file '" +
                        table.filename + "'",
                        "code": 4012
                    })
                    log.warning("(W) Missing value for the required field '" +
                                cfg_field.header + "' in the file '" +
                                table.filename + "'")
                return True
        is_valid_value = True
        data_type = cfg_field.data_type.lower().strip()
        if data_type in ['', 'string']:
            return True
        if 'boolean' == data_type:
            is_valid_value = 'true' == cell_value.strip() \
                             or 'false' == cell_value.strip()
        elif 'date' == data_type:
            try:
                iso8601.parse_date(cell_value)
            except iso8601.ParseError:
                is_valid_value = False
        elif 'integer' == data_type:
            try:
                int(cell_value)
            except ValueError:
                is_valid_value = False
        elif 'double' == data_type:
            try:
                float(cell_value)
            except ValueError:
                is_valid_value = False
        elif data_type == 'list':
            list_values = [i.lower() for i in cfg_field.list_values.split(',')]
            if cell_value.lower() not in list_values:
                is_valid_value = False
        elif data_type in ['ontology-term', 'ontology term']:
            # Structure and values checked in check_ontology_fields()
            return True
        else:
            validator_warnings.append({
                "message": "Unknown data type found",
                "supplemental": "Unknown data type '" + data_type +
                                "' for field '" + cfg_field.header +
                                "' in the file '" + table.filename + "'",
                "code": 4011
            })
            log.warning("(W) Unknown data type '" + data_type +
                        "' for field '" + cfg_field.header +
                        "' in the file '" + table.filename + "'")
            return False
        if not is_valid_value:
            validator_warnings.append({
                "message": "A value does not correspond to the correct "
                           "data type",
                "supplemental": "Invalid value '" + cell_value +
                                "' for type '" + data_type + "' of the field '"
                                + cfg_field.header + "'",
                "code": 4011
            })
            log.warning("(W) Invalid value '" + cell_value +
                        "' for type '" + data_type + "' of the field '" +
                        cfg_field.header + "'")
            if data_type == 'list':
                log.warning("(W) Value must be one of: " +
                            cfg_field.list_values)
        return is_valid_value

    result = True
    for irow in range(len(table.index)):
        ncols = len(table.columns)
        for icol in range(0, ncols):
            cfields = [i for i in cfg.get_isatab_configuration(
            )[0].get_field() if i.header == table.columns[icol]]
            if len(cfields) == 1:
                cfield = cfields[0]
                result = result and check_single_field(
                    table.iloc[irow][cfield.header], cfield)
    return result


def check_unit_field(table, cfg):
    """Checks if unit columns are valid against a configuration

    :param table: Table DataFrame
    :param cfg: An ISA Configuration object
    :return: True if all unit columns in table are OK, False if not OK
    """
    def check_unit_value(cell_value, unit_value, cfield, filename):
        """Checks if a value cell that has a unit has correct unit columns
        according to the configuration

        :param cell_value: The cell value
        :param unit_value: The unit value
        :param cfield: Configuration field from the ISA Config
        :param filename: Filename of the table
        :return: True if the unit cells are OK, False if not
        """
        if cell_has_value(cell_value) or cell_has_value(unit_value):
            validator_warnings.append({
                "message": "Cell found has unit but no value",
                "supplemental": "Field '" + cfield.header +
                                "' has a unit but not a value in the file '" +
                                filename
                                + "'",
                "code": 4999
            })
            log.warning("(W) Field '" + cfield.header +
                        "' has a unit but not a value in the file '" +
                        filename + "'")
            return False
        return True

    result = True
    for icol, header in enumerate(table.columns):
        cfields = [i for i in cfg.get_isatab_configuration(
        )[0].get_field() if i.header == header]
        if len(cfields) != 1:
            continue
        cfield = cfields[0]
        ucfields = [i for i in cfg.get_isatab_configuration(
        )[0].get_unit_field() if i.pos == cfield.pos + 1]
        if len(ucfields) != 1:
            continue
        ucfield = ucfields[0]
        if ucfield.is_required:
            rheader = None
            rindx = icol + 1
            if rindx < len(table.columns):
                rheader = table.columns[rindx]
            if rheader is None or rheader.lower() != 'unit':
                validator_warnings.append({
                    "message": "Cell requires a Unit",
                    "supplemental": "The field '" + header +
                                    "' in the file '" + table.filename +
                                    "' misses a required 'Unit' column",
                    "code": 4999
                })
                log.warning("(W) The field '" + header + "' in the file '" +
                            table.filename +
                            "' misses a required 'Unit' column")
                result = False
            else:
                for irow in range(len(table.index)):
                    result = result and check_unit_value(
                        table.iloc[irow][icol], table.iloc[irow][rindx],
                        cfield, table.filename)
    return result


def check_protocol_fields(table, cfg, proto_map):
    from itertools import tee

    def pairwise(iterable):
        """A lovely pairwise iterator, e.g.

        [a, b, c, d] -> [(a, b), (b, c), (c, d)]

        :param iterable: A Python iterable
        :return: A pairwise generator
        """
        a, b = tee(iterable)
        next(b, None)
        return zip(a, b)

    proto_ref_index = [i for i in table.columns if 'protocol ref' in i.lower()]
    result = True
    for each in proto_ref_index:
        prots_found = set()
        for cell in table[each]:
            prots_found.add(cell)
        if len(prots_found) > 1:
            log.warning("(W) Multiple protocol references {} are found in {}"
                        .format(prots_found, each))
            log.warning(
                "(W) Only one protocol reference should be used in a "
                "Protocol REF column.")
            result = False
    if result:
        field_headers = [i for i in table.columns if
                         i.lower().endswith(' name') or i.lower().endswith(
                             ' data file') or i.lower().endswith(
                             ' data matrix file')]
        protos = [i for i in table.columns if i.lower() == 'protocol ref']
        if len(protos) > 0:
            last_proto_indx = table.columns.get_loc(protos[len(protos) - 1])
        else:
            last_proto_indx = -1
        last_mat_or_dat_indx = table.columns.get_loc(
            field_headers[len(field_headers) - 1])
        if last_proto_indx > last_mat_or_dat_indx:
            log.warning(
                "(W) Protocol REF column without output in file '" +
                table.filename + "'")
        for left, right in pairwise(field_headers):
            cleft = None
            cright = None
            clefts = [i for i in cfg.get_isatab_configuration(
            )[0].get_field() if i.header.lower() == left.lower()]
            if len(clefts) == 1:
                cleft = clefts[0]
            crights = [
                i for i in cfg.get_isatab_configuration()[0].get_field() if
                i.header.lower() == right.lower()]
            if len(crights) == 1:
                cright = crights[0]
            if cleft is not None and cright is not None:
                cprotos = [i.protocol_type for i in
                           cfg.get_isatab_configuration()[0]
                           .get_protocol_field() if
                           cleft.pos < i.pos and cright.pos > i.pos]
                fprotos_headers = [i for i in table.columns[
                    table.columns.get_loc(cleft.header):table.columns.get_loc(
                        cright.header)] if
                    'protocol ref' in i.lower()]
                fprotos = list()
                for header in fprotos_headers:
                    proto_name = table.iloc[0][header]
                    try:
                        proto_type = proto_map[proto_name]
                        fprotos.append(proto_type)
                    except KeyError:
                        validator_warnings.append({
                            "message": "Missing Protocol declaration",
                            "supplemental": " Could not find protocol type "
                                            "for protocol name '{}', "
                                            "trying to validate "
                                            "against name only".format(
                                                proto_name),
                            "code": 1007
                        })
                        log.warning("(W) Could not find protocol type for "
                                    "protocol name '{}', trying to validate "
                                    "against name only".format(proto_name))
                        fprotos.append(proto_name)
                invalid_protos = set(cprotos) - set(fprotos)
                if len(invalid_protos) > 0:
                    validator_warnings.append({
                        "message": "Missing Protocol declaration",
                        "supplemental": "Protocol(s) of type " +
                                        str(list(invalid_protos))
                                        + " defined in the ISA-configuration "
                                          "expected as a between '"
                                        + cleft.header + "' and '" +
                                        cright.header
                                        + "' but has not been found, "
                                          "in the file '" +
                                        table.filename + "'",
                        "code": 1007
                    })
                    log.warning("(W) Protocol(s) of type " + str(
                        list(invalid_protos)) + " defined in the "
                                                "ISA-configuration expected "
                                                "as a between '" +
                        cleft.header + "' and '" + cright.header +
                        "' but has not been found, in the file '" +
                        table.filename + "'")
                    result = False
    return result


def check_ontology_fields(table, cfg, tsrs):
    """Checks ontology annotation columns are correct for a given configuration
    in a table

    :param table: Table DataFrame
    :param cfg: An ISA Configuration object
    :param tsrs: List of Term Source References from the Ontology Source
    Reference section
    :return: True if OK, False if not OK
    """
    def check_single_field(cell_value, source, acc, cfield, filename):
        """Checks ontology annotation columns are correct for a given
        configuration for a given cell value

        :param cell_value: Cell value
        :param source: Term Source REF value
        :param acc: Term Accession Number value
        :param cfield: The configuration specification from the ISA Config
        :param filename: Filename of the table
        :return: True if OK, False if not OK
        """
        if (cell_has_value(cell_value) and not cell_has_value(
                source) and cell_has_value(acc)) or not cell_has_value(
                cell_value):
            validator_warnings.append({
                "message": "Missing Term Source REF in annotation or missing "
                           "Term Source Name",
                "supplemental": "Incomplete values for ontology headers, "
                                "for the field '"
                                + cfield.header + "' in the file '"
                                + filename + "'. Check that all the "
                                             "label/accession/source are "
                                             "provided.",
                "code": 3008
            })
            log.warning(
                "(W) Incomplete values for ontology headers, for the field '"
                + cfield.header + "' in the file '" +
                filename + "'. Check that all the label/accession/source "
                           "are provided.")
            if source not in tsrs:
                validator_warnings.append({
                    "message": "Term Source REF reference broken",
                    "supplemental": "Term Source REF, for the field '"
                                    + cfield.header + "' in the file '"
                                    + filename + "' does not refer to a "
                                                 "declared Ontology Source.",
                    "code": 3011
                })
                log.warning(
                    "(W) Term Source REF, for the field '" + cfield.header +
                    "' in the file '" + filename +
                    "' does not refer to a declared Ontology Source.")
            return False
        return True

    result = True
    nfields = len(table.columns)
    for icol, header in enumerate(table.columns):
        cfields = [i for i in cfg.get_isatab_configuration(
        )[0].get_field() if i.header == header]
        if len(cfields) != 1:
            continue
        cfield = cfields[0]
        if cfield.get_recommended_ontologies() is None:
            continue
        rindx = icol + 1
        rrindx = icol + 2
        rheader = ''
        rrheader = ''
        if rindx < nfields:
            rheader = table.columns[rindx]
        if rrindx < nfields:
            rrheader = table.columns[rrindx]
        if 'term source ref' not in rheader.lower(
        ) or 'term accession number' not in rrheader.lower():
            log.warning("(W) The Field '" + header
                        + "' should have values from ontologies and has no "
                          "ontology headers instead")
            result = False
            continue

        for irow in range(len(table.index)):
            result = result and check_single_field(
                table.iloc[irow][icol], table.iloc[irow][rindx],
                table.iloc[irow][rrindx], cfield, table.filename)

    return result


BASE_DIR = os.path.dirname(__file__)
default_config_dir = os.path.join(BASE_DIR, 'resources', 'config', 'xml')


def get_num_study_groups(study_sample_table, study_filename):
    """Gets the number of study groups based on Factor Value combinations
    found in the study-sample table

    :param study_sample_table: The study-sample table as a DataFrame
    :param study_filename: The filename of the file
    :return: The computed number of study groups
    """
    num_study_groups = -1
    factor_columns = [
        x for x in study_sample_table.columns if x.startswith('Factor Value')]
    if factor_columns != []:
        num_study_groups = len(
            study_sample_table[factor_columns].drop_duplicates())
    else:
        log.info("No study factors found in {}".format(study_filename))
    return num_study_groups


def check_study_groups(table, filename, study_group_size_in_comment):
    """Checks the number of study groups against an expected group size

    :param table: Table as a DataFrame
    :param filename: Filename of the table
    :param study_group_size_in_comment: Expected group size
    :return: True if computed group size matches expected group size, False if
    not
    """
    num_study_groups = get_num_study_groups(table, filename)
    log.info('Found {} study groups in {}'.format(
        num_study_groups, filename))
    validator_info.append({
        'message': 'Found {} study groups in {}'.format(
            num_study_groups, filename),
        'supplemental': 'Found {} study groups in {}'.format(
            num_study_groups, filename),
        'code': 5001
    })
    if study_group_size_in_comment is not None and \
            study_group_size_in_comment != num_study_groups:
        log.warning('Study group size reported as {} but found {} in {}'
                    .format(study_group_size_in_comment, num_study_groups,
                            filename))
        validator_warnings.append({
            'message': 'Reported study group size does not match table'
            .format(num_study_groups, filename),
            'supplemental': 'Study group size reported as {} but found {} '
                            'in {}'.format(
                study_group_size_in_comment, num_study_groups, filename),
            'code': 5002
        })
        return False
    return True


def validate(fp, config_dir=default_config_dir, log_level=None):
    """Runs the ISA-Tab validator and builds a validation report. Note that
    this function uses global variables to collect validation messages

    :param fp: A file-like buffer object pointing to the investigation file
    :param config_dir: Full path to the ISA XML configuration directory
    :param log_level: Logging level as defined by the logging module. e.g.
    logging.WARN, logging.DEBUG etc.
    :return: A JSON report containing validation messages of different levels,
    e.g. errors, warnings, info.
    """
    global validator_errors
    global validator_warnings
    global validator_info
    validator_errors = []
    validator_warnings = []
    validator_info = []
    if log_level in (
            logging.NOTSET, logging.DEBUG, logging.INFO, logging.WARNING,
            logging.ERROR, logging.CRITICAL):
        log.setLevel(log_level)
    log.info("ISA tab Validator from ISA tools API v0.6")
    stream = StringIO()
    handler = logging.StreamHandler(stream)
    log.addHandler(handler)
    validation_finished = False
    try:
        # check_utf8(fp)  # skip as does not correctly report right now
        log.info("Loading... {}".format(fp.name))
        i_df = load_investigation(fp=fp)
        log.info("Running prechecks...")
        check_filenames_present(i_df)  # Rule 3005
        check_table_files_read(i_df, os.path.dirname(
            fp.name))  # Rules 0006 and 0008
        # check_table_files_load(i_df, os.path.dirname(fp.name))  # Rules 0007
        # and 0009, covered by later validation?
        check_samples_not_declared_in_study_used_in_assay(
            i_df, os.path.dirname(fp.name))  # Rule 1003
        check_study_factor_usage(i_df, os.path.dirname(
            fp.name))  # Rules 1008 and 1021
        check_protocol_usage(i_df, os.path.dirname(
            fp.name))  # Rules 1007 and 1019
        check_protocol_parameter_usage(
            i_df, os.path.dirname(fp.name))  # Rules 1009 and 1020
        check_date_formats(i_df)  # Rule 3001
        check_dois(i_df)  # Rule 3002
        check_pubmed_ids_format(i_df)  # Rule 3003
        check_protocol_names(i_df)  # Rule 1010
        check_protocol_parameter_names(i_df)  # Rule 1011
        check_study_factor_names(i_df)  # Rule 1012
        term_source_refs = check_ontology_sources(i_df)  # Rule 3008
        log.info("Finished prechecks...")
        log.info("Loading configurations found in {}".format(config_dir))
        configs = load_config(config_dir)  # Rule 4001
        if configs is None:
            raise SystemError(
                "No configuration to load so cannot proceed with validation!")
        log.info("Using configurations found in {}".format(config_dir))
        check_measurement_technology_types(i_df, configs)  # Rule 4002
        log.info("Checking investigation file against configuration...")
        # Rule 4003 for investigation file only
        check_investigation_against_config(i_df, configs)
        log.info("Finished checking investigation file")
        for i, study_df in enumerate(i_df['studies']):
            study_group_size_in_comment = None
            if NUMBER_OF_STUDY_GROUPS in study_df.columns:
                study_group_sizes = study_df[NUMBER_OF_STUDY_GROUPS]
                study_group_size_in_comment = next(iter(study_group_sizes))
            study_filename = study_df.iloc[0]['Study File Name']
            study_sample_table = None
            assay_tables = list()
            if study_filename is not '':
                protocol_names = i_df[
                    's_protocols'][i]['Study Protocol Name'].tolist(
                )
                protocol_types = i_df[
                    's_protocols'][i]['Study Protocol Type'].tolist(
                )
                protocol_names_and_types = dict(
                    zip(protocol_names, protocol_types))
                try:
                    log.info("Loading... {}".format(study_filename))
                    with utf8_text_file_open(os.path.join(os.path.dirname(
                            fp.name), study_filename)) as s_fp:
                        study_sample_table = load_table(s_fp)
                        study_sample_table.filename = study_filename
                        config = configs[('[sample]', '')]
                        log.info("Validating {} against default study table "
                                 "configuration".format(study_filename))
                        log.info("Checking Factor Value presence...")
                        check_factor_value_presence(
                            study_sample_table)  # Rule 4007
                        log.info("Checking required fields...")
                        # Rule 4003-8, 4010
                        check_required_fields(study_sample_table, config)
                        log.info("Checking generic fields...")
                        if not check_field_values(
                                study_sample_table, config):  # Rule 4011
                            log.warning("(W) There are some field value "
                                        "inconsistencies in {} against {} "
                                        "configuration".format(
                                            study_sample_table.filename,
                                            'Study Sample'))
                        log.info("Checking unit fields...")
                        if not check_unit_field(study_sample_table, config):
                            log.warning("(W) There are some unit value "
                                        "inconsistencies in {} against {} "
                                        "configuration".format(
                                            study_sample_table.filename,
                                            'Study Sample'))
                        log.info("Checking protocol fields...")
                        # Rule 4009
                        if not check_protocol_fields(
                                study_sample_table, config,
                                protocol_names_and_types):
                            log.warning("(W) There are some protocol "
                                        "inconsistencies in {} against {} "
                                        "configuration".format(
                                            study_sample_table.filename,
                                            'Study Sample'))
                        log.info("Checking ontology fields...")
                        # Rule 3010
                        if not check_ontology_fields(
                                study_sample_table, config, term_source_refs):
                            log.warning("(W) There are some ontology "
                                        "annotation inconsistencies in {} "
                                        "against {} "
                                        "configuration".format(
                                            study_sample_table.filename,
                                            'Study Sample'))
                        log.info("Checking study group size...")
                        check_study_groups(
                            study_sample_table, study_filename,
                            study_group_size_in_comment)
                        log.info("Finished validation on {}".format(
                            study_filename))
                except FileNotFoundError:
                    pass
                assay_df = i_df['s_assays'][i]
                study_group_size_in_comment = None
                if NUMBER_OF_STUDY_GROUPS in assay_df.columns:
                    study_group_sizes = study_df[
                        NUMBER_OF_STUDY_GROUPS]
                    study_group_size_in_comment = next(iter(study_group_sizes))
                for x, assay_filename in enumerate(
                        assay_df['Study Assay File Name'].tolist()):
                    measurement_type = assay_df[
                        'Study Assay Measurement Type'].tolist()[
                        x]
                    technology_type = assay_df[
                        'Study Assay Technology Type'].tolist()[
                        x]
                    if assay_filename is not '':
                        try:
                            lowered_mt = measurement_type.lower()
                            lowered_tt = technology_type.lower()
                            config = configs[(lowered_mt, lowered_tt)]
                        except KeyError:
                            log.error(
                                "Could not load config matching ({}, {})"
                                .format(
                                    measurement_type, technology_type))
                            log.warning("Only have configs matching:")
                            for k in configs.keys():
                                log.warning(k)
                            config = None
                        if config is None:
                            log.warning("Skipping configuration validation as "
                                        "could not load config...")
                        else:
                            try:
                                log.info("Loading... {}".format(
                                    assay_filename))
                                with utf8_text_file_open(os.path.join(
                                        os.path.dirname(fp.name),
                                        assay_filename)) as a_fp:
                                    assay_table = load_table(a_fp)
                                    assay_table.filename = assay_filename
                                    assay_tables.append(assay_table)
                                    log.info("Validating {} against assay "
                                             "table configuration ({}, {})..."
                                             .format(
                                                 assay_filename,
                                                 measurement_type,
                                                 technology_type))
                                    log.info(
                                        "Checking Factor Value presence...")
                                    check_factor_value_presence(
                                        assay_table)  # Rule 4007
                                    log.info("Checking required fields...")
                                    # Rule 4003-8, 4010
                                    check_required_fields(assay_table, config)
                                    log.info("Checking generic fields...")
                                    # Rule 4011
                                    if not check_field_values(
                                            assay_table, config):
                                        log.warning(
                                            "(W) There are some field value "
                                            "inconsistencies in {} against {} "
                                            "configuration".format(
                                                assay_table.filename,
                                                (measurement_type,
                                                 technology_type)))
                                    log.info("Checking unit fields...")
                                    if not check_unit_field(
                                            assay_table, config):
                                        log.warning("(W) There are some unit "
                                                    "value inconsistencies in "
                                                    "{} against {} "
                                                    "configuration".format(
                                                        assay_table.filename,
                                                        (measurement_type,
                                                         technology_type)))
                                    log.info("Checking protocol fields...")
                                    # Rule 4009
                                    if not check_protocol_fields(
                                            assay_table, config,
                                            protocol_names_and_types):
                                        log.warning("(W) There are some "
                                                    "protocol inconsistencies "
                                                    "in {} against {} "
                                                    "configuration".format(
                                                        assay_table.filename, (
                                                            measurement_type,
                                                            technology_type)))
                                    log.info("Checking ontology fields...")
                                    # Rule 3010
                                    if not check_ontology_fields(
                                            assay_table, config,
                                            term_source_refs):
                                        log.warning("(W) There are some "
                                                    "ontology annotation "
                                                    "inconsistencies in {} "
                                                    "against {} "
                                                    "configuration".format(
                                                        assay_table.filename, (
                                                            measurement_type,
                                                            technology_type)))
                                    log.info("Checking study group size...")
                                    check_study_groups(
                                        assay_table, assay_filename,
                                        study_group_size_in_comment)
                                    log.info("Finished validation on {}"
                                             .format(
                                                 assay_filename))
                            except FileNotFoundError:
                                pass
                        if study_sample_table is not None:
                            log.info(
                                "Checking consistencies between study sample "
                                "table and assay tables...")
                            check_sample_names(
                                study_sample_table, assay_tables)
                            log.info(
                                "Finished checking study sample table against "
                                "assay tables...")
            if len(validator_errors) != 0:
                log.info("Skipping pooling test as there are outstanding "
                         "errors")
            else:
                from isatools import utils
                try:
                    fp.seek(0)
                    utils.detect_isatab_process_pooling(fp)
                except BaseException:
                    pass
        log.info("Finished validation...")
        validation_finished = True
    except ParserError as cpe:
        validator_errors.append({
            "message": "Unknown/System Error",
            "supplemental":
                "The validator could not identify what the error is: {}"
            .format(str(cpe)),
            "code": 0
        })
        log.fatal("(F) There was an error when trying to parse the ISA tab")
        log.fatal(cpe)
    except ValueError as ve:
        validator_errors.append({
            "message": "Unknown/System Error",
            "supplemental":
                "The validator could not identify what the error is: {}"
            .format(str(ve)),
            "code": 0
        })
        log.fatal("(F) There was an error when trying to parse the ISA tab")
        log.fatal(ve)
    except SystemError as se:
        validator_errors.append({
            "message": "Unknown/System Error",
            "supplemental":
                "The validator could not identify what the error is: {}"
            .format(str(se)),
            "code": 0
        })
        log.fatal("(F) Something went very very wrong! :(")
        log.fatal(se)
    except Exception as e:
        validator_errors.append({
            "message": "Unknown/System Error",
            "supplemental":
                "The validator could not identify what the error is: {}"
            .format(str(e)),
            "code": 0
        })
        log.fatal("(F) Something went very very wrong! :(")
        log.fatal(e)
    finally:
        handler.flush()
        return {
            "errors": validator_errors,
            "warnings": validator_warnings,
            "info": validator_info,
            "validation_finished": validation_finished
        }


def batch_validate(tab_dir_list):
    """Validate a batch of ISA-Tab archives
    :param tab_dir_list: List of file paths to the ISA-Tab archives to validate
    :return: batch report as JSON

    Example:
        from isatools import isatab
        my_tabs = [
            '/path/to/study1/',
            '/path/to/study2/'
        ]
        batch_report = isatab.batch_validate(my_tabs, '/path/to/report.txt')
    """
    batch_report = {
        "batch_report": []
    }
    for tab_dir in tab_dir_list:
        log.info("***Validating {}***\n".format(tab_dir))
        i_files = glob.glob(os.path.join(tab_dir, 'i_*.txt'))
        if len(i_files) != 1:
            log.warning(
                "Could not find an investigation file, skipping {}".format(
                    tab_dir))
        else:
            with utf8_text_file_open(i_files[0]) as fp:
                batch_report['batch_report'].append(
                    {
                        "filename": fp.name,
                        "report": validate(fp)
                    }
                )
    return batch_report


def dumps(isa_obj, skip_dump_tables=False,
          write_fvs_in_assay_table=False):
    """Serializes ISA objects to ISA-Tab to standard output

    :param isa_obj: An ISA Investigation object
    :param skip_dump_tables: Boolean flag on whether or not to write the
    :param write_factor_values_in_assay_table: Boolean flag indicating whether
        or not to write Factor Values in the assay table files
    :return: String output of the ISA-Tab files
    """
    tmp = None
    output = str()
    try:
        tmp = tempfile.mkdtemp()
        dump(isa_obj=isa_obj, output_path=tmp,
             skip_dump_tables=skip_dump_tables,
             write_factor_values_in_assay_table=write_fvs_in_assay_table)
        with utf8_text_file_open(os.path.join(
                tmp, 'i_investigation.txt')) as i_fp:
            output += os.path.join(tmp, 'i_investigation.txt') + '\n'
            output += i_fp.read()
        for s_file in glob.iglob(os.path.join(tmp, 's_*')):
            with utf8_text_file_open(s_file) as s_fp:
                output += "--------\n"
                output += s_file + '\n'
                output += s_fp.read()
        for a_file in glob.iglob(os.path.join(tmp, 'a_*')):
            with utf8_text_file_open(a_file) as a_fp:
                output += "--------\n"
                output += a_file + '\n'
                output += a_fp.read()
    finally:
        if tmp is not None:
            shutil.rmtree(tmp)
    return output


def dump_tables_to_dataframes(isa_obj):
    """Serialize the table files only, to DataFrames

    :param isa_obj: An ISA Investigation object
    :return: A dictionary containing ISA table filenames as keys and the
    corresponding tables as DataFrames as the values
    """
    tmp = None
    output = dict()
    try:
        tmp = tempfile.mkdtemp()
        dump(isa_obj=isa_obj, output_path=tmp, skip_dump_tables=False)
        for s_file in glob.iglob(os.path.join(tmp, 's_*')):
            output[os.path.basename(s_file)] = read_tfile(s_file)
        for a_file in glob.iglob(os.path.join(tmp, 'a_*')):
            output[os.path.basename(a_file)] = read_tfile(a_file)
    finally:
        if tmp is not None:
            shutil.rmtree(tmp)
    return output


def load(isatab_path_or_ifile, skip_load_tables=False):
    """Load an ISA-Tab into ISA Data Model objects

    :param isatab_path_or_ifile: Full path to an ISA-Tab directory or file-like
    buffer object pointing to an investigation file
    :param skip_load_tables: Whether or not to skip loading the table files
    :return: Investigation objects
    """
    # from DF of investigation file

    def get_ontology_source(term_source_ref):
        try:
            os = ontology_source_map[term_source_ref]
        except KeyError:
            os = None
        return os

    def get_oa(val, accession, ts_ref):
        """Gets a OntologyAnnotation for a give value, accession and
        term source REF

        :param val: Value of the OA
        :param accession: Term Accession Number of the OA
        :param ts_ref: Term Source REF of the OA
        :return: An OntologyAnnotation object
        """
        if val == '' and accession == '':
            return None
        else:
            return OntologyAnnotation(
                term=val,
                term_accession=accession,
                term_source=get_ontology_source(ts_ref)
            )

    def get_oa_list_from_semi_c_list(vals, accessions, ts_refs):
        """Gets a list of OntologyAnnotations from semi-colon delimited lists

        :param vals: A list of values, separated by semi-colons
        :param accessions: A list of accessions, separated by semi-colons
        :param ts_refs: A list of term source REFs, separated by semi-colons
        :return: A list of OntologyAnnotation objects
        """
        oa_list = []
        accession_split = accessions.split(';')
        ts_refs_split = ts_refs.split(';')
        # if no acc or ts_refs
        if accession_split == [''] and ts_refs_split == ['']:
            for val in vals.split(';'):
                oa_list.append(OntologyAnnotation(term=val, ))
        else:  # try parse all three sections
            for _, val in enumerate(vals.split(';')):
                oa = get_oa(val, accessions.split(
                    ';')[_], ts_refs.split(';')[_])
                if oa is not None:
                    oa_list.append(oa)
        return oa_list

    def get_publications(section_df):
        """Get a list of Publications from the relevant investigation file
        section

        :param section_df: A PUBLICATIONS section DataFrame
        :return: A list of Publication objects
        """
        if 'Investigation PubMed ID' in section_df.columns:
            prefix = 'Investigation '
        elif 'Study PubMed ID' in section_df.columns:
            prefix = 'Study '
        else:
            raise KeyError

        publications = []

        for _, row in section_df.iterrows():
            publication = Publication(pubmed_id=row[prefix + 'PubMed ID'],
                                      doi=row[prefix + 'Publication DOI'],
                                      author_list=row[
                                          prefix + 'Publication Author List'],
                                      title=row[prefix + 'Publication Title'])

            publication.status = get_oa(
                row[prefix + 'Publication Status'],
                row[prefix + 'Publication Status Term Accession Number'],
                row[prefix + 'Publication Status Term Source REF'])
            publication.comments = get_comments_row(section_df.columns, row)
            publications.append(publication)

        return publications

    def get_contacts(section_df):
        """Get a list of Person objects from the relevant investigation file
        section

        :param section_df: A CONTACTS section DataFrame
        :return: A list of Person objects
        """
        if 'Investigation Person Last Name' in section_df.columns:
            prefix = 'Investigation '
        elif 'Study Person Last Name' in section_df.columns:
            prefix = 'Study '
        else:
            raise KeyError

        contacts = []

        for _, row in section_df.iterrows():
            person = Person(last_name=row[prefix + 'Person Last Name'],
                            first_name=row[prefix + 'Person First Name'],
                            mid_initials=row[prefix + 'Person Mid Initials'],
                            email=row[prefix + 'Person Email'],
                            phone=row[prefix + 'Person Phone'],
                            fax=row[prefix + 'Person Fax'],
                            address=row[prefix + 'Person Address'],
                            affiliation=row[prefix + 'Person Affiliation'])

            person.roles = get_oa_list_from_semi_c_list(
                row[prefix + 'Person Roles'],
                row[prefix + 'Person Roles Term Accession Number'],
                row[prefix + 'Person Roles Term Source REF'])
            person.comments = get_comments_row(section_df.columns, row)
            contacts.append(person)

        return contacts

    def get_comments(section_df):
        """Get Comments from a section DataFrame

        :param section_df: A section DataFrame
        :return: A list of Comment objects as found in the section
        """
        comments = []
        for col in [
                x for x in section_df.columns if _RX_COMMENT.match(str(x))]:
            for _, row in section_df.iterrows():
                comment = Comment(
                    name=next(iter(_RX_COMMENT.findall(col))), value=row[col])
                comments.append(comment)
        return comments

    def get_comments_row(cols, row):
        """Get Comments in a given DataFrame row

        :param cols: List of DataFrame columns
        :param row: DataFrame row as a Series object
        :return: A list of Comment objects
        """
        comments = []
        for col in [x for x in cols if _RX_COMMENT.match(str(x))]:
            comment = Comment(
                name=next(iter(_RX_COMMENT.findall(col))), value=row[col])
            comments.append(comment)
        return comments

    FP = None

    if isinstance(isatab_path_or_ifile, str):
        if os.path.isdir(isatab_path_or_ifile):
            fnames = glob.glob(os.path.join(isatab_path_or_ifile, "i_*.txt"))
            assert len(fnames) == 1
            FP = utf8_text_file_open(fnames[0])
    elif hasattr(isatab_path_or_ifile, 'read'):
        FP = isatab_path_or_ifile
    else:
        raise IOError("Cannot resolve input file")

    try:
        df_dict = read_investigation_file(FP)

        investigation = Investigation()

        for _, row in df_dict['ontology_sources'].iterrows():
            ontology_source = OntologySource(
                name=row['Term Source Name'],
                file=row['Term Source File'],
                version=row['Term Source Version'],
                description=row['Term Source Description'])
            investigation.ontology_source_references.append(ontology_source)

        ontology_source_map = dict(
            map(lambda x: (x.name, x),
                investigation.ontology_source_references))

        if len(df_dict['investigation'].index) > 0:
            row = df_dict['investigation'].iloc[0]
            investigation.identifier = row['Investigation Identifier']
            investigation.title = row['Investigation Title']
            investigation.description = row['Investigation Description']
            investigation.submission_date = \
                row['Investigation Submission Date']
            investigation.public_release_date = \
                row['Investigation Public Release Date']
            investigation.publications = get_publications(
                df_dict['i_publications'])
            investigation.contacts = get_contacts(df_dict['i_contacts'])
            investigation.comments = get_comments(df_dict['investigation'])

        for i in range(0, len(df_dict['studies'])):
            row = df_dict['studies'][i].iloc[0]
            study = Study()
            study.identifier = row['Study Identifier']
            study.title = row['Study Title']
            study.description = row['Study Description']
            study.submission_date = row['Study Submission Date']
            study.public_release_date = row['Study Public Release Date']
            study.filename = row['Study File Name']

            study.publications = get_publications(df_dict['s_publications'][i])
            study.contacts = get_contacts(df_dict['s_contacts'][i])
            study.comments = get_comments(df_dict['studies'][i])

            for _, row in df_dict['s_design_descriptors'][i].iterrows():
                design_descriptor = get_oa(
                    row['Study Design Type'],
                    row['Study Design Type Term Accession Number'],
                    row['Study Design Type Term Source REF'])
                design_descriptor.comments = get_comments_row(
                    df_dict['s_design_descriptors'][i].columns, row)
                study.design_descriptors.append(design_descriptor)

            for _, row in df_dict['s_factors'][i].iterrows():
                factor = StudyFactor(name=row['Study Factor Name'])
                factor.factor_type = get_oa(
                    row['Study Factor Type'],
                    row['Study Factor Type Term Accession Number'],
                    row['Study Factor Type Term Source REF'])
                factor.comments = get_comments_row(
                    df_dict['s_factors'][i].columns, row)
                study.factors.append(factor)

            protocol_map = {}
            for _, row in df_dict['s_protocols'][i].iterrows():
                protocol = Protocol()
                protocol.name = row['Study Protocol Name']
                protocol.description = row['Study Protocol Description']
                protocol.uri = row['Study Protocol URI']
                protocol.version = row['Study Protocol Version']
                protocol.protocol_type = get_oa(
                    row['Study Protocol Type'],
                    row['Study Protocol Type Term Accession Number'],
                    row['Study Protocol Type Term Source REF'])
                params = get_oa_list_from_semi_c_list(
                    row['Study Protocol Parameters Name'],
                    row['Study Protocol Parameters Name '
                        'Term Accession Number'],
                    row['Study Protocol Parameters Name Term Source REF'])
                for param in params:
                    protocol_param = ProtocolParameter(parameter_name=param)
                    protocol.parameters.append(protocol_param)
                protocol.comments = get_comments_row(
                    df_dict['s_protocols'][i].columns, row)
                study.protocols.append(protocol)
                protocol_map[protocol.name] = protocol
            study.protocols = list(protocol_map.values())
            if skip_load_tables:
                pass
            else:
                study_tfile_df = read_tfile(os.path.join(
                    os.path.dirname(FP.name), study.filename))
                iosrs = investigation.ontology_source_references
                sources, samples, _, __, processes, \
                    characteristic_categories, unit_categories = \
                    ProcessSequenceFactory(
                        ontology_sources=iosrs,
                        study_protocols=study.protocols,
                        study_factors=study.factors).create_from_df(
                        study_tfile_df)
                study.sources = sorted(
                    list(sources.values()), key=lambda x: x.name,
                    reverse=False)
                study.samples = sorted(
                    list(samples.values()), key=lambda x: x.name,
                    reverse=False)
                study.process_sequence = list(processes.values())
                study.characteristic_categories = sorted(
                    list(characteristic_categories.values()),
                    key=lambda x: x.term, reverse=False)
                study.units = sorted(
                    list(unit_categories.values()), key=lambda x: x.term,
                    reverse=False)

                for process in study.process_sequence:
                    try:
                        process.executes_protocol = protocol_map[
                            process.executes_protocol]
                    except KeyError:
                        try:
                            unknown_protocol = protocol_map['unknown']
                        except KeyError:
                            protocol_map['unknown'] = Protocol(
                                name="unknown protocol",
                                description="This protocol was auto-generated "
                                            "where a protocol could not be "
                                            "determined.")
                            unknown_protocol = protocol_map['unknown']
                            study.protocols.append(unknown_protocol)
                        process.executes_protocol = unknown_protocol

            for _, row in df_dict['s_assays'][i].iterrows():
                assay = Assay()
                assay.filename = row['Study Assay File Name']
                assay.measurement_type = get_oa(
                    row['Study Assay Measurement Type'],
                    row['Study Assay Measurement Type Term Accession Number'],
                    row['Study Assay Measurement Type Term Source REF']
                )
                assay.technology_type = get_oa(
                    row['Study Assay Technology Type'],
                    row['Study Assay Technology Type Term Accession Number'],
                    row['Study Assay Technology Type Term Source REF']
                )
                assay.technology_platform = \
                    row['Study Assay Technology Platform']
                if skip_load_tables:
                    pass
                else:
                    iosrs = investigation.ontology_source_references
                    assay_tfile_df = read_tfile(os.path.join(
                        os.path.dirname(FP.name), assay.filename))
                    _, samples, other, data, processes, \
                        characteristic_categories, \
                        unit_categories = \
                        ProcessSequenceFactory(
                            ontology_sources=iosrs,
                            study_samples=study.samples,
                            study_protocols=study.protocols,
                            study_factors=study.factors).create_from_df(
                            assay_tfile_df)
                    assay.samples = sorted(
                        list(samples.values()), key=lambda x: x.name,
                        reverse=False)
                    assay.other_material = sorted(
                        list(other.values()), key=lambda x: x.name,
                        reverse=False)
                    assay.data_files = sorted(
                        list(data.values()), key=lambda x: x.filename,
                        reverse=False)
                    assay.process_sequence = list(processes.values())
                    assay.characteristic_categories = sorted(
                        list(characteristic_categories.values()),
                        key=lambda x: x.term, reverse=False)
                    assay.units = sorted(
                        list(unit_categories.values()), key=lambda x: x.term,
                        reverse=False)

                    for process in assay.process_sequence:
                        try:
                            process.executes_protocol = protocol_map[
                                process.executes_protocol]
                        except KeyError:
                            try:
                                unknown_protocol = protocol_map['unknown']
                            except KeyError:
                                protocol_map['unknown'] = Protocol(
                                    name="unknown protocol",
                                    description="This protocol was "
                                                "auto-generated where a "
                                                "protocol could not be "
                                                "determined.")
                                unknown_protocol = protocol_map['unknown']
                                study.protocols.append(unknown_protocol)
                            process.executes_protocol = unknown_protocol

                study.assays.append(assay)
            investigation.studies.append(study)
    finally:
        FP.close()
    return investigation


def process_keygen(protocol_ref, column_group,
                   object_label_index, all_columns, series, series_index, DF):
    """Generate the process key.

    This works by trying to find the relevant Name column, if available, that
    the data indicates the disambiguation.

    If not available, we look at the Parameter Values and use their uniqueness
    to disambiguate the Processes.

    If PVs not available we look at the left-most inputs or right-most outputs
    to use as the disambiguation.

    :param protocol_ref: The Protocol REF value
    :param column_group: List of column headers for the object in context, e.g.
    [Sample Name, Characteristics[Material Type], Comment[My Comment]]
    :param object_label_index: Index of the main object label, e.g. Sample Name
    :param all_columns: List of all column headers
    :param series: A DataFrame Series object of the row we are processing
    :param series_index: Row index of the Series
    :param DF: The whole table's DataFrame
    :return: The process key to disambiguate Processes
    """
    name_column_hits = [n for n in column_group if n in _LABELS_ASSAY_NODES]
    if len(name_column_hits) == 1:
        return series[name_column_hits[0]]

    process_key = protocol_ref
    node_cols = [i for i, c in enumerate(
        all_columns) if c in _LABELS_MATERIAL_NODES + _LABELS_DATA_NODES]
    input_node_value = ''
    output_node_value = ''
    output_node_index = find_gt(node_cols, object_label_index)
    if output_node_index > -1:
        output_node_label = all_columns[output_node_index]
        output_node_value = str(series[output_node_label])

    input_node_index = find_lt(node_cols, object_label_index)
    if input_node_index > -1:
        input_node_label = all_columns[input_node_index]
        input_node_value = str(series[input_node_label])

    input_nodes_with_prot_keys = DF[[
        all_columns[object_label_index],
        all_columns[input_node_index]]].drop_duplicates()
    output_nodes_with_prot_keys = DF[[
        all_columns[object_label_index],
        all_columns[output_node_index]]].drop_duplicates()

    if len(input_nodes_with_prot_keys) > len(output_nodes_with_prot_keys):
        node_key = output_node_value
    else:
        node_key = input_node_value

    if process_key == protocol_ref:
        process_key += '-' + str(series_index)

    pv_cols = [c for c in column_group if c.startswith('Parameter Value[')]
    if len(pv_cols) > 0:
        # 2. else try use protocol REF + Parameter Values as key
        if node_key is not None:
            process_key = node_key + \
                ':' + protocol_ref + \
                ':' + '/'.join([str(v) for v in series[pv_cols]])
        else:
            process_key = protocol_ref + \
                ':' + '/'.join([str(v) for v in series[pv_cols]])
    else:
        # 3. else try use input + protocol REF as key
        # 4. else try use output + protocol REF as key
        if node_key is not None:
            process_key = node_key + '/' + protocol_ref

    date_col_hits = [c for c in column_group if c.startswith('Date')]
    if len(date_col_hits) == 1:
        process_key = ':'.join([process_key, series[date_col_hits[0]]])

    performer_col_hits = [c for c in column_group if c.startswith('Performer')]
    if len(performer_col_hits) == 1:
        process_key = ':'.join([process_key, series[performer_col_hits[0]]])

    return process_key


def get_value(object_column, column_group, object_series,
              ontology_source_map, unit_categories):
    """Gets the appropriate value for a give column group

    :param object_column: The object's column header name, e.g. Sample Name
    :param column_group: The column group that includes the object's qualifiers
    :param object_series: Pandas DataFrame Series for the row
    :param ontology_source_map: A mapping to the OntologySource objects
    created after parsing the investigation file
    :param unit_categories: A map of unit categories to reference
    :return: The appropriate value and unit according to the columns parsed,
    e.g. (str, None) (float, Unit), (OntologyAnnotation, None)
    """
    cell_value = object_series[object_column]

    if cell_value == '':
        return cell_value, None

    column_index = list(column_group).index(object_column)

    try:
        offset_1r_col = column_group[column_index + 1]
        offset_2r_col = column_group[column_index + 2]
    except IndexError:
        return cell_value, None

    if offset_1r_col.startswith('Term Source REF') \
            and offset_2r_col.startswith('Term Accession Number'):

        value = OntologyAnnotation(term=str(cell_value))

        term_source_value = object_series[offset_1r_col]

        if term_source_value is not '':

            try:
                value.term_source = ontology_source_map[term_source_value]
            except KeyError:
                log.debug('term source: ', term_source_value, ' not found')

        term_accession_value = object_series[offset_2r_col]

        if term_accession_value is not '':
            value.term_accession = str(term_accession_value)

        return value, None

    try:
        offset_3r_col = column_group[column_index + 3]
    except IndexError:
        return cell_value, None

    if offset_1r_col.startswith('Unit') \
            and offset_2r_col.startswith('Term Source REF') \
            and offset_3r_col.startswith('Term Accession Number'):

        category_key = object_series[offset_1r_col]

        try:
            unit_term_value = unit_categories[category_key]
        except KeyError:
            unit_term_value = OntologyAnnotation(term=category_key)
            unit_categories[category_key] = unit_term_value

            unit_term_source_value = object_series[offset_2r_col]

            if unit_term_source_value is not '':

                try:
                    unit_term_value.term_source = \
                        ontology_source_map[unit_term_source_value]
                except KeyError:
                    log.debug('term source: ',
                              unit_term_source_value, ' not found')

            term_accession_value = object_series[offset_3r_col]

            if term_accession_value is not '':
                unit_term_value.term_accession = term_accession_value

        return cell_value, unit_term_value

    else:
        return cell_value, None


def pairwise(iterable):
    """A lovely pairwise iterator, e.g.

    [a, b, c, d] -> [(a, b), (b, c), (c, d)]

    :param iterable: A Python iterable
    :return: A pairwise generator
    """
    a, b = tee(iterable)
    next(b, None)
    return zip(a, b)


class IsaTabSeries(pd.Series):
    """A wrapper for Pandas Series to use in IsaTabDataFrame"""
    @property
    def _consutrctor(self):
        return IsaTabSeries


class IsaTabDataFrame(pd.DataFrame):
    """The IsaTabDataFrame is used to allow access to the cleaned-up ISA-Tab
    header as Pandas does not allow duplicate labels in the header but ISA-Tab
    needs them
    """

    DATA_FILE_LABELS = [
        'Raw Data File', 'Derived Spectral Data File',
        'Derived Array Data File', 'Array Data File',
        'Protein Assignment File', 'Peptide Assignment File',
        'Post Translational Modification Assignment File',
        'Acquisition Parameter Data File', 'Free Induction Decay Data File',
        'Derived Array Data Matrix File', 'Image File', 'Derived Data File',
        'Metabolite Assignment File', 'Raw Spectral Data File']
    MATERIAL_LABELS = ['Source Name', 'Sample Name', 'Extract Name',
                       'Labeled Extract Name']
    OTHER_MATERIAL_LABELS = ['Extract Name', 'Labeled Extract Name']
    NODE_LABELS = DATA_FILE_LABELS + MATERIAL_LABELS + OTHER_MATERIAL_LABELS
    ASSAY_LABELS = ['Assay Name', 'MS Assay Name', 'Hybridization Assay Name',
                    'Scan Name', 'Data Transformation Name',
                    'Normalization Name', 'Array Design REF']
    QUALIFIER_LABELS = ['Protocol REF', 'Material Type', 'Term Source REF',
                        'Term Accession Number', 'Unit']
    ALL_LABELS = NODE_LABELS + ASSAY_LABELS + QUALIFIER_LABELS
    ALL_LABELS.append('Protocol REF')

    def __init__(self, *args, **kw):
        super(IsaTabDataFrame, self).__init__(*args, **kw)

    @property
    def _constructor(self):
        return IsaTabDataFrame

    _constructor_sliced = IsaTabSeries

    @staticmethod
    def _clean_label(label):
        """Clean up a column header label

        :param label: A string corresponding to a column header
        :return: A cleaned up ISA-Tab header label
        """
        for clean_label in IsaTabDataFrame.ALL_LABELS:
            if clean_label.lower() in label.strip().lower():
                return clean_label
            elif _RX_CHARACTERISTICS.match(label):
                return 'Characteristics[{val}]'.format(
                    val=next(iter(_RX_CHARACTERISTICS.findall(label))))
            elif _RX_PARAMETER_VALUE.match(label):
                return 'Parameter Value[{val}]'.format(
                    val=next(iter(_RX_PARAMETER_VALUE.findall(label))))
            elif _RX_FACTOR_VALUE.match(label):
                return 'Factor Value[{val}]'.format(
                    val=next(iter(_RX_FACTOR_VALUE.findall(label))))
            elif _RX_COMMENT.match(label):
                return 'Comment[{val}]'.format(
                    val=next(iter(_RX_COMMENT.findall(label))))

    @property
    def isatab_header(self):
        """Get the ISA-Tab header

        :return: A list of cleaned-up column headings
        """
        return list(map(lambda x: self._clean_label(x), self.columns))


def read_tfile(tfile_path, index_col=None, factor_filter=None):
    """Read a table file into a DataFrame

    :param tfile_path: Path to a table file to load
    :param index_col: The column to use as index
    :param factor_filter: Factor filter tuple, e.g. ('Gender', 'Male') will
    filter on FactorValue[Gender] == Male
    :return: A table file DataFrame
    """
    log.debug("Opening %s", tfile_path)
    with utf8_text_file_open(tfile_path) as tfile_fp:
        log.debug("Reading file header")
        tfile_fp.seek(0)
        log.debug("Reading file into DataFrame")
        tfile_fp = strip_comments(tfile_fp)
        tfile_df = IsaTabDataFrame(
            pd.read_csv(tfile_fp, dtype=str, sep='\t', index_col=index_col,
                        memory_map=True, encoding='utf-8').fillna(''))
    if factor_filter:
        log.debug(
            "Filtering DataFrame contents on Factor Value %s",
            factor_filter)
        return tfile_df[tfile_df['Factor Value[{}]'.format(
            factor_filter[0])] == factor_filter[1]]
    else:
        return tfile_df


def get_multiple_index(file_index, key):
    return np.where(np.array(file_index) in key)[0]


def find_lt(a, x):
    i = bisect_left(a, x)
    if i:
        return a[i - 1]
    else:
        return -1


def find_gt(a, x):
    i = bisect_right(a, x)
    if i != len(a):
        return a[i]
    else:
        return -1


def preprocess(DF):
    """Check headers, and insert Protocol REF if needed

    :param DF: Table DataFrame
    :return: Processed DataFrame
    """
    columns = DF.columns
    process_node_name_indices = [
        x for x, y in enumerate(columns) if y in _LABELS_ASSAY_NODES]
    missing_process_indices = list()
    protocol_ref_cols = [x for x in columns if x.startswith('Protocol REF')]
    num_protocol_refs = len(protocol_ref_cols)
    all_cols_indicies = [i for i, c in enumerate(columns) if c in
                         _LABELS_MATERIAL_NODES +
                         _LABELS_DATA_NODES +
                         _LABELS_ASSAY_NODES +
                         protocol_ref_cols]

    for i in process_node_name_indices:
        if not columns[
                find_lt(all_cols_indicies, i)].startswith('Protocol REF'):
            log.info('warning: Protocol REF missing between \'{}\' and \'{}\''
                     .format(
                         columns[find_lt(all_cols_indicies, i)], columns[i]))
            missing_process_indices.append(i)

    # insert Protocol REF columns
    offset = 0

    for i in reversed(missing_process_indices):
        inferred_protocol_type = ''
        leftcol = columns[find_lt(all_cols_indicies, i)]
        rightcol = columns[i]
        if leftcol == 'Source Name' and rightcol == 'Sample Name':
            inferred_protocol_type = 'sample collection'
        elif leftcol == 'Sample Name' and rightcol == 'Extract Name':
            inferred_protocol_type = 'extraction'
        elif leftcol == 'Extract Name' and rightcol == 'Labeled Extract Name':
            inferred_protocol_type = 'labeling'
        elif leftcol == 'Labeled Extract Name' and rightcol in (
                'Assay Name', 'MS Assay Name'):
            inferred_protocol_type = 'library sequencing'
        elif leftcol == 'Extract Name' and rightcol in (
                'Assay Name', 'MS Assay Name'):
            inferred_protocol_type = 'library preparation'
        elif leftcol == 'Scan Name' and rightcol == 'Raw Data File':
            inferred_protocol_type = 'data acquisition'
        elif leftcol == 'Assay Name' and rightcol == 'Normalization Name':
            inferred_protocol_type = 'normalization'
        elif leftcol == 'Normalization Name' and \
                        rightcol == 'Data Transformation Name':
            inferred_protocol_type = 'data transformation'
        elif leftcol == 'Raw Data File' and \
                        rightcol == 'Metabolite Identification File':
            inferred_protocol_type = 'metabolite identification'
        elif leftcol == 'Raw Data File' and \
                        rightcol == 'Protein Identification File':
            inferred_protocol_type = 'metabolite identification'

        # Force use of unknown protocol always, until we can insert missing
        # protocol from above inferences into study metadata
        inferred_protocol_type = ''
        log.info('Inserting protocol {} in between {} and {}'
                 .format(inferred_protocol_type
                         if inferred_protocol_type != ''
                         else 'unknown', leftcol, rightcol))
        DF.insert(i, 'Protocol REF.{}'.format(num_protocol_refs + offset),
                  'unknown' if inferred_protocol_type == '' else
                  inferred_protocol_type)
        DF.isatab_header.insert(i, 'Protocol REF')
        offset += 1
    return DF


def get_object_column_map(isatab_header, df_columns):
    """Builds a mapping of headers to objects

    :param isatab_header: The list of ISA-Tab column names
    :param df_columns: The list of columns from the DataFrame
    :return: A list of column groups (also lists) splitting the header
    according to object type
    """
    if set(isatab_header) == set(df_columns):
        object_index = [
            i for i, x in enumerate(
                df_columns) if x in _LABELS_MATERIAL_NODES +
            _LABELS_DATA_NODES or 'Protocol REF' in x]
    else:
        object_index = [
            i for i, x in enumerate(
                isatab_header) if x in _LABELS_MATERIAL_NODES +
            _LABELS_DATA_NODES + ['Protocol REF']]

    # group headers regarding objects delimited by object_index by slicing up
    # the header list
    object_column_map = []
    prev_i = object_index[0]

    for curr_i in object_index:  # collect each object's columns

        if prev_i == curr_i:
            pass  # skip if there's no diff, i.e. first one
        else:
            object_column_map.append(df_columns[prev_i:curr_i])
        prev_i = curr_i

    # finally collect last object's columns
    object_column_map.append(df_columns[prev_i:])
    return object_column_map


class ProcessSequenceFactory:
    """The ProcessSequenceFactory is used to parse the tables and build the
    process sequences representing the experimental graphs"""

    def __init__(self, ontology_sources=None, study_samples=None,
                 study_protocols=None, study_factors=None):
        self.ontology_sources = ontology_sources
        self.samples = study_samples
        self.protocols = study_protocols
        self.factors = study_factors

    def create_from_df(self, DF):
        """Create the process sequences from the table DataFrame

        :param DF: Table DataFrame
        :return: List of Processes coressponding to the process sequences. The
        Processes are linked appropriately to all other ISA content objects,
        such as Samples, DataFiles, and to each other.
        """
        DF = preprocess(DF=DF)

        if self.ontology_sources is not None:
            ontology_source_map = dict(
                map(lambda x: (x.name, x), self.ontology_sources))
        else:
            ontology_source_map = {}

        if self.protocols is not None:
            protocol_map = dict(
                map(lambda x: (x.name, x), self.protocols))
        else:
            protocol_map = {}

        sources = {}
        other_material = {}
        data = {}
        processes = {}
        characteristic_categories = {}
        unit_categories = {}

        try:
            sources = dict(map(lambda x: ('Source Name:' + x, Source(name=x)),
                               [x for x in DF['Source Name'].drop_duplicates()
                                if x != '']))
        except KeyError:
            pass

        samples = {}
        try:
            if self.samples is not None:
                sample_map = dict(
                    map(lambda x: ('Sample Name:' + x.name, x), self.samples))
                sample_keys = list(
                    map(lambda x: 'Sample Name:' + x,
                        [str(x) for x in DF['Sample Name'].drop_duplicates()
                         if x != '']))
                for k in sample_keys:
                    try:
                        samples[k] = sample_map[k]
                    except KeyError:
                        log.warning(
                            'warning! Did not find sample referenced at assay '
                            'level in study samples')
            else:
                samples = dict(
                    map(lambda x: ('Sample Name:' + x, Sample(name=x)),
                        [str(x) for x in DF['Sample Name'].drop_duplicates()
                         if x != '']))
        except KeyError:
            pass

        try:
            extracts = dict(
                map(lambda x: ('Extract Name:' + x, Material(
                    name=x, type_='Extract Name')),
                    [x for x in DF['Extract Name'].drop_duplicates() if
                     x != '']))
            other_material.update(extracts)
        except KeyError:
            pass

        try:
            if 'Labeled Extract Name' in DF.columns:
                try:
                    category = characteristic_categories['Label']
                except KeyError:
                    category = OntologyAnnotation(term='Label')
                    characteristic_categories['Label'] = category
                for _, lextract_name in DF[
                        'Labeled Extract Name'].drop_duplicates().iteritems():
                    if lextract_name != '':
                        lextract = Material(
                            name=lextract_name, type_='Labeled Extract Name')
                        lextract.characteristics = [
                            Characteristic(
                                category=category,
                                value=OntologyAnnotation(
                                    term=DF.loc[_, 'Label'])
                            )
                        ]
                        other_material[
                            'Labeled Extract Name:' + lextract_name] = lextract
        except KeyError:
            pass

        for data_col in [x for x in DF.columns if x.endswith(" File")]:
            filenames = [x for x in DF[data_col].drop_duplicates() if x != '']
            data.update(
                dict(map(lambda x: (':'.join([data_col, x]),
                                    DataFile(filename=x, label=data_col)),
                         filenames)))

        node_cols = [
            i for i, c in enumerate(
                DF.columns) if c in _LABELS_MATERIAL_NODES
            + _LABELS_DATA_NODES]
        proc_cols = [
            i for i, c in enumerate(
                DF.columns) if c.startswith("Protocol REF")]

        try:
            object_column_map = get_object_column_map(
                DF.isatab_header, DF.columns)
        except AttributeError:
            object_column_map = get_object_column_map(
                DF.columns, DF.columns)

        def get_node_by_label_and_key(labl, k):
            n = None
            lk = labl + ':' + k
            if labl == 'Source Name':
                n = sources[lk]
            if labl == 'Sample Name':
                n = samples[lk]
            elif labl in ('Extract Name', 'Labeled Extract Name'):
                n = other_material[lk]
            elif labl.endswith(' File'):
                n = data[lk]
            return n

        for _cg, column_group in enumerate(object_column_map):
            # for each object, parse column group

            object_label = column_group[0]

            if object_label in _LABELS_MATERIAL_NODES:

                if isa_logging.show_pbars:
                    pbar = ProgressBar(
                        min_value=0, max_value=len(DF.index),
                        widgets=['Setting material objects: ',
                                 SimpleProgress(), Bar(left=" |", right="| "),
                                 ETA()]).start()
                else:
                    def pbar(x): return x

                for _, object_series in pbar(
                        DF[column_group].drop_duplicates().iterrows()):
                    node_name = str(object_series[object_label])
                    node_key = ":".join([object_label, node_name])
                    material = None
                    if object_label == "Source Name":
                        try:
                            material = sources[node_key]
                        except KeyError:
                            pass  # skip if object not found
                    elif object_label == "Sample Name":
                        try:
                            material = samples[node_key]
                        except KeyError:
                            pass  # skip if object not found
                    else:
                        try:
                            material = other_material[node_key]
                        except KeyError:
                            pass  # skip if object not found

                    if material is not None:

                        for charac_column in [
                            c for c in column_group if c.startswith(
                                'Characteristics[')]:

                            category_key = next(iter(
                                _RX_CHARACTERISTICS.findall(charac_column)))

                            try:
                                category = characteristic_categories[
                                    category_key]
                            except KeyError:
                                category = OntologyAnnotation(
                                    term=category_key)
                                characteristic_categories[
                                    category_key] = category

                            characteristic = Characteristic(category=category)

                            v, u = get_value(
                                charac_column, column_group, object_series,
                                ontology_source_map, unit_categories)

                            characteristic.value = v
                            characteristic.unit = u

                            if characteristic.category.term in [
                                x.category.term
                                    for x in material.characteristics]:
                                log.warning(
                                    'Duplicate characteristic found for '
                                    'material, skipping adding to material '
                                    'object')
                            else:
                                material.characteristics.append(characteristic)

                        for comment_column in [
                            c for c in column_group if c.startswith(
                                'Comment[')]:
                            comment_key = next(iter(
                                _RX_COMMENT.findall(comment_column)))
                            if comment_key not in [
                                    x.name for x in material.comments]:
                                material.comments.append(
                                    Comment(
                                        name=comment_key,
                                        value=str(
                                            object_series[comment_column])))

                for _, object_series in pbar(DF.drop_duplicates().iterrows()):
                    node_name = str(object_series['Sample Name'])
                    node_key = ":".join(['Sample Name', node_name])
                    material = None
                    try:
                        material = samples[node_key]
                    except KeyError:
                        pass  # skip if object not found
                    if isinstance(
                            material, Sample) and self.factors is not None:

                        for fv_column in [
                            c for c in DF.columns if c.startswith(
                                'Factor Value[')]:

                            category_key = next(iter(
                                _RX_FACTOR_VALUE.findall(fv_column)))

                            factor_hits = [
                                f for f in self.factors if
                                f.name == category_key]

                            if len(factor_hits) == 1:
                                factor = factor_hits[0]
                            else:
                                raise ValueError(
                                    'Could not resolve Study Factor from '
                                    'Factor Value ', category_key)
                            fv = FactorValue(factor_name=factor)

                            v, u = get_value(
                                fv_column, DF.columns, object_series,
                                ontology_source_map, unit_categories)

                            fv.value = v
                            fv.unit = u
                            fv_set = set(material.factor_values)
                            fv_set.add(fv)
                            material.factor_values = list(fv_set)

            elif object_label in _LABELS_DATA_NODES:
                if isa_logging.show_pbars:
                    pbar = ProgressBar(
                        min_value=0, max_value=len(DF.index), widgets=[
                            'Setting data objects: ', SimpleProgress(),
                            Bar(left=" |", right="| "), ETA()]).start()
                else:
                    def pbar(x): return x
                for _, object_series in pbar(
                        DF[column_group].drop_duplicates().iterrows()):
                    try:
                        data_file = get_node_by_label_and_key(
                            object_label, str(object_series[object_label]))
                        for comment_column in [
                            c for c in column_group if c.startswith(
                                'Comment[')]:
                            comment_key = next(iter(
                                _RX_COMMENT.findall(comment_column)))
                            if comment_key not in [
                                    x.name for x in data_file.comments]:
                                data_file.comments.append(
                                    Comment(
                                        name=comment_key,
                                        value=str(
                                            object_series[comment_column])))
                    except KeyError:
                        pass  # skip if object not found

            elif object_label.startswith('Protocol REF'):
                object_label_index = list(DF.columns).index(object_label)
                if isa_logging.show_pbars:
                    pbar = ProgressBar(
                        min_value=0, max_value=len(DF.index),
                        widgets=['Generating process objects: ',
                                 SimpleProgress(), Bar(left=" |", right="| "),
                                 ETA()]).start()
                else:
                    def pbar(x): return x

                # don't drop duplicates
                for _, object_series in pbar(DF.iterrows()):
                    # if _ == 0:
                    #     print('processing: ', object_series[object_label])
                    protocol_ref = str(object_series[object_label])
                    process_key = process_keygen(
                        protocol_ref, column_group, _cg, DF.columns,
                        object_series, _, DF)

                    # TODO: Keep process key sequence here to reduce number of
                    # passes on Protocol REF columns?

                    try:
                        process = processes[process_key]
                    except KeyError:
                        process = Process(executes_protocol=protocol_ref)
                        processes.update(dict([(process_key, process)]))

                    output_node_index = find_gt(node_cols, object_label_index)
                    output_proc_index = find_gt(proc_cols, object_label_index)

                    if output_proc_index < output_node_index > -1:

                        output_node_label = DF.columns[output_node_index]
                        output_node_value = str(
                            object_series[output_node_label])

                        node_key = output_node_value

                        output_node = None

                        try:
                            output_node = get_node_by_label_and_key(
                                output_node_label, node_key)
                        except KeyError:
                            pass  # skip if object not found

                        if output_node is not None and \
                                output_node not in process.outputs:

                            process.outputs.append(output_node)

                    input_node_index = find_lt(node_cols, object_label_index)
                    input_proc_index = find_lt(proc_cols, object_label_index)

                    if input_proc_index < input_node_index > -1:

                        input_node_label = DF.columns[input_node_index]
                        input_node_value = str(object_series[input_node_label])

                        node_key = input_node_value

                        input_node = None

                        try:
                            input_node = get_node_by_label_and_key(
                                input_node_label, node_key)
                        except KeyError:
                            pass  # skip if object not found

                        if input_node is not None and \
                                input_node not in process.inputs:

                            process.inputs.append(input_node)

                    name_column_hits = [n for n in column_group
                                        if n in _LABELS_ASSAY_NODES]

                    if len(name_column_hits) == 1:
                        process.name = str(object_series[name_column_hits[0]])

                    for pv_column in [c for c in column_group if c.startswith(
                            'Parameter Value[')]:

                        category_key = next(iter(
                            _RX_PARAMETER_VALUE.findall(pv_column)))

                        if category_key in [x.category.parameter_name.term
                                            for x in process.parameter_values]:
                            pass
                        else:
                            try:
                                protocol = protocol_map[protocol_ref]
                            except KeyError:
                                raise ValueError(
                                    'Could not find protocol matching ',
                                    protocol_ref)

                            param_hits = [
                                p for p in protocol.parameters
                                if p.parameter_name.term == category_key]

                            if len(param_hits) == 1:
                                category = param_hits[0]
                            else:
                                raise ValueError(
                                    'Could not resolve Protocol parameter '
                                    'from Parameter Value ', category_key)

                            parameter_value = ParameterValue(category=category)
                            v, u = get_value(
                                pv_column, column_group, object_series,
                                ontology_source_map, unit_categories)

                            parameter_value.value = v
                            parameter_value.unit = u

                            process.parameter_values.append(parameter_value)

                    for comment_column in \
                            [c for c in column_group
                             if c.startswith('Comment[')]:
                        comment_key = next(iter(
                            _RX_COMMENT.findall(comment_column)))
                        if comment_key not in \
                                [x.name for x in process.comments]:
                            process.comments.append(
                                Comment(name=comment_key,
                                        value=str(
                                            object_series[comment_column])))

        # now go row by row pulling out processes and linking them accordingly
        if isa_logging.show_pbars:
            pbar = ProgressBar(
                min_value=0, max_value=len(DF.index),
                widgets=['Linking processes and other nodes in paths: ',
                         SimpleProgress(), Bar(left=" |", right="| "),
                         ETA()]).start()
        else:
            def pbar(x): return x
        for _, object_series in pbar(DF.iterrows()):  # don't drop duplicates
            process_key_sequence = list()
            source_node_context = None
            sample_node_context = None
            for _cg, column_group in enumerate(object_column_map):
                # for each object, parse column group
                object_label = column_group[0]

                if object_label.startswith('Source Name'):
                    try:
                        source_node_context = get_node_by_label_and_key(
                            object_label, str(object_series[object_label]))
                    except KeyError:
                        pass  # skip if object not found

                if object_label.startswith('Sample Name'):
                    try:
                        sample_node_context = get_node_by_label_and_key(
                            object_label, str(object_series[object_label]))
                    except KeyError:
                        pass  # skip if object not found
                    if source_node_context is not None:
                        if source_node_context not in \
                                sample_node_context.derives_from:
                            sample_node_context.derives_from.append(
                                source_node_context)

                if object_label.startswith('Protocol REF'):
                    protocol_ref = str(object_series[object_label])
                    process_key = process_keygen(
                        protocol_ref, column_group, _cg, DF.columns,
                        object_series, _, DF)
                    process_key_sequence.append(process_key)

                if object_label.endswith(' File'):
                    data_node = None
                    try:
                        data_node = get_node_by_label_and_key(
                            object_label, str(object_series[object_label]))
                    except KeyError:
                        pass  # skip if object not found
                    if sample_node_context is not None and \
                            data_node is not None:
                        if sample_node_context not in data_node.generated_from:
                            data_node.generated_from.append(
                                sample_node_context)

            # print('key sequence = ', process_key_sequence)

            # Link the processes in each sequence
            for pair in pairwise(process_key_sequence):
                left = processes[pair[0]]  # get process on left of pair
                r = processes[pair[1]]  # get process on right of pair
                plink(left, r)

        return sources, samples, other_material, data, processes, \
            characteristic_categories, unit_categories


def find_in_between(a, x, y):
    result = []
    while True:
        try:
            element_gt = find_gt(a, x)
        except ValueError:
            return result

        if (element_gt > x and y == -1) or (element_gt > x and element_gt < y):
            result.append(element_gt)
            x = element_gt
        else:
            break

    while True:
        try:
            element_lt = find_lt(a, y)
        except ValueError:
            return result
        if element_lt not in result:
            if (element_lt < y and element_lt > x):
                result.append(element_lt)
                y = element_lt
            else:
                break
        else:
            break

    return result


def merge_study_with_assay_tables(study_file_path, assay_file_path,
                                  target_file_path):
    """
        Utility function to merge a study table file with an assay table
        file. The merge uses the Sample Name as the
        key, so samples in the assay file must match those in the study file.
        If there are no matches, the function
        will output the joined header and no additional rows.

        Usage:

        merge_study_with_assay_tables('/path/to/study.txt',
        '/path/to/assay.txt', '/path/to/merged.txt')
    """
    log.info("Reading study file %s into DataFrame", study_file_path)
    study_DF = read_tfile(study_file_path)
    log.info("Reading assay file %s into DataFrame", assay_file_path)
    assay_DF = read_tfile(assay_file_path)
    log.info("Merging DataFrames...")
    merged_DF = pd.merge(study_DF, assay_DF, on='Sample Name')
    log.info("Writing merged DataFrame to file %s", target_file_path)
    with open(target_file_path, 'w', encoding='utf-8') as fp:
        merged_DF.to_csv(
            fp, sep='\t', index=False,
            header=study_DF.isatab_header + assay_DF.isatab_header[1:])


def squashstr(string):
    """Squashes a string by removing the spaces and lowering it"""

    nospaces = "".join(string.split())
    return nospaces.lower()


def get_squashed(key):
    """Squashes an ISA-Tab header string for use as key elsewhere"""
    try:
        if '[' in key and ']' in key:
            return squashstr(key[0:key.index('[')]) + key[key.index('['):]
        else:
            return squashstr(key)
    except ValueError:
        return squashstr(key)


class IsaTabParser(object):

    """
        This replacement should be more robust than current
        i_*.txt file reader. Based on what I did for the
        MAGE-TAB IDF parser. INCOMPLETE - do not use!

        TODO: Work out how to add comments in correct contexts
        TODO: Parse Assay section
        TODO: Unit tests
    """

    def __init__(self):
        self.ISA = Investigation()
        self._ts_dict = {}

    def parse_investigation(self, in_filename):
        section_keys = ('ontologysourcereference',
                        'investigation',
                        'investigationpublications',
                        'investigationcontacts',
                        'study',
                        'studydesigndescriptors',
                        'studypublciations',
                        'studyfactors',
                        'studyassays',
                        'studyprotocols',
                        'studycontacts')
        isecdict = {}
        ssecdicts = []
        with utf8_text_file_open(in_filename) as in_file:
            tabreader = csv.reader(
                filter(lambda r: r[0] != '#', in_file), dialect='excel-tab')
            current_section = ''
            for row in tabreader:
                key = get_squashed(key=row[0])
                if key in section_keys:
                    current_section = key
                if key.startswith('comment'):
                    key = '.'.join((current_section, key))
                if key == 'study':
                    ssecdicts.append({})
                if key.startswith('study'):
                    ssecdicts[-1][key] = row[1:]
                else:
                    isecdict[key] = row[1:]

        self.parse_ontology_sources_section(
            isecdict.get('termsourcename', []),
            isecdict.get('termsourcefile', []),
            isecdict.get('termsourceversion', []),
            isecdict.get('termsourcedescription'),
            {k: isecdict[k] for k in isecdict.keys()
             if k.startswith('ontologysourcereference.')})
        self.parse_investigation_section(
            isecdict.get('investigationidentifier', []),
            isecdict.get('investigationtitle', []),
            isecdict.get('investigationdescription', []),
            isecdict.get('investigationsubmissiondate', []),
            isecdict.get('investigationpublicreleasedate'),
            {k: isecdict[k] for k in isecdict.keys()
             if k.startswith('investigation.')})
        self.parse_publications_section(
            self.ISA,
            isecdict.get('investigationpubmedid', []),
            isecdict.get('investigationpublicationdoi', []),
            isecdict.get('investigationpublicationauthorlist', []),
            isecdict.get('investigationpublicationtitle', []),
            isecdict.get('investigationpublicationstatus', []),
            isecdict.get('investigationpublicationstatustermsourceref', []),
            isecdict.get('investigationpublicationstatustermaccessionnumber'),
            {k: isecdict[k] for k in isecdict.keys()
             if k.startswith('investigationpublications.')})
        self.parse_people_section(
            self.ISA,
            isecdict.get('investigationpersonlastname', []),
            isecdict.get('investigationpersonfirstname', []),
            isecdict.get('investigationpersonmidinitials', []),
            isecdict.get('investigationpersonemail', []),
            isecdict.get('investigationpersonphone', []),
            isecdict.get('investigationpersonfax', []),
            isecdict.get('investigationpersonaddress', []),
            isecdict.get('investigationpersonaffiliation', []),
            isecdict.get('investigationpersonroles', []),
            isecdict.get('investigationpersonrolestermaccessionnumber', []),
            isecdict.get('investigationpersonrolestermsourceref'),
            {k: isecdict[k] for k in isecdict.keys()
             if k.startswith('investigationcontacts.')})

        for ssecdict in ssecdicts:
            self.parse_study_section(
                ssecdict.get('studyidentifier', []),
                ssecdict.get('studytitle', []),
                ssecdict.get('studydescription', []),
                ssecdict.get('studysubmissiondate', []),
                ssecdict.get('studypublicreleasedate', []),
                ssecdict.get('studyfilename'))
            self.parse_study_design_section(
                self.ISA.studies[-1],
                ssecdict.get('studydesigntype', []),
                ssecdict.get('studydesigntypetermaccessionnumber', []),
                ssecdict.get('studydesigntypetermsourceref'))
            self.parse_publications_section(
                self.ISA.studies[-1],
                ssecdict.get('studypubmedid', []),
                ssecdict.get('studypublicationdoi', []),
                ssecdict.get('studypublicationauthorlist', []),
                ssecdict.get('studypublicationtitle', []),
                ssecdict.get('studypublicationstatus', []),
                ssecdict.get('studypublicationstatustermsourceref', []),
                ssecdict.get('studypublicationstatustermaccessionnumber'),
                {k: ssecdict[k] for k in ssecdict.keys()
                 if k.startswith('studypublications.')})
            self.parse_people_section(
                self.ISA.studies[-1],
                ssecdict.get('studypersonlastname', []),
                ssecdict.get('studypersonfirstname', []),
                ssecdict.get('studypersonmidinitials', []),
                ssecdict.get('studypersonemail', []),
                ssecdict.get('studypersonphone', []),
                ssecdict.get('studypersonfax', []),
                ssecdict.get('studypersonaddress', []),
                ssecdict.get('studypersonaffiliation', []),
                ssecdict.get('studypersonroles', []),
                ssecdict.get('studypersonrolestermaccessionnumber', []),
                ssecdict.get('studypersonrolestermsourceref'),
                {k: ssecdict[k] for k in ssecdict.keys()
                 if k.startswith('studycontacts.')})
            self.parse_study_factors_section(
                self.ISA.studies[-1],
                ssecdict.get('studyfactorname', []),
                ssecdict.get('studyfactorntype', []),
                ssecdict.get('studyfactortypetermaccessionnumber', []),
                ssecdict.get('studyfactortypetermsourceref'))

    def parse_ontology_sources_section(self, names, files, versions,
                                       descriptions, comments_dict):
        i = 0
        for name, file, version, description in zip_longest(
                names, files, versions, descriptions):
            i += 1
            os = OntologySource(
                name=name, file=file, version=version, description=description)
            for k, v in comments_dict.items():
                if i < len(v) > 0:
                    os.comments.append(
                        Comment(name=next(iter(_RX_COMMENT.findall(k))),
                                value=v[i]))
            self.ISA.ontology_source_references.append(os)
            self._ts_dict[name] = os

    def parse_investigation_section(
            self, identifiers, titles, descriptions, submissiondates,
            publicreleasedates, comments_dict):
        for identifier, title, description, submissiondate, \
            publicreleasedate in zip_longest(
                identifiers, titles, descriptions, submissiondates,
                publicreleasedates):
            self.ISA.identifier = identifier
            self.ISA.title = title
            self.ISA.description = description
            self.ISA.submission_date = submissiondate
            self.ISA.public_release_date = publicreleasedate
            for k, v in comments_dict.items():
                if len(v) > 0:
                    self.ISA.comments.append(
                        Comment(name=next(iter(_RX_COMMENT.findall(k))),
                                value=';'.join(v) if len(v) > 1 else v[0]))
            break  # because there should only be one or zero rows

    def parse_study_section(self, identifiers, titles, descriptions,
                            submissiondates, publicreleasedates, filenames):
        for identifier, title, description, submissiondate, publicreleasedate,\
            filename in zip_longest(
                identifiers, titles, descriptions, submissiondates,
                publicreleasedates, filenames):
            study = Study(
                identifier=identifier, title=title, description=description,
                submission_date=submissiondate,
                public_release_date=publicreleasedate, filename=filename)
            self.ISA.studies.append(study)

    def parse_study_design_section(self, obj, dtypes, dtypetans, dtypetsrs):
        for dtype, dtypetan, dtypetsr in zip_longest(
                dtypes, dtypetans, dtypetsrs):
            dtypeoa = OntologyAnnotation(
                term=dtype, term_source=self._ts_dict.get(dtypetsr),
                term_accession=dtypetan)
            obj.design_type = dtypeoa
            break

    def parse_publications_section(
            self, obj, pubmedids, dois, authorlists, titles, statuses,
            statustans, statustsrs, comments_dict):
        i = 0
        for pubmedid, doi, authorlist, title, status, statustsr, statustan in \
                zip_longest(
                    pubmedids, dois, authorlists, titles, statuses, statustans,
                    statustsrs):
            i += 1
            statusoa = OntologyAnnotation(
                term=status, term_source=self._ts_dict.get(statustsr),
                term_accession=statustan)
            publication = Publication(
                pubmed_id=pubmedid, doi=doi, author_list=authorlist,
                title=title, status=statusoa)
            for k, v in comments_dict.items():
                if i < len(v) > 0:
                    publication.comments.append(
                        Comment(name=next(iter(_RX_COMMENT.findall(k))),
                                value=v[i]))
            obj.publications.append(publication)

    def parse_people_section(
            self, obj, lastnames, firstnames, midinitialss, emails, phones,
            faxes, addresses, affiliations, roles, roletans, roletrs,
            comments_dict):
        i = 0
        for lastname, firstname, midinitials, email, phone, fax, address, \
            affiliation, role, roletan, roletsr in \
                zip_longest(
                    lastnames, firstnames, midinitialss, emails, phones, faxes,
                    addresses, affiliations, roles, roletans, roletrs):
            i += 1
            rolesoa = OntologyAnnotation(
                term=role, term_source=self._ts_dict.get(roletsr),
                term_accession=roletan)
            person = Person(
                last_name=lastname, first_name=firstname,
                mid_initials=midinitials, email=email, phone=phone, fax=fax,
                address=address, affiliation=affiliation, roles=rolesoa)
            obj.contacts.append(person)
        for i, contact in enumerate(self.ISA.studies[-1].contacts):
            for k, v in comments_dict.items():
                if len(v) > 0:
                    contact.comments.append(
                        Comment(name=next(iter(_RX_COMMENT.findall(k))),
                                value=v[i]))

    def parse_study_factors_section(
            self, obj, fnames, ftypes, ftypetans, ftypetsrs):
        for fname, ftype, ftypetan, ftypetsr in zip_longest(
                fnames, ftypes, ftypetans, ftypetsrs):
            ftypeoa = OntologyAnnotation(
                term=ftype, term_source=self._ts_dict.get(ftypetsr),
                term_accession=ftypetan)
            factor = StudyFactor(name=fname, factor_type=ftypeoa)
            obj.factors.append(factor)


def parse_in(in_filename, in_format='isa-tab'):
    """ Parse the given input file using the in_format and return as ISA
    objects"""

    log.debug("parsing {0} in format {1}".format(in_filename, in_format))

    log.debug("starting to parse {0}".format(in_filename))

    parser = IsaTabParser()
    parser.parse_investigation(in_filename)


def strip_comments(in_fp):
    """Strip out comment lines indicated by a # at start of line from a given
    file

    :param in_fp: A file-like buffer object
    :return: A memory file buffer object with comments stripped out
    """
    out_fp = StringIO()
    if not isinstance(in_fp, StringIO):
        out_fp.name = in_fp.name
    for line in in_fp.readlines():
        log.debug('processing line: {}'.format(line))
        if line.lstrip().startswith('#'):
            log.debug('stripping line:'.format(line))
        elif len(line.strip()) > 0:
            out_fp.write(line)
    out_fp.seek(0)
    return out_fp


# isaslicer commands

def isatab_get_data_files_list_command(
        input_path, output, json_query=None, galaxy_parameters_file=None):
    """Get a data files list  based on a slicer query

    :param input_path: Path to an ISA-Tab
    :param json_query: JSON query to slice
    :param galaxy_parameters_file: Galaxy input parameters JSON if not
    json_query
    :return: None
    """
    log.info("Getting data files for study %s. Writing to %s.",
             input_path, output.name)
    if json_query:
        log.debug("This is the specified query:\n%s", json_query)
        json_struct = json.loads(json_query)
    elif galaxy_parameters_file:
        log.debug("Using input Galaxy JSON parameters from:\n%s",
                  galaxy_parameters_file)
        with open(galaxy_parameters_file) as json_fp:
            galaxy_json = json.load(json_fp)
            json_struct = {}
            for fv_item in galaxy_json['factor_value_series']:
                json_struct[fv_item['factor_name']] = fv_item['factor_value']
    else:
        log.debug("No query was specified")
        json_struct = None
    factor_selection = json_struct
    result = slice_data_files(input_path, factor_selection=factor_selection)
    data_files = result
    log.debug("Result data files list: %s", data_files)
    if data_files is None:
        raise RuntimeError("Error getting data files with isatools")

    log.debug("dumping data files to %s", output.name)
    json.dump(list(data_files), output, indent=4)
    log.info("Finished writing data files to {}".format(output))


def isatab_get_data_files_collection_command(
        input_path, output_path, json_query=None, galaxy_parameters_file=None):
    """Creates a data files collection at a target path based on a
    slicer query

    :param input_path: Path to an ISA-Tab
    :param output_path: Path to write out the sliced files
    :param json_query: JSON query to slice
    :param galaxy_parameters_file: Galaxy input parameters JSON if not
    json_query
    :return: None
    """
    log.info("Getting data files for study %s. Writing to %s.",
             input_path, output_path)
    if json_query:
        log.debug("This is the specified query:\n%s", json_query)
    else:
        log.debug("No query was specified")
    if json_query is not None:
        json_struct = json.loads(json_query)
    elif galaxy_parameters_file:
        log.debug("Using input Galaxy JSON parameters from:\n%s",
                  galaxy_parameters_file)
        with open(galaxy_parameters_file) as json_fp:
            galaxy_json = json.load(json_fp)
            json_struct = {}
            for fv_item in galaxy_json['factor_value_series']:
                json_struct[fv_item['factor_name']] = fv_item['factor_value']
    else:
        log.debug("No query was specified")
        json_struct = None
    factor_selection = json_struct
    result = slice_data_files(input_path, factor_selection=factor_selection)
    data_files = result
    log.debug("Result data files list: %s", data_files)
    if data_files is None:
        raise RuntimeError("Error getting data files with isatools")
    output_path = next(iter(output_path))
    log.debug("copying data files to %s", output_path)
    for result in data_files:
        for data_file_name in result['data_files']:
            logging.info("Copying {}".format(data_file_name))
            shutil.copy(os.path.join(input_path, data_file_name), output_path)
    log.info("Finished writing data files to {}".format(output_path))


def slice_data_files(dir, factor_selection=None):
    """Slices ISA-Tab tables based on a factor selection

    :param dir: Path to the ISA-Tab table files (study-sample and assay files)
    :param factor_selection: Factor selection as JSON, given by k:v as
    factor name as keys and factor values as values
    :return: Slice results as a JSON
    """
    results = []
    # first collect matching samples
    for table_file in glob.iglob(os.path.join(dir, '[a|s]_*')):
        log.info('Loading {table_file}'.format(table_file=table_file))

        with open(os.path.join(dir, table_file)) as fp:
            df = load_table(fp)

            if factor_selection is None:
                matches = df['Sample Name'].items()

                for indx, match in matches:
                    sample_name = match
                    if len([r for r in results if r['sample'] ==
                            sample_name]) == 1:
                        continue
                    else:
                        results.append(
                            {
                                'sample': sample_name,
                                'data_files': []
                            }
                        )

            else:
                for factor_name, factor_value in factor_selection.items():
                    if 'Factor Value[{}]'.format(factor_name) in list(
                            df.columns.values):
                        matches = df.loc[df['Factor Value[{factor}]'.format(
                            factor=factor_name)] == factor_value][
                            'Sample Name'].items()

                        for indx, match in matches:
                            sample_name = match
                            if len([r for r in results if r['sample'] ==
                                    sample_name]) == 1:
                                continue
                            else:
                                results.append(
                                    {
                                        'sample': sample_name,
                                        'data_files': [],
                                        'query_used': factor_selection
                                    }
                                )

    # now collect the data files relating to the samples
    for result in results:
        sample_name = result['sample']

        for table_file in glob.iglob(os.path.join(dir, 'a_*')):
            with open(table_file) as fp:
                df = load_table(fp)

                data_files = []

                table_headers = list(df.columns.values)
                sample_rows = df.loc[df['Sample Name'] == sample_name]

                data_node_labels = ['Raw Data File', 'Raw Spectral Data File',
                                    'Derived Spectral Data File',
                                    'Derived Array Data File',
                                    'Array Data File',
                                    'Protein Assignment File',
                                    'Peptide Assignment File',
                                    'Post Translational Modification '
                                    'Assignment File',
                                    'Acquisition Parameter Data File',
                                    'Free Induction Decay Data File',
                                    'Derived Array Data Matrix File',
                                    'Image File',
                                    'Derived Data File',
                                    'Metabolite Assignment File']
                for node_label in data_node_labels:
                    if node_label in table_headers:
                        data_files.extend(list(sample_rows[node_label]))

                result['data_files'] = [i for i in list(data_files) if
                                        str(i) != 'nan']
    return results


def isatab_get_factor_names_command(input_path, output):
    """Get the list of factors for an ISA-Tab study

    :param input_path: Path to an ISA-Tab
    :param output: File-like buffer object to write JSON results to
    :return: None
    """
    log.info("Getting factors for study %s. Writing to %s.",
             input_path, output.name)
    _RX_FACTOR_VALUE = re.compile(r'Factor Value\[(.*?)\]')
    factors = set()
    for table_file in glob.iglob(os.path.join(input_path, '[a|s]_*')):
        with open(os.path.join(input_path, table_file)) as fp:
            df = load_table(fp)

            factors_headers = [header for header in list(df.columns.values)
                               if _RX_FACTOR_VALUE.match(header)]

            for header in factors_headers:
                factors.add(header[13:-1])
    if factors is not None:
        json.dump(list(factors), output, indent=4)
        log.debug("Factor names written")
    else:
        raise RuntimeError("Error reading factors.")


def isatab_get_factor_values_command(input_path, factor, output):
    """Get the list of factor values for a given factor in an ISA-Tab study

        :param input_path: Path to an ISA-Tab
        :param factor: A string of the factor of interest
        :param output: File-like buffer object to write JSON results to
        :return: None
        """
    log.info("Getting values for factor {factor} in study {input_path}. "
             "Writing to {output_file}."
             .format(factor=factor, input_path=input_path,
                     output_file=output.name))
    fvs = set()

    factor_name = factor

    for table_file in glob.iglob(os.path.join(input_path, '[a|s]_*')):
        with open(os.path.join(input_path, table_file)) as fp:
            df = load_table(fp)

            if 'Factor Value[{factor}]'.format(factor=factor_name) in \
                    list(df.columns.values):
                for _, match in df[
                    'Factor Value[{factor}]'.format(
                        factor=factor_name)].iteritems():
                    try:
                        match = match.item()
                    except AttributeError:
                        pass

                    if isinstance(match, (str, int, float)):
                        if str(match) != 'nan':
                            fvs.add(match)
    if fvs is not None:
        json.dump(list(fvs), output, indent=4)
        log.debug("Factor values written to {}".format(output))
    else:
        raise RuntimeError("Error getting factor values")


def isatab_get_factors_summary_command(input_path, output):
    """Get the summary of factors for an ISA-Tab study

    :param input_path: Path to an ISA-Tab
    :param output: File-like buffer object to write JSON result table
    :return: None
    """
    log.info("Getting summary for study %s. Writing to %s.",
             input_path, output.name)
    ISA = load(input_path)

    all_samples = []
    for study in ISA.studies:
        all_samples.extend(study.samples)

    samples_and_fvs = []

    for sample in all_samples:
        sample_and_fvs = {
            'sample_name': sample.name,
        }

        for fv in sample.factor_values:
            if isinstance(fv.value, (str, int, float)):
                fv_value = fv.value
                sample_and_fvs[fv.factor_name.name] = fv_value
            elif isinstance(fv.value, OntologyAnnotation):
                fv_value = fv.value.term
                sample_and_fvs[fv.factor_name.name] = fv_value

        samples_and_fvs.append(sample_and_fvs)

    df = pd.DataFrame(samples_and_fvs)
    nunique = df.apply(pd.Series.nunique)
    cols_to_drop = nunique[nunique == 1].index

    df = df.drop(cols_to_drop, axis=1)
    summary = df.to_dict(orient='records')
    if summary is not None:
        json.dump(summary, output, indent=4)
        log.debug("Summary dumped to JSON")
    else:
        raise RuntimeError("Error getting study summary")


def get_study_groups(input_path):
    """Gets the study groups

    :param input_path: Input path to ISA-tab
    :return: List of study groups
    """
    factors_summary = isatab_get_factors_summary_command(input_path=input_path)
    study_groups = {}

    for factors_item in factors_summary:
        fvs = tuple(factors_item[k]
                    for k in factors_item.keys() if k != 'name')

        if fvs in study_groups.keys():
            study_groups[fvs].append(factors_item['name'])
        else:
            study_groups[fvs] = [factors_item['name']]
    return study_groups


def get_study_groups_samples_sizes(input_path):
    """Computes the sizes of the study groups based on number of samples

    :param input_path: Input path to ISA-tab
    :return: List of tuples of study group and study group sizes
    """
    study_groups = get_study_groups(input_path=input_path)
    return list(map(lambda x: (x[0], len(x[1])), study_groups.items()))


def get_sources_for_sample(input_path, sample_name):
    """Get the sources for a given sample

    :param input_path: Input path to ISA-tab
    :param sample_name: A sample name
    :return: A list of source names
    """
    ISA = load(input_path)
    hits = []

    for study in ISA.studies:
        for sample in study.samples:
            if sample.name == sample_name:
                print('found a hit: {sample_name}'.format(
                    sample_name=sample.name))

                for source in sample.derives_from:
                    hits.append(source.name)
    return hits


def get_data_for_sample(input_path, sample_name):
    """Get the data filenames for a given sample

    :param input_path: Input path to ISA-tab
    :param sample_name: A sample name
    :return: A list of data filenames
    """
    ISA = load(input_path)
    hits = []
    for study in ISA.studies:
        for assay in study.assays:
            for data in assay.data_files:
                if sample_name in [x.name for x in data.generated_from]:
                    log.info('found a hit: {filename}'.format(
                        filename=data.filename))
                    hits.append(data)
    return hits


def get_study_groups_data_sizes(input_path):
    """Computes the sizes of the study groups based on number of data files

    :param input_path: Input path to ISA-tab
    :return: List of tuples of study group and study group sizes
    """
    study_groups = get_study_groups(input_path=input_path)
    return list(map(lambda x: (x[0], len(x[1])), study_groups.items()))


def get_characteristics_summary(input_path):
    """
        This function generates a characteristics summary for a MetaboLights
        study

        :param input_path: Input path to ISA-tab
        :return: A list of dicts summarising the set of characteristic names
        and values associated with each sample

        Note: it only returns a summary of characteristics with variable
        values.

        Example usage:
            characteristics_summary = \
                get_characteristics_summary('/path/to/my/study/')
            [
                {
                    "name": "6089if_9",
                    "Variant": "Synechocystis sp. PCC 6803.sll0171.ko"
                },
                {
                    "name": "6089if_43",
                    "Variant": "Synechocystis sp. PCC 6803.WT.none"
                },
            ]


        """
    ISA = load(input_path)

    all_samples = []
    for study in ISA.studies:
        all_samples.extend(study.samples)

    samples_and_characs = []
    for sample in all_samples:
        sample_and_characs = {
            'name': sample.name
        }

        for source in sample.derives_from:
            for c in source.characteristics:
                if isinstance(c.value, (str, int, float)):
                    c_value = c.value
                    sample_and_characs[c.category.term] = c_value
                elif isinstance(c.value, OntologyAnnotation):
                    c_value = c.value.term
                    sample_and_characs[c.category.term] = c_value

        samples_and_characs.append(sample_and_characs)

    df = pd.DataFrame(samples_and_characs)
    nunique = df.apply(pd.Series.nunique)
    cols_to_drop = nunique[nunique == 1].index

    df = df.drop(cols_to_drop, axis=1)
    return df.to_dict(orient='records')


def get_study_variable_summary(input_path):
    """Computes the list of variable factors and characteristics found in
    an ISA-Tab

    :param input_path: Path to the ISA-Tab directory or investigation file
    file-like buffer object
    :return: A dictionary representation of the table
    """
    ISA = load(input_path)

    all_samples = []
    for study in ISA.studies:
        all_samples.extend(study.samples)

    samples_and_variables = []
    for sample in all_samples:
        sample_and_vars = {
            'sample_name': sample.name
        }

        for fv in sample.factor_values:
            if isinstance(fv.value, (str, int, float)):
                fv_value = fv.value
                sample_and_vars[fv.factor_name.name] = fv_value
            elif isinstance(fv.value, OntologyAnnotation):
                fv_value = fv.value.term
                sample_and_vars[fv.factor_name.name] = fv_value

        for source in sample.derives_from:
            sample_and_vars['source_name'] = source.name
            for c in source.characteristics:
                if isinstance(c.value, (str, int, float)):
                    c_value = c.value
                    sample_and_vars[c.category.term] = c_value
                elif isinstance(c.value, OntologyAnnotation):
                    c_value = c.value.term
                    sample_and_vars[c.category.term] = c_value

        samples_and_variables.append(sample_and_vars)

    df = pd.DataFrame(samples_and_variables)
    nunique = df.apply(pd.Series.nunique)
    cols_to_drop = nunique[nunique == 1].index

    df = df.drop(cols_to_drop, axis=1)
    return df.to_dict(orient='records')


def get_study_group_factors(input_path):
    """Computes the study groups

    :param input_path: Path to the ISA-Tab directory or investigation file
    file-like buffer object
    :return: List of Factor Value combinations representing the study groups
    """
    factors_list = []

    for table_file in glob.iglob(os.path.join(input_path, '[a|s]_*')):
        with open(os.path.join(input_path, table_file)) as fp:
            df = load_table(fp)

            factor_columns = [x for x in df.columns if x.startswith(
                'Factor Value')]
            if len(factor_columns) > 0:
                factors_list = df[factor_columns].drop_duplicates()\
                    .to_dict(orient='records')
    return factors_list


def get_filtered_df_on_factors_list(input_path):
    """Computes the study groups and then prints the groups and sample lists

    :param input_path: Path to the ISA-Tab directory or investigation file
    file-like buffer object
    :return: The queries used to generate the summary
    """
    factors_list = get_study_group_factors(input_path=input_path)
    queries = []

    for item in factors_list:
        query_str = []

        for k, v in item.items():
            k = k.replace(' ', '_').replace('[', '_').replace(']', '_')
            if isinstance(v, str):
                v = v.replace(' ', '_').replace('[', '_').replace(']', '_')
                query_str.append("{k} == '{v}' and ".format(k=k, v=v))

        query_str = ''.join(query_str)[:-4]
        queries.append(query_str)

    for table_file in glob.iglob(os.path.join(input_path, '[a|s]_*')):
        with open(os.path.join(input_path, table_file)) as fp:
            df = load_table(fp)

            cols = df.columns
            cols = cols.map(
                lambda x: x.replace(' ', '_') if isinstance(x, str) else x)
            df.columns = cols

            cols = df.columns
            cols = cols.map(
                lambda x: x.replace('[', '_') if isinstance(x, str) else x)
            df.columns = cols

            cols = df.columns
            cols = cols.map(
                lambda x: x.replace(']', '_') if isinstance(x, str) else x)
            df.columns = cols

        for query in queries:
            df2 = df.query(query)  # query uses pandas.eval, which evaluates
            # queries like pure Python notation
            if 'Sample_Name' in df.columns:
                print('Group: {query} / Sample_Name: {sample_name}'.format(
                    query=query, sample_name=list(df2['Sample_Name'])))

            if 'Source_Name' in df.columns:
                print('Group: {} / Sources_Name: {}'.format(
                    query, list(df2['Source_Name'])))

            if 'Raw_Spectral_Data_File' in df.columns:
                print('Group: {query} / Raw_Spectral_Data_File: {filename}'
                      .format(query=query[13:-2],
                              filename=list(df2['Raw_Spectral_Data_File'])))
    return queries


def filter_data(input_path, output_path, slice, filename_filter):
    """Filters and extracts the data files based on a slice query and
    filename filter

    :param input_path: Path to the ISA-Tab directory or investigation file
    file-like buffer object
    :param output_path: Path to an output directory in which to copy the files
    :param slice: Sliced list of data files to copy over
    :param filename_filter: A filename filter using file wildcards, e.g. *.mzml
    :return: None

    Note that this function also writes out a log of what files were copied
    etc. to the file cli.log
    """
    loglines = []
    source_dir = input_path
    if source_dir:
        if not os.path.exists(source_dir):
            raise IOError('Source path does not exist!')
    data_files = []
    slice_json = slice
    for result in json.load(slice_json)['results']:
        data_files.extend(result.get('data_files', []))
    reduced_data_files = list(set(data_files))
    filtered_files = glob.glob(os.path.join(source_dir, filename_filter))
    to_copy = []
    for filepath in filtered_files:
        if os.path.basename(filepath) in reduced_data_files:
            to_copy.append(filepath)
    loglines.append("Using slice results from {}\n".format(slice_json))
    for filepath in to_copy:
        loglines.append("Copying {}\n".format(os.path.basename(filepath)))
        # try:
        #     shutil.copyfile(
        #         filepath, os.path.join(output_path,
        #                                os.path.basename(filepath)))
        # except Exception as e:
        #     print(e)
        #     exit(1)
        try:
            os.symlink(
                filepath, os.path.join(output_path,
                                       os.path.basename(filepath)))
        except Exception as e:
            print(e)
            exit(1)
    with open('cli.log', 'w') as fp:
        fp.writelines(loglines)


def query_isatab(source_dir, output, galaxy_parameters_file=None):
    """Query over an ISA-Tab

    :param source_dir: Input path to ISA-Tab
    :param output: Output file-like buffer object to write output JSON results
    :param galaxy_parameters_file: ISA Slicer 2 inputs as Galaxy tool JSON
    :return: JSON containing the original query and the list of samples and
    data files
    """
    debug = True
    if galaxy_parameters_file:
        galaxy_parameters = json.load(galaxy_parameters_file)
        print('Galaxy parameters:')
        print(json.dumps(galaxy_parameters, indent=4))
    else:
        raise IOError('Could not load Galaxy parameters file!')
    if source_dir:
        if not os.path.exists(source_dir):
            raise IOError('Source path does not exist!')
    query = galaxy_parameters['query']
    if debug:
        print('Query is:')
        print(json.dumps(query, indent=4))  # for debugging only
    if source_dir:
        investigation = load(source_dir)
    else:
        raise IOError("No source dir supplied")
    # filter assays by mt/tt
    matching_assays = []
    mt = query.get('measurement_type').strip()
    tt = query.get('technology_type').strip()
    if mt and tt:
        for study in investigation.studies:
            matching_assays.extend(
                [x for x in study.assays if x.measurement_type.term == mt
                 and x.technology_type.term == tt])
    elif mt and not tt:
        for study in investigation.studies:
            matching_assays.extend(
                [x for x in study.assays if x.measurement_type.term == mt])
    elif not mt and tt:
        for study in investigation.studies:
            matching_assays.extend(
                [x for x in study.assays if x.technology_type.term == tt])
    else:
        for study in investigation.studies:
            matching_assays.extend(study.assays)
    assay_samples = []
    for assay in matching_assays:
        assay_samples.extend(assay.samples)
    if debug:
        print('Total samples: {}'.format(len(assay_samples)))

    # filter samples by fv
    factor_selection = {
        x.get('factor_name').strip(): x.get('factor_value').strip() for x in
        query.get('factor_selection', [])}

    fv_samples = set()
    if factor_selection:
        samples_to_remove = set()
        for f, v in factor_selection.items():
            for sample in assay_samples:
                for fv in [x for x in sample.factor_values if
                           x.factor_name.name == f]:
                    if isinstance(fv.value, OntologyAnnotation):
                        if fv.value.term == v:
                            fv_samples.add(sample)
                    elif fv.value == v:
                        fv_samples.add(sample)
        for f, v in factor_selection.items():
            for sample in fv_samples:
                for fv in [x for x in sample.factor_values if
                           x.factor_name.name == f]:
                    if isinstance(fv.value, OntologyAnnotation):
                        if fv.value.term != v:
                            samples_to_remove.add(sample)
                    elif fv.value != v:
                        samples_to_remove.add(sample)
        final_fv_samples = fv_samples.difference(samples_to_remove)
    else:
        final_fv_samples = assay_samples

    # filter samples by characteristic
    characteristics_selection = {
        x.get('characteristic_name').strip():
            x.get('characteristic_value').strip() for x in
            query.get('characteristics_selection', [])}

    cv_samples = set()
    if characteristics_selection:
        first_pass = True
        samples_to_remove = set()
        for c, v in characteristics_selection.items():
            if first_pass:
                for sample in final_fv_samples:
                    for cv in [x for x in sample.characteristics if
                               x.category.term == c]:
                        if isinstance(cv.value, OntologyAnnotation):
                            if cv.value.term == v:
                                cv_samples.add(sample)
                        elif cv.value == v:
                            cv_samples.add(sample)
                    for source in sample.derives_from:
                        for cv in [x for x in source.characteristics if
                                   x.category.term == c]:
                            if isinstance(cv.value, OntologyAnnotation):
                                if cv.value.term == v:
                                    cv_samples.add(sample)
                            elif cv.value == v:
                                cv_samples.add(sample)
                first_pass = False
            else:
                for sample in cv_samples:
                    for cv in [x for x in sample.characteristics if
                               x.category.term == c]:
                        if isinstance(cv.value, OntologyAnnotation):
                            if cv.value.term != v:
                                samples_to_remove.add(sample)
                        elif cv.value != v:
                            samples_to_remove.add(sample)
                    for source in sample.derives_from:
                        for cv in [x for x in source.characteristics if
                                   x.category.term == c]:
                            if isinstance(cv.value, OntologyAnnotation):
                                if cv.value.term != v:
                                    samples_to_remove.add(sample)
                            elif cv.value != v:
                                samples_to_remove.add(sample)
        final_cv_samples = cv_samples.difference(samples_to_remove)
    else:
        final_cv_samples = final_fv_samples

    # filter samples by process parameter
    parameters_selection = {
        x.get('parameter_name').strip():
            x.get('parameter_value').strip() for x in
        query.get('parameter_selection', [])}

    final_samples = final_cv_samples

    if debug:
        print('Final number of samples: {}'.format(len(final_samples)))
    results = []
    for sample in final_samples:
        results.append({
            'sample_name': sample.name,
            'data_files': []
        })
    for result in results:
        sample_name = result['sample_name']
        if source_dir:
            table_files = glob.iglob(os.path.join(source_dir, 'a_*'))
        else:
            raise IOError("No source dir supplied")
        for table_file in table_files:
            with open(table_file) as fp:
                df = load_table(fp)
                data_files = []
                table_headers = list(df.columns.values)
                sample_rows = df.loc[df['Sample Name'] == sample_name]
                data_node_labels = [
                    'Raw Data File', 'Raw Spectral Data File',
                    'Derived Spectral Data File',
                    'Derived Array Data File', 'Array Data File',
                    'Protein Assignment File', 'Peptide Assignment File',
                    'Post Translational Modification Assignment File',
                    'Acquisition Parameter Data File',
                    'Free Induction Decay Data File',
                    'Derived Array Data Matrix File', 'Image File',
                    'Derived Data File', 'Metabolite Assignment File']
                if parameters_selection:
                    for p, v in parameters_selection.items():
                        sample_pv_rows = sample_rows.loc[
                            sample_rows['Parameter Value[{}]'.format(p)] == v]
                        for node_label in data_node_labels:
                            if node_label in table_headers:
                                data_files.extend(
                                    list(sample_pv_rows[node_label]))
                    result['data_files'].extend(list(set(
                        i for i in list(data_files) if
                        str(i) not in ('nan', ''))))
                else:
                    for node_label in data_node_labels:
                        if node_label in table_headers:
                            data_files.extend(list(sample_rows[node_label]))
                    result['data_files'].extend(
                        list(set(i for i in list(data_files) if
                                 str(i) not in ('nan', ''))))
    results_json = {
        'query': query,
        'results': results
    }
    json.dump(results_json, output, indent=4)<|MERGE_RESOLUTION|>--- conflicted
+++ resolved
@@ -265,14 +265,6 @@
         :param some_associated_data_frame: the data frames associated to the object (if implemented that ways)
         :return: the 2 input parameters augmented with the relevant information
         """
-        if some_isa_study_object.comments is not None:
-            for this_comment in sorted(some_isa_study_object.comments, key=lambda x: x.name):
-                field = "Comment[" + this_comment.name + "]"
-                some_associated_data_frame[field] = this_comment.value
-        return some_isa_study_object, some_associated_data_frame
-
-    def build_comments(some_isa_study_object, some_associated_data_frame):
-        log.debug('building comments from: %s', some_isa_study_object)
         if some_isa_study_object.comments is not None:
             for this_comment in sorted(some_isa_study_object.comments, key=lambda x: x.name):
                 field = "Comment[" + this_comment.name + "]"
@@ -882,26 +874,7 @@
     investigation = isa_obj
 
     # Write ONTOLOGY SOURCE REFERENCE section
-<<<<<<< HEAD
-    ontology_source_references_df = pd.DataFrame(columns=('Term Source Name',
-                                                          'Term Source File',
-                                                          'Term Source Version',
-                                                          'Term Source Description'
-                                                          )
-                                                 )
-    for i, ontology_source_reference in enumerate(investigation.ontology_source_references):
-        log.debug('%s iteration, item=%s', i, ontology_source_reference)
-        ontology_source_references_df.loc[i] = [
-            ontology_source_reference.name,
-            ontology_source_reference.file,
-            ontology_source_reference.version,
-            ontology_source_reference.description
-        ]
-        log.debug('ontology_source_reference=%s', ontology_source_references_df.loc[i])
-    ontology_source_references_df = ontology_source_references_df.set_index('Term Source Name').T
-=======
     ontology_source_references_df =_build_ontology_reference_section(ontologies=investigation.ontology_source_references)
->>>>>>> d6479ba8
     fp.write('ONTOLOGY SOURCE REFERENCE\n')
     #  Need to set index_label as top left cell
     ontology_source_references_df.to_csv(
@@ -973,7 +946,6 @@
         if study.comments is not None:
             for comment in sorted(study.comments, key=lambda x: x.name):
                 study_df_row.append(comment.value)
-
         study_df.loc[0] = study_df_row
         study_df = study_df.set_index('Study Identifier').T
         fp.write('STUDY\n')
@@ -981,32 +953,6 @@
                         index_label='Study Identifier')
 
         # Write STUDY DESIGN DESCRIPTORS section
-<<<<<<< HEAD
-        study_design_descriptors_df = pd.DataFrame(columns=('Study Design Type',
-                                                            'Study Design Type Term Accession Number',
-                                                            'Study Design Type Term Source REF'
-                                                            )
-                                                   )
-        for i, design_descriptor in enumerate(study.design_descriptors):
-            study_design_descriptors_df.loc[i] = [
-                design_descriptor.term,
-                design_descriptor.term_accession,
-                design_descriptor.term_source.name if design_descriptor.term_source else ''
-            ]
-
-            build_comments(design_descriptor, study_design_descriptors_df)
-
-            # if design_descriptor.comments is not None:
-            #     for comment in sorted(design_descriptor.comments, key=lambda x: x.name):
-            #         field = "Comment[" + comment.name + "]"
-            #         study_design_descriptors_df[field]=comment.value
-
-        study_design_descriptors_df = study_design_descriptors_df.set_index('Study Design Type').T
-        fp.write('STUDY DESIGN DESCRIPTORS\n')
-        print(study_design_descriptors_df)
-        study_design_descriptors_df.to_csv(path_or_buf=fp, mode='a', sep='\t', encoding='utf-8',
-                                           index_label='Study Design Type')
-=======
         # study_design_descriptors_df = pd.DataFrame(
         #     columns=('Study Design Type',
         #              'Study Design Type Term Accession Number',
@@ -1028,7 +974,6 @@
         study_design_descriptors_df.to_csv(
             path_or_buf=fp, mode='a', sep='\t', encoding='utf-8',
             index_label='Study Design Type')
->>>>>>> d6479ba8
 
         # Write STUDY PUBLICATIONS section
         study_publications_df = _build_publications_section_df(
@@ -1039,50 +984,11 @@
             index_label='Study PubMed ID')
 
         # Write STUDY FACTORS section
-<<<<<<< HEAD
-        study_factors_df = pd.DataFrame(columns=('Study Factor Name',
-                                                 'Study Factor Type',
-                                                 'Study Factor Type Term Accession Number',
-                                                 'Study Factor Type Term Source REF'
-                                                 )
-                                        )
-        for i, factor in enumerate(study.factors):
-            if factor.factor_type is not None:
-                factor_type_term = factor.factor_type.term
-                factor_type_term_accession = factor.factor_type.term_accession
-                if factor.factor_type.term_source is not None:
-                    factor_type_term_term_source_name = factor.factor_type.term_source.name
-                else:
-                    factor_type_term_term_source_name = ''
-            else:
-                factor_type_term = ''
-                factor_type_term_accession = ''
-                factor_type_term_term_source_name = ''
-            study_factors_df.loc[i] = [
-                factor.name,
-                factor_type_term,
-                factor_type_term_accession,
-                factor_type_term_term_source_name
-            ]
-            build_comments(factor, study_factors_df)
-
-            # if factor.comments is not None:
-            #     for comment in sorted(factor.comments, key=lambda x: x.name):
-            #         field = "Comment[" + comment.name + "]"
-            #         study_factors_df[field] = comment.value
-
-        study_factors_df = study_factors_df.set_index('Study Factor Name').T
-        fp.write('STUDY FACTORS\n')
-        print(study_factors_df)
-        study_factors_df.to_csv(path_or_buf=fp, mode='a', sep='\t', encoding='utf-8',
-                                index_label='Study Factor Name')
-=======
         study_factors_df = _build_factors_section_df(factors=study.factors)
         fp.write('STUDY FACTORS\n')
         study_factors_df.to_csv(
             path_or_buf=fp, mode='a', sep='\t', encoding='utf-8',
             index_label='Study Factor Name')
->>>>>>> d6479ba8
 
         # Write STUDY ASSAYS section
         # study_assays_df = pd.DataFrame(
@@ -1121,109 +1027,20 @@
             index_label='Study Assay File Name')
 
         # Write STUDY PROTOCOLS section
-<<<<<<< HEAD
-        study_protocols_df = pd.DataFrame(columns=('Study Protocol Name',
-                                                   'Study Protocol Type',
-                                                   'Study Protocol Type Term Accession Number',
-                                                   'Study Protocol Type Term Source REF',
-                                                   'Study Protocol Description',
-                                                   'Study Protocol URI',
-                                                   'Study Protocol Version',
-                                                   'Study Protocol Parameters Name',
-                                                   'Study Protocol Parameters Name Term Accession Number',
-                                                   'Study Protocol Parameters Name Term Source REF',
-                                                   'Study Protocol Components Name',
-                                                   'Study Protocol Components Type',
-                                                   'Study Protocol Components Type Term Accession Number',
-                                                   'Study Protocol Components Type Term Source REF',
-                                                   )
-                                          )
-        for i, protocol in enumerate(study.protocols):
-            parameters_names = ''
-            parameters_accession_numbers = ''
-            parameters_source_refs = ''
-            for parameter in protocol.parameters:
-                parameters_names += parameter.parameter_name.term + ';'
-                parameters_accession_numbers += (parameter.parameter_name.term_accession if parameter.parameter_name.term_accession is not None else '') + ';'
-                parameters_source_refs += (parameter.parameter_name.term_source.name if parameter.parameter_name.term_source else '') + ';'
-            if len(protocol.parameters) > 0:
-                parameters_names = parameters_names[:-1]
-                parameters_accession_numbers = parameters_accession_numbers[:-1]
-                parameters_source_refs = parameters_source_refs[:-1]
-            component_names = ''
-            component_types = ''
-            component_types_accession_numbers = ''
-            component_types_source_refs = ''
-            for component in protocol.components:
-                component_names += component.name + ';'
-                component_types += component.component_type.term + ';'
-                component_types_accession_numbers += component.component_type.term_accession + ';'
-                component_types_source_refs += component.component_type.term_source.name if component.component_type.term_source else '' + ';'
-            if len(protocol.components) > 0:
-                component_names = component_names[:-1]
-                component_types = component_types[:-1]
-                component_types_accession_numbers = component_types_accession_numbers[:-1]
-                component_types_source_refs = component_types_source_refs[:-1]
-            protocol_type_term = ''
-            protocol_type_term_accession = ''
-            protocol_type_term_source_name = ''
-            if protocol.protocol_type:
-                protocol_type_term = protocol.protocol_type.term
-                protocol_type_term_accession = protocol.protocol_type.term_accession
-                if protocol.protocol_type.term_source:
-                    protocol_type_term_source_name = protocol.protocol_type.term_source.name
-            study_protocols_df.loc[i] = [
-                protocol.name,
-                protocol_type_term,
-                protocol_type_term_accession,
-                protocol_type_term_source_name,
-                protocol.description,
-                protocol.uri,
-                protocol.version,
-                parameters_names,
-                parameters_accession_numbers,
-                parameters_source_refs,
-                component_names,
-                component_types,
-                component_types_accession_numbers,
-                component_types_source_refs
-            ]
-
-            build_comments(protocol, study_protocols_df)
-
-            # if protocol.comments is not None:
-            #     for comment in sorted(protocol.comments, key=lambda x: x.name):
-            #         print("comment: ", comment.name, "VALUE ", comment.value)
-            #         field = "Comment[" + comment.name + "]"
-            #         study_protocols_df[field] = comment.value
-
-        study_protocols_df = study_protocols_df.set_index('Study Protocol Name').T
-        fp.write('STUDY PROTOCOLS\n')
-        # print(study_protocols_df)
-        study_protocols_df.to_csv(path_or_buf=fp, mode='a', sep='\t', encoding='utf-8',
-                                  index_label='Study Protocol Name')
-=======
         study_protocols_df = _build_protocols_section_df(protocols=study.protocols)
         fp.write('STUDY PROTOCOLS\n')
         study_protocols_df.to_csv(
             path_or_buf=fp, mode='a', sep='\t', encoding='utf-8',
             index_label='Study Protocol Name')
->>>>>>> d6479ba8
 
         # Write STUDY CONTACTS section
         study_contacts_df = _build_contacts_section_df(
             prefix='Study', contacts=study.contacts)
         fp.write('STUDY CONTACTS\n')
-<<<<<<< HEAD
-        # print(study_contacts_df)
-        study_contacts_df.to_csv(path_or_buf=fp, mode='a', sep='\t', encoding='utf-8',
-                                 index_label='Study Person Last Name')
-=======
         study_contacts_df.to_csv(
             path_or_buf=fp, mode='a', sep='\t', encoding='utf-8',
             index_label='Study Person Last Name')
 
->>>>>>> d6479ba8
     if skip_dump_tables:
         pass
     else:
@@ -1511,7 +1328,7 @@
                 columns[i] = "Sample Name"
 
         log.info("Rendered {} paths".format(len(DF.index)))
-        log.info("Dataframe DF is {0}".format(DF))
+
         DF_no_dups = DF.drop_duplicates()
         if len(DF.index) > len(DF_no_dups.index):
             log.info("Dropping duplicates...")
@@ -1793,7 +1610,6 @@
                     columns[i] = col[:col.rindex(".")]
 
             log.info("Rendered {} paths".format(len(DF.index)))
-            log.info("Data Frame DF is: {0}".format(DF))
             if len(DF.index) > 1:
                 if len(DF.index) > len(DF.drop_duplicates().index):
                     log.debug("Dropping duplicates...")
@@ -1837,10 +1653,6 @@
 
 
 def get_characteristic_columns(label, c):
-<<<<<<< HEAD
-    columns = ["{0}.Characteristics[{1}]".format(
-        label, c.category.term if isinstance(c.category, OntologyAnnotation) else c.category)]
-=======
     """Generates Characteristics columns for a given material
 
     :param label: Header label needed for the material type,
@@ -1849,7 +1661,6 @@
     :return: List of column labels
     """
     columns = ["{0}.Characteristics[{1}]".format(label, c.category.term)]
->>>>>>> d6479ba8
     columns.extend(get_value_columns(columns[0], c))
     return columns
 
