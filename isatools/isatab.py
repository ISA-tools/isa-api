# -*- coding: utf-8 -*-
"""Functions for reading, writing and validating ISA-Tab.

Functions for reading and writing ISA-Tab. ISA content is loaded into an
in-memory representation using the ISA Data Model implemented in the
isatools.model package.
"""
from __future__ import absolute_import
import csv
import glob
import io
import json
import logging
import math
import os
import re
import shutil
import tempfile
from bisect import bisect_left, bisect_right
from io import StringIO
from itertools import tee, zip_longest

import iso8601
import networkx as nx
import numpy as np
import pandas as pd
from pandas.io.parsers import ParserError
from progressbar import ETA, Bar, ProgressBar, SimpleProgress

from isatools import logging as isa_logging
from isatools.io import isatab_configurator
from isatools.model import (
    Assay,
    Characteristic,
    Comment,
    DataFile,
    FactorValue,
    Investigation,
    Material,
    OntologyAnnotation,
    OntologySource,
    ParameterValue,
    Person,
    Process,
    Protocol,
    ProtocolParameter,
    Publication,
    Sample,
    Source,
    Study,
    StudyFactor,
    plink,
)

from isatools.utils import utf8_text_file_open


log = logging.getLogger('isatools')


def xml_config_contents(filename):
    """Gets the contents of a ISA Configuration XML file

    :param filename: ISA Configuration XML filename
    :return: String content of the configuration file
    """
    config_filepath = os.path.join(
        os.path.dirname(__file__),
        'resources',
        'config',
        'xml',
        filename,
    )
    with open(config_filepath) as f:
        return f.read()


STUDY_SAMPLE_XML_CONFIG = xml_config_contents('studySample.xml')
NUMBER_OF_STUDY_GROUPS = 'Comment[Number of Study Groups]'


class _Defaults(object):
    """An internal object to hold defaults for ISA-Tab features"""

    def __init__(self):
        self._tab_options = {
            # read cell quotes as part of cell values
            'readCellQuotes': False,
            # write out cell values enclosed with quotes
            'writeCellQuotes': True,
            'forceFitColumns': True,
            'validateBeforeRead': False,
            'validateAfterWrite': False
        }
        self._show_progressbar = False
        self._log_level = logging.WARNING

    def set_tab_option(self, optname, optvalue):
        self._tab_options[optname] = optvalue

    def set_defaults(self, show_progressbar=None, log_level=None):
        if show_progressbar is not None:
            self._show_progressbar = show_progressbar
        if log_level is not None:
            self._log_level = log_level

    @property
    def tab_options(self):
        return self._tab_options

    @property
    def show_progressbar(self):
        return self._show_progressbar

    @property
    def log_level(self):
        return self._log_level


defaults = _Defaults()


def set_defaults(show_progressbar=None, log_level=None):
    """Set the default ISA-Tab options

    :param show_progressbar: Boolean flag on whether to show progressbar in
    standard outputs
    :param log_level: Logging level (INFO, WARN, DEBUG) as standard Python
    logging levels.
    :return: None
    """
    defaults.set_defaults(show_progressbar, log_level)


def set_tab_option(optname, optvalue):
    """Set the default value for one of the options that gets passed into the
    IsaTabParser or IsaTabWriter constructor.

    :param optname: Option name as a string
    :param optvalue:  Option value
    :return: None
    """
    defaults.tab_options[optname] = optvalue


class TransposedTabParser(object):
    """
    Parser for transposed tables, such as the ISA-Tab investigation table,
    or the MAGE-TAB IDF table. The headings are in column 0 with values,
    perhaps multiple, reading in columns towards the right. These tables do
    not necessarily have an even shape (row lengths may differ).

    This reads the transposed table into a dictionary where key is heading and
    value is a list of cell values for the heading. No relations between
    headings is assumed and the order of values is implied by the order of the
    cell value lists.

    Does not allow duplicate labels.
    """

    def __init__(
            self, tab_options=None, show_progressbar=None, log_level=None):
        if tab_options is None:
            self.tab_options = defaults.tab_options
        else:
            self.tab_options = tab_options
        if show_progressbar is None:
            self.show_progressbar = defaults.show_progressbar
        else:
            self.show_progressbar = show_progressbar
        if log_level is None:
            self.log_level = defaults.log_level
        else:
            if not isinstance(tab_options, dict):
                raise TypeError(
                    'tab_options must be dict, not {tab_options_type}'
                    .format(tab_options_type=type(tab_options))
                )
            self.log_level = log_level

        self._ttable_dict = dict(header=list(), table=dict())

    def parse(self, filename):
        """Parse a transposed table into a dictionary for further processing
        downstream

        :param filename: Path to a table file to parse
        :return: A dictionary with the table contents indexed with keys
        corresponding to the column headers
        """
        try:
            with utf8_text_file_open(filename) as unicode_file:
                ttable_reader = csv.reader(
                    filter(lambda r: r[0] != '#', unicode_file),
                    dialect='excel-tab')
                for row in ttable_reader:
                    if len(row) > 0:
                        key = get_squashed(key=row[0])
                        self._ttable_dict['header'].append(key)
                        self._ttable_dict['table'][key] = row[1:]
        except UnicodeDecodeError:
            with open(filename, encoding='ISO8859-2') as latin2_file:
                ttable_reader = csv.reader(
                    filter(lambda r: r[0] != '#', latin2_file),
                    dialect='excel-tab')
                for row in ttable_reader:
                    if len(row) > 0:
                        key = get_squashed(key=row[0])
                        self._ttable_dict['header'].append(key)
                        self._ttable_dict['table'][key] = row[1:]

        return self._ttable_dict


validator_errors = []
validator_warnings = []
validator_info = []

# REGEXES
_RX_I_FILE_NAME = re.compile(r'i_(.*?)\.txt')
_RX_DATA = re.compile(r'data\[(.*?)\]')
_RX_COMMENT = re.compile(r'Comment\[(.*?)\]')
_RX_DOI = re.compile(r'(10[.][0-9]{4,}(?:[.][0-9]+)*/(?:(?![%"#? ])\\S)+)')
_RX_PMID = re.compile(r'[0-9]{8}')
_RX_PMCID = re.compile(r'PMC[0-9]{8}')
_RX_CHARACTERISTICS = re.compile(r'Characteristics\[(.*?)\]')
_RX_PARAMETER_VALUE = re.compile(r'Parameter Value\[(.*?)\]')
_RX_FACTOR_VALUE = re.compile(r'Factor Value\[(.*?)\]')
_RX_INDEXED_COL = re.compile(r'(.*?)\.\d+')

# column labels
_LABELS_MATERIAL_NODES = ['Source Name', 'Sample Name', 'Extract Name',
                          'Labeled Extract Name']
_LABELS_DATA_NODES = ['Raw Data File', 'Raw Spectral Data File',
                      'Derived Spectral Data File', 'Derived Array Data File',
                      'Array Data File', 'Protein Assignment File',
                      'Peptide Assignment File',
                      'Post Translational Modification Assignment File',
                      'Acquisition Parameter Data File',
                      'Free Induction Decay Data File',
                      'Derived Array Data Matrix File', 'Image File',
                      'Derived Data File', 'Metabolite Assignment File']
_LABELS_ASSAY_NODES = ['Assay Name', 'MS Assay Name', "NMR Assay Name",
                       'Hybridization Assay Name', 'Scan Name',
                       'Data Transformation Name', 'Normalization Name']


def dump(isa_obj, output_path, i_file_name='i_investigation.txt',
         skip_dump_tables=False, write_factor_values_in_assay_table=False):
    """Serializes ISA objects to ISA-Tab

    :param isa_obj: An ISA Investigation object
    :param output_path: Path to write the ISA-Tab files to
    :param i_file_name: Overrides the default name for the investigation file
    :param skip_dump_tables: Boolean flag on whether or not to write the
    study sample table files and assay table files
    :param write_factor_values_in_assay_table: Boolean flag indicating whether
    or not to write Factor Values in the assay table files
    :return: None
    """

    def build_comments(some_isa_study_object, some_associated_data_frame):
        """Build comments if multiple comments
        :param some_isa_study_object: Any of the Commentable ISA objects
        :param some_associated_data_frame: the data frames associated to the object (if implemented that ways)
        :return: the 2 input parameters augmented with the relevant information
        """
        if some_isa_study_object.comments is not None:
            for this_comment in sorted(some_isa_study_object.comments, key=lambda x: x.name):
                field = "Comment[" + this_comment.name + "]"
                some_associated_data_frame[field] = this_comment.value
        return some_isa_study_object, some_associated_data_frame

    def _build_roles_str(roles):
        """Build roles strings if multiple roles

        :param roles: A list of OntologyAnnotation objects describing the roles
        :return: Lists of strings corresponding to the list of role names,
        accession numbers and term source references.
        """
        log.debug('building roles from: %s', roles)
        if roles is None:
            roles = list()
        roles_names = ''
        roles_accession_numbers = ''
        roles_source_refs = ''
        for role in roles:
            roles_names += (role.term if role.term else '') + ';'
            roles_accession_numbers += \
                (role.term_accession if role.term_accession else '') + ';'
            roles_source_refs += \
                (role.term_source.name if role.term_source else '') + ';'
        if len(roles) > 0:
            roles_names = roles_names[:-1]
            roles_accession_numbers = roles_accession_numbers[:-1]
            roles_source_refs = roles_source_refs[:-1]
        log.debug('role_names: %s', roles)
        log.debug('roles_accession_numbers: %s', roles)
        log.debug('roles_source_refs: %s', roles)
        return roles_names, roles_accession_numbers, roles_source_refs

    def _build_ontology_reference_section(ontologies=list()):
        """Build ontology reference section DataFrame

        :param prefix: Section prefix - ''
        :param ontologies: List of Ontology objects describing the section's
        Ontology Resource
        :return: DataFrame corresponding to the ONTOLOGY REFERENCE section
        """
        log.debug('building ontology resource reference from: %s', ontologies)
        ontology_source_references_df_cols = ['Term Source Name',
                                              'Term Source File',
                                              'Term Source Version',
                                              'Term Source Description']

        seen_comments = {}
        # step1: going over each object and pulling associated comments to build a full list of those
        for ontology in ontologies:
            for comment in ontology.comments:
                if comment.name in seen_comments.keys():
                    seen_comments[comment.name].append(comment.value)
                else:
                    seen_comments[comment.name] = [comment.value]

        # step2: based on the list of unique Comments, create the relevant ISA headers
        for comment_name in seen_comments.keys():
           ontology_source_references_df_cols.append('Comment[' + comment_name + ']')

        ontology_source_references_df = pd.DataFrame(columns=tuple(ontology_source_references_df_cols))

        for i, ontology in enumerate(ontologies):
            log.debug('%s iteration, item=%s', i, ontology)
            ontology_source_references_df_row = [
                ontology.name,
                ontology.file,
                ontology.version,
                ontology.description
            ]

            # for j, _ in enumerate(max_comment):
            #     log.debug('%s iteration, item=%s', j, _)
            #     try:
            #         if 'Comment[' + ontology.comments[j].name + ']' in ontology_source_references_df_cols:
            #             ontology_source_references_df_row.append(ontology.comments[j].value)
            #         else:
            #             ontology_source_references_df_row.append('')
            #     except IndexError:
            #         ontology_source_references_df_row.append('')
            common_names = []
            for comment in ontology.comments:
                common_names.append(comment.name)

            # now check which comments are associated to it out of the full possible range of Comments
            # if a match is found, get the value and add it to the record
            for key in seen_comments.keys():
                if key in common_names:
                    for element in ontology.comments:
                        if element.name == key:
                            ontology_source_references_df_row.append(element.value)

                else:
                    ontology_source_references_df_row.append("")

            log.debug('row=%s', ontology_source_references_df_row)
            ontology_source_references_df.loc[i] = ontology_source_references_df_row

        return ontology_source_references_df.set_index('Term Source Name').T

    def _build_contacts_section_df(prefix='Investigation', contacts=list()):
        """Build contacts section DataFrame

        :param prefix: Section prefix - Investigation or Study
        :param contacts: List of Person objects describing the section's
        contacts
        :return: DataFrame corresponding to the CONTACTS section
        """
        log.debug('building contacts from: %s', contacts)
        contacts_df_cols = [prefix + ' Person Last Name',
                            prefix + ' Person First Name',
                            prefix + ' Person Mid Initials',
                            prefix + ' Person Email',
                            prefix + ' Person Phone',
                            prefix + ' Person Fax',
                            prefix + ' Person Address',
                            prefix + ' Person Affiliation',
                            prefix + ' Person Roles',
                            prefix + ' Person Roles Term Accession Number',
                            prefix + ' Person Roles Term Source REF']

        seen_comments = {}
        # step1: going over each object and pulling associated comments to build a full list of those
        for contact in contacts:
            for comment in contact.comments:
                if comment.name in seen_comments.keys():
                    seen_comments[comment.name].append(comment.value)
                else:
                    seen_comments[comment.name] = [comment.value]

        # step2: based on the list of unique Comments, create the relevant ISA headers
        for comment_name in seen_comments.keys():
            contacts_df_cols.append('Comment[' + comment_name + ']')

        contacts_df = pd.DataFrame(columns=tuple(contacts_df_cols))

        for i, contact in enumerate(contacts):
            log.debug('%s iteration, item=%s', i, contact)
            roles_names, roles_accession_numbers, roles_source_refs = \
                _build_roles_str(contact.roles)
            contacts_df_row = [
                contact.last_name,
                contact.first_name,
                contact.mid_initials,
                contact.email,
                contact.phone,
                contact.fax,
                contact.address,
                contact.affiliation,
                roles_names,
                roles_accession_numbers,
                roles_source_refs
            ]
            # for j, _ in enumerate(max_comment.comments):
            #     log.debug('%s iteration, item=%s', j, _)
            #     try:
            #         contacts_df_row.append(contact.comments[j].value)
            #     except IndexError:
            #         contacts_df_row.append('')
            common_names = []
            for comment in contact.comments:
                common_names.append(comment.name)

            # now check which comments are associated to it out of the full possible range of Comments
            # if a match is found, get the value and add it to the record
            for key in seen_comments.keys():
                if key in common_names:
                    for element in contact.comments:
                        if element.name == key:
                            contacts_df_row.append(element.value)

                else:
                    contacts_df_row.append("")

            log.debug('row=%s', contacts_df_row)
            contacts_df.loc[i] = contacts_df_row
        return contacts_df.set_index(prefix + ' Person Last Name').T

    def _build_publications_section_df(prefix='Investigation', publications=list()):
        """Build contacts section DataFrame

        :param prefix: Section prefix - Investigation or Study
        :param publications: List of Publications objects describing the
        section's publications
        :return: DataFrame corresponding to the PUBLICATIONS section
        """
        log.debug('building contacts from: %s', publications)
        publications_df_cols = [
            prefix + ' PubMed ID',
            prefix + ' Publication DOI',
            prefix + ' Publication Author List',
            prefix + ' Publication Title',
            prefix + ' Publication Status',
            prefix + ' Publication Status Term Accession Number',
            prefix + ' Publication Status Term Source REF']

        seen_comments = {}
        # step1: going over each object and pulling associated comments to build a full list of those
        for publication in publications:
            for comment in publication.comments:
                if comment.name in seen_comments.keys():
                    seen_comments[comment.name].append(comment.value)
                else:
                    seen_comments[comment.name] = [comment.value]

        # step2: based on the list of unique Comments, create the relevant ISA headers
        for comment_name in seen_comments.keys():
            publications_df_cols.append('Comment[' + comment_name + ']')

        this_publications_df = pd.DataFrame(columns=tuple(publications_df_cols))

        for i, publication in enumerate(publications):
            log.debug('%s iteration, item=%s', i, publication)
            if publication.status is not None:
                status_term = publication.status.term
                status_term_accession = publication.status.term_accession
                if publication.status.term_source is not None:
                    status_term_source_name = \
                        publication.status.term_source.name
                else:
                    status_term_source_name = ''
            else:
                status_term = ''
                status_term_accession = ''
                status_term_source_name = ''
            publications_df_row = [
                publication.pubmed_id,
                publication.doi,
                publication.author_list,
                publication.title,
                status_term,
                status_term_accession,
                status_term_source_name,
            ]

            # for j, _ in enumerate(max_comment):
            #     log.debug('%s iteration, item=%s', j, _)
            #     try:
            #         if 'Comment[' + publication.comments[j].name + ']' in publications_df_cols:
            #             publications_df_row.append(publication.comments[j].value)
            #         else:
            #             publications_df_row.append('')
            #     except IndexError:
            #         publications_df_row.append('')
            # here, given an object, we create a list comments fields  associated to it

            common_names = []
            for comment in publication.comments:
                common_names.append(comment.name)

            # now check which comments are associated to it out of the full possible range of Comments
            # if a match is found, get the value and add it to the record
            for key in seen_comments.keys():
                if key in common_names:
                    for element in publication.comments:
                        if element.name == key:
                            publications_df_row.append(element.value)

                else:
                    publications_df_row.append("")

            log.debug('row=%s', publications_df_row)
            this_publications_df.loc[i] = publications_df_row

        return this_publications_df.set_index(prefix + ' PubMed ID').T

    def _build_protocols_section_df(protocols=list()):
        """Build Protocol section DataFrame

                :param prefix: Section prefix - Investigation or Study
                :param protocols: List of Publications objects describing the
                section's protocols
                :return: DataFrame corresponding to the PROTOCOLS section
                """
        log.debug('building contacts from: %s', protocols)
        study_protocols_df_cols = [
                'Study Protocol Name',
                'Study Protocol Type',
                'Study Protocol Type Term Accession Number',
                'Study Protocol Type Term Source REF',
                'Study Protocol Description',
                'Study Protocol URI',
                'Study Protocol Version',
                'Study Protocol Parameters Name',
                'Study Protocol Parameters Name Term Accession Number',
                'Study Protocol Parameters Name Term Source REF',
                'Study Protocol Components Name',
                'Study Protocol Components Type',
                'Study Protocol Components Type Term Accession Number',
                'Study Protocol Components Type Term Source REF',
        ]

        seen_comments = {}
        # step1: going over each object and pulling associated comments to build a full list of those
        for protocol in protocols:
            for comment in protocol.comments:
                if comment.name in seen_comments.keys():
                    seen_comments[comment.name].append(comment.value)
                else:
                    seen_comments[comment.name] = [comment.value]

        # step2: based on the list of unique Comments, create the relevant ISA headers
        for comment_name in seen_comments.keys():
            study_protocols_df_cols.append('Comment[' + comment_name + ']')

        this_study_protocols_df = pd.DataFrame(columns=tuple(study_protocols_df_cols))

        protocol_type_term = ''
        protocol_type_term_accession = ''
        protocol_type_term_source_name = ''

        for i, protocol in enumerate(protocols):
            parameters_names = ''
            parameters_accession_numbers = ''
            parameters_source_refs = ''
            for parameter in protocol.parameters:
                parameters_names += parameter.parameter_name.term + ';'
                parameters_accession_numbers \
                += (parameter.parameter_name.term_accession
                    if parameter.parameter_name.term_accession is not None
                    else '') + ';'
                parameters_source_refs \
                += (parameter.parameter_name.term_source.name
                    if parameter.parameter_name.term_source else '') + ';'
            if len(protocol.parameters) > 0:
                parameters_names = parameters_names[:-1]
                parameters_accession_numbers = \
                parameters_accession_numbers[:-1]
                parameters_source_refs = parameters_source_refs[:-1]

            component_names = ''
            component_types = ''
            component_types_accession_numbers = ''
            component_types_source_refs = ''
            for component in protocol.components:
                component_names += component.name + ';'
                component_types += component.component_type.term + ';'
                component_types_accession_numbers += \
                    component.component_type.term_accession + ';'
                component_types_source_refs += \
                    component.component_type.term_source.name \
                        if component.component_type.term_source else '' + ';'
            if len(protocol.components) > 0:
                component_names = component_names[:-1]
                component_types = component_types[:-1]
                component_types_accession_numbers = \
                component_types_accession_numbers[:-1]
                component_types_source_refs = component_types_source_refs[:-1]

            if protocol.protocol_type is not None:
                protocol_type_term = protocol.protocol_type.term
                protocol_type_term_accession = protocol.protocol_type.term_accession
            if protocol.protocol_type.term_source:
                protocol_type_term_source_name = protocol.protocol_type.term_source.name

            study_protocols_df_row = [
                protocol.name,
                protocol_type_term,
                protocol_type_term_accession,
                protocol_type_term_source_name,
                protocol.description,
                protocol.uri,
                protocol.version,
                parameters_names,
                parameters_accession_numbers,
                parameters_source_refs,
                component_names,
                component_types,
                component_types_accession_numbers,
                component_types_source_refs
            ]

            # here, given an object, we create a list comments fields  associated to it
            common_names = []
            for comment in protocol.comments:
                common_names.append(comment.name)

            # now check which comments are associated to it out of the full possible range of Comments
            # if a match is found, get the value and add it to the record
            for key in seen_comments.keys():
                if key in common_names:
                    for element in protocol.comments:
                        if element.name == key:
                            study_protocols_df_row.append(element.value)

                else:
                    study_protocols_df_row.append("")

            log.debug('row=%s', study_protocols_df_row)
            this_study_protocols_df.loc[i] = study_protocols_df_row

        return this_study_protocols_df.set_index('Study Protocol Name').T

    def _build_assays_section_df(assays=list()):
        """Build Factors section DataFrame

                :param assays: List of Study Assay objects describing the
                section's assays
                :return: DataFrame corresponding to the STUDY ASSAY section
                """
        log.debug('building contacts from: %s', assays)
        study_assays_df_cols = [
                'Study Assay File Name',
                'Study Assay Measurement Type',
                'Study Assay Measurement Type Term Accession Number',
                'Study Assay Measurement Type Term Source REF',
                'Study Assay Technology Type',
                'Study Assay Technology Type Term Accession Number',
                'Study Assay Technology Type Term Source REF',
                'Study Assay Technology Platform'
            ]

        seen_comments = {}
        # step1: going over each object and pulling associated comments to build a full list of those
        for assay in assays:
            for comment in assay.comments:
                if comment.name in seen_comments.keys():
                    seen_comments[comment.name].append(comment.value)
                else:
                    seen_comments[comment.name] = [comment.value]

        # step2: based on the list of unique Comments, create the relevant ISA headers
        for comment_name in seen_comments.keys():
            study_assays_df_cols.append('Comment[' + comment_name + ']')

        this_study_assays_df = pd.DataFrame(columns=tuple(study_assays_df_cols))

        for i, assay in enumerate(assays):
            study_assays_df_row = [
                assay.filename,
                assay.measurement_type.term,
                assay.measurement_type.term_accession,
                assay.measurement_type.term_source.name
                if assay.measurement_type.term_source else '',
                assay.technology_type.term,
                assay.technology_type.term_accession,
                assay.technology_type.term_source.name
                if assay.technology_type.term_source else '',
                assay.technology_platform
            ]

            # here, given an object, we create a list comments fields  associated to it
            common_names = []
            for comment in assay.comments:
                common_names.append(comment.name)

            # now check which comments are associated to it out of the full possible range of Comments
            # if a match is found, get the value and add it to the record
            for key in seen_comments.keys():
                if key in common_names:
                    for element in assay.comments:
                        if element.name == key:
                            study_assays_df_row.append(element.value)

                else:
                    study_assays_df_row.append("")

            log.debug('row=%s', study_assays_df_row)
            this_study_assays_df.loc[i] = study_assays_df_row

        return this_study_assays_df.set_index('Study Assay File Name').T

    def _build_factors_section_df(factors=list()):
        """Build Factors section DataFrame

                :param factors: List of Study Factor objects describing the
                section's factor
                :return: DataFrame corresponding to the STUDY FACTORS section
                """
        log.debug('building contacts from: %s', factors)
        study_factors_df_cols = ['Study Factor Name',
                     'Study Factor Type',
                     'Study Factor Type Term Accession Number',
                     'Study Factor Type Term Source REF']

        seen_comments = {}
        # step1: going over each object and pulling associated comments to build a full list of those
        for factor in factors:
            for comment in factor.comments:
                if comment.name  in seen_comments.keys():
                    seen_comments[comment.name].append(comment.value)
                else:
                    seen_comments[comment.name] = [comment.value]

        # step2: based on the list of unique Comments, create the relevant ISA headers
        for comment_name in seen_comments.keys():
            study_factors_df_cols.append('Comment[' + comment_name + ']')

        this_study_factors_df = pd.DataFrame(columns=tuple(study_factors_df_cols))

        # step4: for each object, create a record
        for i, factor in enumerate(factors):

            if factor.factor_type is not None:
                factor_type_term = factor.factor_type.term
                factor_type_term_accession = factor.factor_type.term_accession
                if factor.factor_type.term_source is not None:
                    factor_type_term_term_source_name = \
                        factor.factor_type.term_source.name
                else:
                    factor_type_term_term_source_name = ''
            else:
                factor_type_term = ''
                factor_type_term_accession = ''
                factor_type_term_term_source_name = ''


            study_factors_df_row = [
                factor.name,
                factor_type_term,
                factor_type_term_accession,
                factor_type_term_term_source_name
                if factor.factor_type.term_source else ''
            ]

            # here, given an object, we create a list comments fields  associated to it
            common_names = []
            for comment in factor.comments:
                common_names.append(comment.name)

            # now check which comments are associated to it out of the full possible range of Comments
            # if a match is found, get the value and add it to the record
            for key in seen_comments.keys():
                if key in common_names:
                    for element in factor.comments:
                        if element.name == key:
                            study_factors_df_row.append(element.value)

                else:
                    study_factors_df_row.append("")

            log.debug('row=%s', study_factors_df_row)
            this_study_factors_df.loc[i] = study_factors_df_row

        return this_study_factors_df.set_index('Study Factor Name').T

    def _build_design_descriptors_section(design_descriptors=list()):

        study_design_descriptors_df_cols = ['Study Design Type',
                     'Study Design Type Term Accession Number',
                     'Study Design Type Term Source REF']
        seen_comments = {}

        # step1: going over each object and pulling associated comments to build a full list of those
        for design_descriptor in design_descriptors:
            for comment in design_descriptor.comments:
                if comment.name  in seen_comments.keys():
                    seen_comments[comment.name].append(comment.value)
                else:
                    seen_comments[comment.name] = [comment.value]
                    
        # step2: based on the list of unique Comments, create the relevant ISA headers
        for comment_name in seen_comments.keys():
            study_design_descriptors_df_cols.append('Comment[' + comment_name + ']')

        # step3: build a data frame based on the headers available from step 2
        this_study_design_descriptors_df = pd.DataFrame(columns=tuple(study_design_descriptors_df_cols))

        # step4: for each object, create a record
        for i, design_descriptor in enumerate(design_descriptors):
            study_design_descriptors_df_row = [
                design_descriptor.term,
                design_descriptor.term_accession,
                design_descriptor.term_source.name
                if design_descriptor.term_source else ''
            ]

            # here, given an object, we create a list comments fields  associated to it
            common_names = []
            for comment in design_descriptor.comments:
                common_names.append(comment.name)

            # now check which comments are associated to it out of the full possible range of Comments
            # if a match is found, get the value and add it to the record
            for key in seen_comments.keys():
                if key in common_names:
                    for element in design_descriptor.comments:
                        if element.name == key:
                            study_design_descriptors_df_row.append(element.value)

                else:
                    study_design_descriptors_df_row.append("")

            log.debug('row=%s', study_design_descriptors_df_row)
            this_study_design_descriptors_df.loc[i] = study_design_descriptors_df_row

        return this_study_design_descriptors_df.set_index('Study Design Type').T

    if not _RX_I_FILE_NAME.match(i_file_name):
        log.debug('investigation filename=', i_file_name)
        raise NameError('Investigation file must match pattern i_*.txt, got {}'
                        .format(i_file_name))

    if os.path.exists(output_path):
        fp = open(os.path.join(
            output_path, i_file_name), 'w', encoding='utf-8')
    else:
        log.debug('output_path=', i_file_name)
        raise FileNotFoundError("Can't find " + output_path)

    if not isinstance(isa_obj, Investigation):
        log.debug('object type=', type(isa_obj))
        raise NotImplementedError("Can only dump an Investigation object")

    # Process Investigation object first to write the investigation file
    investigation = isa_obj

    # Write ONTOLOGY SOURCE REFERENCE section
    ontology_source_references_df =_build_ontology_reference_section(ontologies=investigation.ontology_source_references)
    fp.write('ONTOLOGY SOURCE REFERENCE\n')
    #  Need to set index_label as top left cell
    ontology_source_references_df.to_csv(
        path_or_buf=fp, mode='a', sep='\t', encoding='utf-8',
        index_label='Term Source Name')

    #  Write INVESTIGATION section
    inv_df_cols = ['Investigation Identifier',
                   'Investigation Title',
                   'Investigation Description',
                   'Investigation Submission Date',
                   'Investigation Public Release Date']
    for comment in sorted(investigation.comments, key=lambda x: x.name):
        inv_df_cols.append('Comment[' + comment.name + ']')
    investigation_df = pd.DataFrame(columns=tuple(inv_df_cols))
    inv_df_rows = [
        investigation.identifier,
        investigation.title,
        investigation.description,
        investigation.submission_date,
        investigation.public_release_date
    ]
    for comment in sorted(investigation.comments, key=lambda x: x.name):
        inv_df_rows.append(comment.value)
    investigation_df.loc[0] = inv_df_rows
    investigation_df = investigation_df.set_index('Investigation Identifier').T
    fp.write('INVESTIGATION\n')
    investigation_df.to_csv(
        path_or_buf=fp, mode='a', sep='\t', encoding='utf-8',
        index_label='Investigation Identifier')

    # Write INVESTIGATION PUBLICATIONS section
    investigation_publications_df = _build_publications_section_df(prefix='Investigation',
        publications=investigation.publications)
    fp.write('INVESTIGATION PUBLICATIONS\n')
    investigation_publications_df.to_csv(
        path_or_buf=fp, mode='a', sep='\t', encoding='utf-8',
        index_label='Investigation PubMed ID')

    # Write INVESTIGATION CONTACTS section
    investigation_contacts_df = _build_contacts_section_df(
        contacts=investigation.contacts)
    fp.write('INVESTIGATION CONTACTS\n')
    investigation_contacts_df.to_csv(
        path_or_buf=fp, mode='a', sep='\t', encoding='utf-8',
        index_label='Investigation Person Last Name')

    # Write STUDY sections
    for study in investigation.studies:
        study_df_cols = ['Study Identifier',
                         'Study Title',
                         'Study Description',
                         'Study Submission Date',
                         'Study Public Release Date',
                         'Study File Name']
        if study.comments is not None:
            for comment in sorted(study.comments, key=lambda x: x.name):
                study_df_cols.append('Comment[' + comment.name + ']')
        study_df = pd.DataFrame(columns=tuple(study_df_cols))
        study_df_row = [
            study.identifier,
            study.title,
            study.description,
            study.submission_date,
            study.public_release_date,
            study.filename
        ]

        if study.comments is not None:
            for comment in sorted(study.comments, key=lambda x: x.name):
                study_df_row.append(comment.value)
        study_df.loc[0] = study_df_row
        study_df = study_df.set_index('Study Identifier').T
        fp.write('STUDY\n')
        study_df.to_csv(path_or_buf=fp, mode='a', sep='\t', encoding='utf-8',
                        index_label='Study Identifier')

        # Write STUDY DESIGN DESCRIPTORS section
        # study_design_descriptors_df = pd.DataFrame(
        #     columns=('Study Design Type',
        #              'Study Design Type Term Accession Number',
        #              'Study Design Type Term Source REF'))
        # for i, design_descriptor in enumerate(study.design_descriptors):
        #     study_design_descriptors_df.loc[i] = [
        #         design_descriptor.term,
        #         design_descriptor.term_accession,
        #         design_descriptor.term_source.name
        #         if design_descriptor.term_source else ''
        #     ]
        #
        #     build_comments(design_descriptor, study_design_descriptors_df.loc[i])
        #
        # study_design_descriptors_df = \
        #     study_design_descriptors_df.set_index('Study Design Type').
        study_design_descriptors_df = _build_design_descriptors_section(design_descriptors=study.design_descriptors)
        fp.write('STUDY DESIGN DESCRIPTORS\n')
        study_design_descriptors_df.to_csv(
            path_or_buf=fp, mode='a', sep='\t', encoding='utf-8',
            index_label='Study Design Type')

        # Write STUDY PUBLICATIONS section
        study_publications_df = _build_publications_section_df(
            prefix='Study', publications=study.publications)
        fp.write('STUDY PUBLICATIONS\n')
        study_publications_df.to_csv(
            path_or_buf=fp, mode='a', sep='\t', encoding='utf-8',
            index_label='Study PubMed ID')

        # Write STUDY FACTORS section
        study_factors_df = _build_factors_section_df(factors=study.factors)
        fp.write('STUDY FACTORS\n')
        study_factors_df.to_csv(
            path_or_buf=fp, mode='a', sep='\t', encoding='utf-8',
            index_label='Study Factor Name')

        # Write STUDY ASSAYS section
        # study_assays_df = pd.DataFrame(
        #     columns=(
        #         'Study Assay File Name',
        #         'Study Assay Measurement Type',
        #         'Study Assay Measurement Type Term Accession Number',
        #         'Study Assay Measurement Type Term Source REF',
        #         'Study Assay Technology Type',
        #         'Study Assay Technology Type Term Accession Number',
        #         'Study Assay Technology Type Term Source REF',
        #         'Study Assay Technology Platform',
        #     )
        # )
        # for i, assay in enumerate(study.assays):
        #     study_assays_df.loc[i] = [
        #         assay.filename,
        #         assay.measurement_type.term,
        #         assay.measurement_type.term_accession,
        #         assay.measurement_type.term_source.name
        #         if assay.measurement_type.term_source else '',
        #         assay.technology_type.term,
        #         assay.technology_type.term_accession,
        #         assay.technology_type.term_source.name
        #         if assay.technology_type.term_source else '',
        #         assay.technology_platform
        #     ]
        #     # a call to insert Comments in the Study Assay Type of the Investigation File
        #     build_comments(assay, study_assays_df)
        # study_assays_df = study_assays_df.set_index('Study Assay File Name').T

        study_assays_df= _build_assays_section_df(assays=study.assays)
        fp.write('STUDY ASSAYS\n')
        study_assays_df.to_csv(
            path_or_buf=fp, mode='a', sep='\t', encoding='utf-8',
            index_label='Study Assay File Name')

        # Write STUDY PROTOCOLS section
        study_protocols_df = _build_protocols_section_df(protocols=study.protocols)
        fp.write('STUDY PROTOCOLS\n')
        study_protocols_df.to_csv(
            path_or_buf=fp, mode='a', sep='\t', encoding='utf-8',
            index_label='Study Protocol Name')

        # Write STUDY CONTACTS section
        study_contacts_df = _build_contacts_section_df(
            prefix='Study', contacts=study.contacts)
        fp.write('STUDY CONTACTS\n')
        study_contacts_df.to_csv(
            path_or_buf=fp, mode='a', sep='\t', encoding='utf-8',
            index_label='Study Person Last Name')

    if skip_dump_tables:
        pass
    else:
        write_study_table_files(investigation, output_path)
        write_assay_table_files(
            investigation, output_path, write_factor_values_in_assay_table)

    fp.close()
    return investigation


def _get_start_end_nodes(G):
    """Find the start and end nodes of the graphs

    :param G: A DiGraph of process sequences
    :return: start nodes (Materials) and end nodes (Processes)
    """
    start_nodes = list()
    end_nodes = list()
    for process in [n for n in G.nodes() if isinstance(n, Process)]:
        if process.prev_process is None:
            for material in [
                    m for m in process.inputs if not isinstance(m, DataFile)]:
                start_nodes.append(material)
        outputs_no_data = [
            m for m in process.outputs if not isinstance(m, DataFile)]
        if process.next_process is None:
            if len(outputs_no_data) == 0:
                end_nodes.append(process)
            else:
                for material in outputs_no_data:
                    end_nodes.append(material)
    return start_nodes, end_nodes


def _longest_path_and_attrs(paths):
    """Function to find the longest paths and attributes to determine the
    most appropriate ISA-Tab header. This is calculated by adding up the length
    of each path with the number of attributes needed to describe each node in
    the graph.

    :param paths: List of end-to-end paths in the graphs
    :return: The longest path and attributes
    """
    longest = (0, None)
    for path in paths:
        length = len(path)
        for n in path:
            if isinstance(n, Source):
                length += len(n.characteristics)
            elif isinstance(n, Sample):
                length += (len(n.characteristics) + len(n.factor_values))
            elif isinstance(n, Material):
                length += (len(n.characteristics))
            elif isinstance(n, Process):
                length += len(
                    [o for o in n.outputs if isinstance(o, DataFile)])
                if n.date is not None:
                    length += 1
                if n.performer is not None:
                    length += 1
                if n.name != '':
                    length += 1
            if n.comments is not None:
                length += len(n.comments)
        if length > longest[0]:
            longest = (length, path)
    return longest[1]


def _all_end_to_end_paths(G, start_nodes):
    """Find all the end-to-end complete paths using a networkx algorithm that
    uses a modified depth-first search to generate the paths

    :param G: A DiGraph of all the assay graphs from the process sequences
    :param start_nodes: A list of start nodes
    :return: A list of paths from the start nodes
    """
    # we know graphs start with Source or Sample and end with Process
    paths = []
    num_start_nodes = len(start_nodes)
    message = 'Calculating for paths for {} start nodes: '.format(
        num_start_nodes)
    if isinstance(start_nodes[0], Source):
        message = 'Calculating for paths for {} sources: '.format(
            num_start_nodes)
    elif isinstance(start_nodes[0], Sample):
        message = 'Calculating for paths for {} samples: '.format(
            num_start_nodes)
    if isa_logging.show_pbars:
        pbar = ProgressBar(
            min_value=0, max_value=num_start_nodes, widgets=[
                message, SimpleProgress(), Bar(left=" |", right="| "),
                ETA()]).start()
    else:
        def pbar(x): return x
    for start in pbar(start_nodes):
        # Find ends
        if isinstance(start, Source):
            # only look for Sample ends if start is a Source
            for end in [x for x in nx.algorithms.descendants(G, start) if
                        isinstance(x, Sample) and len(G.out_edges(x)) == 0]:
                paths += list(nx.algorithms.all_simple_paths(G, start, end))
        elif isinstance(start, Sample):
            # only look for Process ends if start is a Sample
            for end in [x for x in nx.algorithms.descendants(G, start) if
                        isinstance(x, Process) and x.next_process is None]:
                paths += list(nx.algorithms.all_simple_paths(G, start, end))
    log.info("Found {} paths!".format(len(paths)))
    if len(paths) == 0:
        log.debug([x.name for x in start_nodes])
    return paths


def write_study_table_files(inv_obj, output_dir):
    """Writes out study table files according to pattern defined by

    Source Name, [ Characteristics[], ... ],
    Protocol Ref*: 'sample collection', [ ParameterValue[], ... ],
    Sample Name, [ Characteristics[], ... ]
    [ FactorValue[], ... ]

    which should be equivalent to studySample.xml in default config

    :param inv_obj: An Investigation object containing ISA content
    :param output_dir: A path to a directory to write the ISA-Tab study files
    :return: None
    """
    if not isinstance(inv_obj, Investigation):
        raise NotImplementedError
    for study_obj in inv_obj.studies:
        if study_obj.graph is None:
            break
        protrefcount = 0
        protnames = dict()

        def flatten(l): return [item for sublist in l for item in sublist]
        columns = []

        # start_nodes, end_nodes = _get_start_end_nodes(study_obj.graph)
        paths = _all_end_to_end_paths(
            study_obj.graph,
            [x for x in study_obj.graph.nodes() if isinstance(x, Source)])
        sample_in_path_count = 0
        for node in _longest_path_and_attrs(paths):
            if isinstance(node, Source):
                olabel = "Source Name"
                columns.append(olabel)
                columns += flatten(
                    map(lambda x: get_characteristic_columns(olabel, x),
                        node.characteristics))
                columns += flatten(
                    map(lambda x: get_comment_column(
                        olabel, x), node.comments))
            elif isinstance(node, Process):
                olabel = "Protocol REF.{}".format(node.executes_protocol.name)
                columns.append(olabel)
                if node.executes_protocol.name not in protnames.keys():
                    protnames[node.executes_protocol.name] = protrefcount
                    protrefcount += 1
                columns += flatten(map(lambda x: get_pv_columns(olabel, x),
                                       node.parameter_values))
                if node.date is not None:
                    columns.append(olabel + ".Date")
                if node.performer is not None:
                    columns.append(olabel + ".Performer")
                columns += flatten(
                    map(lambda x: get_comment_column(
                        olabel, x), node.comments))

            elif isinstance(node, Sample):
                olabel = "Sample Name.{}".format(sample_in_path_count)
                columns.append(olabel)
                sample_in_path_count += 1
                columns += flatten(
                    map(lambda x: get_characteristic_columns(olabel, x),
                        node.characteristics))
                columns += flatten(
                    map(lambda x: get_comment_column(
                        olabel, x), node.comments))
                columns += flatten(map(lambda x: get_fv_columns(olabel, x),
                                       node.factor_values))

        omap = get_object_column_map(columns, columns)
        # load into dictionary
        df_dict = dict(map(lambda k: (k, []), flatten(omap)))
        if isa_logging.show_pbars:
            pbar = ProgressBar(min_value=0, max_value=len(paths),
                               widgets=['Writing {} paths: '
                                        .format(len(paths)),
                                        SimpleProgress(),
                                        Bar(left=" |", right="| "),
                                        ETA()]).start()
        else:
            def pbar(x): return x
        for path in pbar(paths):
            for k in df_dict.keys():  # add a row per path
                df_dict[k].extend([""])

            sample_in_path_count = 0
            for node in path:
                if isinstance(node, Source):
                    olabel = "Source Name"
                    df_dict[olabel][-1] = node.name
                    for c in node.characteristics:
                        clabel = "{0}.Characteristics[{1}]".format(
                            olabel, c.category.term)
                        write_value_columns(df_dict, clabel, c)
                    for co in node.comments:
                        colabel = "{0}.Comment[{1}]".format(olabel, co.name)
                        df_dict[colabel][-1] = co.value

                elif isinstance(node, Process):
                    olabel = "Protocol REF.{}".format(
                        node.executes_protocol.name)
                    df_dict[olabel][-1] = node.executes_protocol.name
                    for pv in node.parameter_values:
                        pvlabel = "{0}.Parameter Value[{1}]".format(
                            olabel, pv.category.parameter_name.term)
                        write_value_columns(df_dict, pvlabel, pv)
                    if node.date is not None:
                        df_dict[olabel + ".Date"][-1] = node.date
                    if node.performer is not None:
                        df_dict[olabel + ".Performer"][-1] = node.performer
                    for co in node.comments:
                        colabel = "{0}.Comment[{1}]".format(olabel, co.name)
                        df_dict[colabel][-1] = co.value

                elif isinstance(node, Sample):
                    olabel = "Sample Name.{}".format(sample_in_path_count)
                    sample_in_path_count += 1
                    df_dict[olabel][-1] = node.name
                    for c in node.characteristics:
                        clabel = "{0}.Characteristics[{1}]".format(
                            olabel, c.category.term)
                        write_value_columns(df_dict, clabel, c)
                    for co in node.comments:
                        colabel = "{0}.Comment[{1}]".format(olabel, co.name)
                        df_dict[colabel][-1] = co.value
                    for fv in node.factor_values:
                        fvlabel = "{0}.Factor Value[{1}]".format(
                            olabel, fv.factor_name.name)
                        write_value_columns(df_dict, fvlabel, fv)
        if isinstance(pbar, ProgressBar):
            pbar.finish()

        DF = pd.DataFrame(columns=columns)
        DF = DF.from_dict(data=df_dict)
        DF = DF[columns]  # reorder columns
        DF = DF.sort_values(by=DF.columns[0], ascending=True)
        # arbitrary sort on column 0

        for dup_item in set([x for x in columns if columns.count(x) > 1]):
            for j, each in enumerate(
                    [i for i, x in enumerate(columns) if x == dup_item]):
                columns[each] = dup_item + str(j)

        DF.columns = columns  # reset columns after checking for dups

        for i, col in enumerate(columns):
            if "Comment[" in col:
                columns[i] = col[col.rindex(".") + 1:]
            elif col.endswith("Term Source REF"):
                columns[i] = "Term Source REF"
            elif col.endswith("Term Accession Number"):
                columns[i] = "Term Accession Number"
            elif col.endswith("Unit"):
                columns[i] = "Unit"
            elif "Characteristics[" in col:
                if "material type" in col.lower():
                    columns[i] = "Material Type"
                else:
                    columns[i] = col[col.rindex(".") + 1:]
            elif "Factor Value[" in col:
                columns[i] = col[col.rindex(".") + 1:]
            elif "Parameter Value[" in col:
                columns[i] = col[col.rindex(".") + 1:]
            elif col.endswith("Date"):
                columns[i] = "Date"
            elif col.endswith("Performer"):
                columns[i] = "Performer"
            elif "Protocol REF" in col:
                columns[i] = "Protocol REF"
            elif col.startswith("Sample Name."):
                columns[i] = "Sample Name"

        log.info("Rendered {} paths".format(len(DF.index)))

        DF_no_dups = DF.drop_duplicates()
        if len(DF.index) > len(DF_no_dups.index):
            log.info("Dropping duplicates...")
            DF = DF_no_dups

        log.info("Writing {} rows".format(len(DF.index)))
        # reset columns, replace nan with empty string, drop empty columns
        DF.columns = columns
        DF = DF.replace('', np.nan)
        DF = DF.dropna(axis=1, how='all')

        with open(os.path.join(output_dir, study_obj.filename), 'w') as out_fp:
            DF.to_csv(
                path_or_buf=out_fp, index=False, sep='\t', encoding='utf-8')


def write_assay_table_files(inv_obj, output_dir, write_factor_values=False):
    """Writes out assay table files according to pattern defined by

    Sample Name,
    Protocol Ref: 'sample collection', [ ParameterValue[], ... ],
    Material Name, [ Characteristics[], ... ]
    [ FactorValue[], ... ]

    :param inv_obj: An Investigation object containing ISA content
    :param output_dir: A path to a directory to write the ISA-Tab assay files
    :param write_factor_values: Flag to indicate whether or not to write out
    the Factor Value columns in the assay tables
    :return: None
    """

    if not isinstance(inv_obj, Investigation):
        raise NotImplementedError
    for study_obj in inv_obj.studies:
        for assay_obj in study_obj.assays:
            if assay_obj.graph is None:
                break
            protrefcount = 0
            protnames = dict()

            def flatten(l): return [item for sublist in l for item in sublist]
            columns = []

            # start_nodes, end_nodes = _get_start_end_nodes(assay_obj.graph)
            paths = _all_end_to_end_paths(
                assay_obj.graph, [x for x in assay_obj.graph.nodes()
                                  if isinstance(x, Sample)])
            if len(paths) == 0:
                log.info("No paths found, skipping writing assay file")
                continue
            if _longest_path_and_attrs(paths) is None:
                raise IOError(
                    "Could not find any valid end-to-end paths in assay graph")
            for node in _longest_path_and_attrs(paths):
                if isinstance(node, Sample):
                    olabel = "Sample Name"
                    columns.append(olabel)
                    columns += flatten(
                        map(lambda x: get_comment_column(olabel, x),
                            node.comments))
                    if write_factor_values:
                        columns += flatten(
                            map(lambda x: get_fv_columns(olabel, x),
                                node.factor_values))

                elif isinstance(node, Process):
                    olabel = "Protocol REF.{}".format(
                        node.executes_protocol.name)
                    columns.append(olabel)
                    if node.executes_protocol.name not in protnames.keys():
                        protnames[node.executes_protocol.name] = protrefcount
                        protrefcount += 1
                    columns += flatten(map(lambda x: get_pv_columns(olabel, x),
                                           node.parameter_values))
<<<<<<< HEAD

                    if node.date is not None:
                        columns.append(olabel + ".Date")
                    if node.performer is not None:
                        columns.append(olabel + ".Performer")
                    columns += flatten(
                        map(lambda x: get_comment_column(olabel, x),
                            node.comments))

=======
>>>>>>> bfd7514c
                    oname_label = None
                    if node.executes_protocol.protocol_type:
                        if node.executes_protocol.protocol_type.term in ["nucleic acid sequencing", "phenotyping"]:
                            oname_label = "Assay Name"
                        elif node.executes_protocol.protocol_type.term \
                                == "data collection":
                            oname_label = "Scan Name"
                        elif node.executes_protocol.protocol_type.term \
                                == "mass spectrometry":
                            oname_label = "MS Assay Name"
                        elif node.executes_protocol.protocol_type.term \
                                == "NMR spectroscopy":
                            oname_label = "NMR Assay Name"
                        elif node.executes_protocol.protocol_type.term \
                                == "data transformation":
                            oname_label = "Data Transformation Name"
                        elif node.executes_protocol.protocol_type.term \
                                == "sequence analysis data transformation":
                            oname_label = "Normalization Name"
                        elif node.executes_protocol.protocol_type.term \
                                == "normalization":
                            oname_label = "Normalization Name"
                        if node.executes_protocol.protocol_type.term \
                                == "unknown protocol":
                            oname_label = "Unknown Protocol Name"
                        if oname_label is not None:
                            columns.append(oname_label)
                        elif node.executes_protocol.protocol_type.term \
                                == "nucleic acid hybridization":
                            columns.extend(
                                ["Hybridization Assay Name",
                                 "Array Design REF"])

                    for output in [x for x in node.outputs if
                                   isinstance(x, DataFile)]:
                        columns.append(output.label)
                        columns += flatten(
                            map(lambda x: get_comment_column(output.label, x),
                                output.comments))

                elif isinstance(node, Material):
                    olabel = node.type
                    columns.append(olabel)
                    columns += flatten(
                        map(lambda x: get_characteristic_columns(olabel, x),
                            node.characteristics))
                    columns += flatten(
                        map(lambda x: get_comment_column(olabel, x),
                            node.comments))

                elif isinstance(node, DataFile):
                    pass  # handled in process

            omap = get_object_column_map(columns, columns)

            # load into dictionary
            df_dict = dict(map(lambda k: (k, []), flatten(omap)))

            if isa_logging.show_pbars:
                pbar = ProgressBar(min_value=0, max_value=len(paths),
                                   widgets=['Writing {} paths: '.format(
                                       len(paths)),
                    SimpleProgress(),
                    Bar(left=" |", right="| "),
                    ETA()]).start()
            else:
                def pbar(x): return x
            for path in pbar(paths):
                for k in df_dict.keys():  # add a row per path
                    df_dict[k].extend([""])

                for node in path:

                    if isinstance(node, Process):
                        olabel = "Protocol REF.{}".format(
                            node.executes_protocol.name)
                        df_dict[olabel][-1] = node.executes_protocol.name
                        oname_label = None

                        if node.date is not None:
                            df_dict[olabel + ".Date"][-1] = node.date
                        if node.performer is not None:
                            df_dict[olabel + ".Performer"][-1] = node.performer

                        if node.executes_protocol.protocol_type:
                            if node.executes_protocol.protocol_type.term == \
                                    "nucleic acid sequencing":
                                oname_label = "Assay Name"
                            elif node.executes_protocol.protocol_type.term == \
                                    "data collection":
                                oname_label = "Scan Name"
                            elif node.executes_protocol.protocol_type.term == \
                                    "mass spectrometry":
                                oname_label = "MS Assay Name"
                            elif node.executes_protocol.protocol_type.term == \
                                    "NMR spectroscopy":
                                oname_label = "NMR Assay Name"
                            elif node.executes_protocol.protocol_type.term == \
                                    "data transformation":
                                oname_label = "Data Transformation Name"
                            elif node.executes_protocol.protocol_type.term == \
                                    "sequence analysis data transformation":
                                oname_label = "Normalization Name"
                            elif node.executes_protocol.protocol_type.term == \
                                    "normalization":
                                oname_label = "Normalization Name"
                            if node.executes_protocol.protocol_type.term == \
                                    "unknown protocol":
                                oname_label = "Unknown Protocol Name"
                            if oname_label is not None:
                                df_dict[oname_label][-1] = node.name
                            elif node.executes_protocol.protocol_type.term == \
                                    "nucleic acid hybridization":
                                df_dict["Hybridization Assay Name"][-1] = \
                                    node.name
                                df_dict["Array Design REF"][-1] = \
                                    node.array_design_ref

                        for pv in node.parameter_values:
                            pvlabel = "{0}.Parameter Value[{1}]".format(
                                olabel, pv.category.parameter_name.term)
                            write_value_columns(df_dict, pvlabel, pv)
                        for co in node.comments:
                            colabel = "{0}.Comment[{1}]".format(
                                olabel, co.name)
                            df_dict[colabel][-1] = co.value
                        for output in [x for x in node.outputs if
                                       isinstance(x, DataFile)]:
                            olabel = output.label
                            df_dict[olabel][-1] = output.filename
                            for co in output.comments:
                                colabel = "{0}.Comment[{1}]".format(
                                    olabel, co.name)
                                df_dict[colabel][-1] = co.value

                    elif isinstance(node, Sample):
                        olabel = "Sample Name"
                        df_dict[olabel][-1] = node.name
                        for co in node.comments:
                            colabel = "{0}.Comment[{1}]".format(
                                olabel, co.name)
                            df_dict[colabel][-1] = co.value
                        if write_factor_values:
                            for fv in node.factor_values:
                                fvlabel = "{0}.Factor Value[{1}]".format(
                                    olabel, fv.factor_name.name)
                                write_value_columns(df_dict, fvlabel, fv)

                    elif isinstance(node, Material):
                        olabel = node.type
                        df_dict[olabel][-1] = node.name
                        for c in node.characteristics:
                            clabel = "{0}.Characteristics[{1}]".format(
                                olabel, c.category.term)
                            write_value_columns(df_dict, clabel, c)
                        for co in node.comments:
                            colabel = "{0}.Comment[{1}]".format(
                                olabel, co.name)
                            df_dict[colabel][-1] = co.value

                    elif isinstance(node, DataFile):
                        pass  # handled in process

            if isinstance(pbar, ProgressBar):
                pbar.finish()

            DF = pd.DataFrame(columns=columns)
            DF = DF.from_dict(data=df_dict)
            DF = DF[columns]  # reorder columns
            try:
                DF = DF.sort_values(by=DF.columns[0], ascending=True)
            except ValueError as e:
                log.critical('Error thrown: column labels are: {}'.format(DF.columns))
                log.critical('Error thrown: data is: {}'.format(DF))
                raise e
            # arbitrary sort on column 0

            for dup_item in set([x for x in columns if columns.count(x) > 1]):
                for j, each in enumerate(
                        [i for i, x in enumerate(columns) if x == dup_item]):
                    columns[each] = ".".join([dup_item, str(j)])

            DF.columns = columns

            for i, col in enumerate(columns):
                if col.endswith("Term Source REF"):
                    columns[i] = "Term Source REF"
                elif col.endswith("Term Accession Number"):
                    columns[i] = "Term Accession Number"
                elif col.endswith("Unit"):
                    columns[i] = "Unit"
                elif "Characteristics[" in col:
                    if "material type" in col.lower():
                        columns[i] = "Material Type"
                    elif "label" in col.lower():
                        columns[i] = "Label"
                    else:
                        columns[i] = col[col.rindex(".") + 1:]
                elif "Factor Value[" in col:
                    columns[i] = col[col.rindex(".") + 1:]
                elif "Parameter Value[" in col:
                    columns[i] = col[col.rindex(".") + 1:]
                elif col.endswith("Date"):
                    columns[i] = "Date"
                elif col.endswith("Performer"):
                    columns[i] = "Performer"
                elif "Comment[" in col:
                    columns[i] = col[col.rindex(".") + 1:]
                elif "Protocol REF" in col:
                    columns[i] = "Protocol REF"
                elif "." in col:
                    columns[i] = col[:col.rindex(".")]

            log.debug("Rendered {} paths".format(len(DF.index)))
            if len(DF.index) > 1:
                if len(DF.index) > len(DF.drop_duplicates().index):
                    log.debug("Dropping duplicates...")
                    DF = DF.drop_duplicates()

            log.debug("Writing {} rows".format(len(DF.index)))
            # reset columns, replace nan with empty string, drop empty columns
            DF.columns = columns
            DF = DF.replace('', np.nan)
            DF = DF.dropna(axis=1, how='all')

            with open(os.path.join(
                    output_dir, assay_obj.filename), 'w') as out_fp:
                DF.to_csv(path_or_buf=out_fp, index=False, sep='\t',
                          encoding='utf-8')


def get_value_columns(label, x):
    """Generates the appropriate columns based on the value of the object.
    For example, if the object's .value value is an OntologyAnnotation,
    the ISA-Tab requires extra columns Term Source REF and
    Term Accession Number

    :param label: Header label needed for the object type, e.g. "Sample Name"
    :param x: The object of interest, e.g. a Sample() object
    :return: List of column labels, e.g. ["Sample Name.Term Source REF",
    "Sample Name.Term Accession Number"]
    """
    if isinstance(x.value, (int, float)) and x.unit:
        if isinstance(x.unit, OntologyAnnotation):
            return map(lambda x: "{0}.{1}".format(label, x),
                       ["Unit", "Unit.Term Source REF",
                        "Unit.Term Accession Number"])
        else:
            return ["{0}.Unit".format(label)]
    elif isinstance(x.value, OntologyAnnotation):
        return map(lambda x: "{0}.{1}".format(label, x),
                   ["Term Source REF", "Term Accession Number"])
    else:
        return []


def get_characteristic_columns(label, c):
    """Generates Characteristics columns for a given material

    :param label: Header label needed for the material type,
    e.g. "Extract Name"
    :param c: The Characteristic object of interest
    :return: List of column labels
    """
    columns = ["{0}.Characteristics[{1}]".format(label, c.category.term)]
    columns.extend(get_value_columns(columns[0], c))
    return columns


def get_fv_columns(label, fv):
    """Generates Factor Value columns for a given material

    :param label: Header label needed for the material type,
    e.g. "Sample Name"
    :param c: The Factor Value object of interest
    :return: List of column labels
    """
    columns = ["{0}.Factor Value[{1}]".format(label, fv.factor_name.name)]
    columns.extend(get_value_columns(columns[0], fv))
    return columns


def get_comment_column(label, c):
    """Generates Comment columns for a given object

    :param label: Header label needed for the object
    :param c: The object of interest
    :return: List of column labels
    """
    columns = ["{0}.Comment[{1}]".format(label, c.name)]
    return columns


def write_value_columns(df_dict, label, x):
    """Adds values to the DataFrame dictionary when building the tables

    :param df_dict: The DataFrame dictionary to insert the relevant values
    :param label: Header label needed for the object
    :param x: Object of interest
    :return: None
    """
    if isinstance(x.value, (int, float)) and x.unit:
        if isinstance(x.unit, OntologyAnnotation):
            df_dict[label][-1] = x.value
            df_dict[label + ".Unit"][-1] = x.unit.term
            df_dict[label + ".Unit.Term Source REF"][-1] = \
                x.unit.term_source.name if x.unit.term_source else ""
            df_dict[label + ".Unit.Term Accession Number"][-1] = \
                x.unit.term_accession
        else:
            df_dict[label][-1] = x.value
            df_dict[label + ".Unit"][-1] = x.unit
    elif isinstance(x.value, OntologyAnnotation):
        df_dict[label][-1] = x.value.term
        df_dict[label + ".Term Source REF"][-1] = \
            x.value.term_source.name if x.value.term_source else ""
        df_dict[label + ".Term Accession Number"][-1] = \
            x.value.term_accession
    else:
        df_dict[label][-1] = x.value


def get_pv_columns(label, pv):
    """Generates Parameter Value columns for a given process

    :param label: Header label needed for the process
    :param c: The Parameter Value object of interest
    :return: List of column labels
    """
    columns = None
    try:
        columns = ["{0}.Parameter Value[{1}]".format(
            label, pv.category.parameter_name.term)]
    except AttributeError:
        log.fatal(label, pv)
    columns.extend(get_value_columns(columns[0], pv))
    return columns


def read_investigation_file(fp):
    """Reads an investigatin file into a dictionary of DataFrames, each
    DataFrame being each section of the investigation file. e.g. One DataFrame
    for the INVESTIGATION PUBLICATIONS section

    :param fp: A file-like buffer object of the investigation file
    :return: A dictionary holding a set of DataFrames for each section of the
    investigation file. See below implementation for detail
    """

    def _peek(f):
        """Peek at the next line without moving to the next line. This function
        get the position of the next line, reads the next line, then resets the
        file pointer to the original position

        :param f: A file-like buffer object
        :return: The next line past the current line
        """
        position = f.tell()
        line = f.readline()
        f.seek(position)
        return line

    def _read_tab_section(f, sec_key, next_sec_key=None):
        """Slices a file by section delimited by section keys

        :param f: A file-like buffer object
        :param sec_key: Delimiter key of beginning of section
        :param next_sec_key: Delimiter key of end of section
        :return: A memory file of the section slice, as a string buffer object
        """
        line = f.readline()
        normed_line = line.rstrip()
        if normed_line[0] == '"':
            normed_line = normed_line[1:]
        if normed_line[len(normed_line) - 1] == '"':
            normed_line = normed_line[:len(normed_line) - 1]
        if not normed_line == sec_key:
            raise IOError("Expected: " + sec_key + " section, but got: "
                          + normed_line)
        memf = io.StringIO()
        while not _peek(f=f).rstrip() == next_sec_key:
            line = f.readline()
            if not line:
                break
            memf.write(line.rstrip() + '\n')
        memf.seek(0)
        return memf

    def _build_section_df(f):
        """Reads a file section into a DataFrame

        :param f: A file-like buffer object
        :return: A DataFrame corresponding to the file section
        """
        df = pd.read_csv(f, names=range(0, 128), sep='\t', engine='python',
                         encoding='utf-8').dropna(axis=1, how='all')
        df = df.T
        df.replace(np.nan, '', regex=True, inplace=True)
        #  Strip out the nan entries
        df.reset_index(inplace=True)
        #  Reset index so it is accessible as column
        df.columns = df.iloc[0]
        #  If all was OK, promote this row to the column headers
        df = df.reindex(df.index.drop(0))
        #  Reindex the DataFrame
        return df

    memf = io.StringIO()
    while True:
        line = fp.readline()
        if not line:
            break
        if not line.lstrip().startswith('#'):
            memf.write(line)
    memf.seek(0)

    df_dict = dict()

    # Read in investigation file into DataFrames first
    df_dict['ontology_sources'] = _build_section_df(_read_tab_section(
        f=memf,
        sec_key='ONTOLOGY SOURCE REFERENCE',
        next_sec_key='INVESTIGATION'
    ))
    df_dict['investigation'] = _build_section_df(_read_tab_section(
        f=memf,
        sec_key='INVESTIGATION',
        next_sec_key='INVESTIGATION PUBLICATIONS'
    ))
    df_dict['i_publications'] = _build_section_df(_read_tab_section(
        f=memf,
        sec_key='INVESTIGATION PUBLICATIONS',
        next_sec_key='INVESTIGATION CONTACTS'
    ))
    df_dict['i_contacts'] = _build_section_df(_read_tab_section(
        f=memf,
        sec_key='INVESTIGATION CONTACTS',
        next_sec_key='STUDY'
    ))
    df_dict['studies'] = list()
    df_dict['s_design_descriptors'] = list()
    df_dict['s_publications'] = list()
    df_dict['s_factors'] = list()
    df_dict['s_assays'] = list()
    df_dict['s_protocols'] = list()
    df_dict['s_contacts'] = list()
    while _peek(memf):  # Iterate through STUDY blocks until end of file
        df_dict['studies'].append(_build_section_df(_read_tab_section(
            f=memf,
            sec_key='STUDY',
            next_sec_key='STUDY DESIGN DESCRIPTORS'
        )))
        df_dict['s_design_descriptors'] .append(
            _build_section_df(_read_tab_section(
                f=memf,
                sec_key='STUDY DESIGN DESCRIPTORS',
                next_sec_key='STUDY PUBLICATIONS'
            )))
        df_dict['s_publications'].append(_build_section_df(_read_tab_section(
            f=memf,
            sec_key='STUDY PUBLICATIONS',
            next_sec_key='STUDY FACTORS'
        )))
        df_dict['s_factors'].append(_build_section_df(_read_tab_section(
            f=memf,
            sec_key='STUDY FACTORS',
            next_sec_key='STUDY ASSAYS'
        )))
        df_dict['s_assays'].append(_build_section_df(_read_tab_section(
            f=memf,
            sec_key='STUDY ASSAYS',
            next_sec_key='STUDY PROTOCOLS'
        )))
        df_dict['s_protocols'].append(_build_section_df(_read_tab_section(
            f=memf,
            sec_key='STUDY PROTOCOLS',
            next_sec_key='STUDY CONTACTS'
        )))
        df_dict['s_contacts'].append(_build_section_df(_read_tab_section(
            f=memf,
            sec_key='STUDY CONTACTS',
            next_sec_key='STUDY'
        )))
    return df_dict


def check_utf8(fp):
    """Used for rule 0010

    :param fp: A file-like buffer object
    :return: None
    """
    import chardet
    with utf8_text_file_open(fp.name) as fp:
        charset = chardet.detect(fp.read())
        if charset['encoding'] is not 'UTF-8' \
                and charset['encoding'] is not 'ascii':
            validator_warnings.append({
                "message": "File should be UTF8 encoding",
                "supplemental": "Encoding is '{0}' with confidence {1}".format(
                    charset['encoding'], charset['confidence']),
                "code": 10
            })
            log.warning("File should be UTF-8 encoding but found it is '{0}' "
                        "encoding with {1} confidence".format(
                            charset['encoding'], charset['confidence']))
            raise SystemError()


def load_investigation(fp):
    """Used for rules 0005

    :param fp: A file-like buffer object pointing to an investigation file
    :return: Dictionary of DataFrames for each section
    """

    def check_labels(section, labels_expected, df):
        """Checks each section is syntactically structured correctly

        :param section: The section of interest
        :param labels_expected: The list of expected labels in the section
        :param df: The DataFrame slice of the investigation file we are
        checking
        :return: None
        """
        labels_found = set([x for x in df.columns if isinstance(x, str)])

        if not labels_expected.issubset(labels_found):
            missing_labels = labels_expected - labels_found
            log.fatal("(F) In {} section, expected labels {} not found in {}"
                      .format(section, missing_labels, labels_found))
        if len(labels_found - labels_expected) > 0:
            # check extra labels, i.e. make sure they're all comments
            extra_labels = labels_found - labels_expected
            for label in extra_labels:
                if _RX_COMMENT.match(label) is None:
                    log.fatal("(F) In {} section, label {} is not allowed"
                              .format(section, label))
                    validator_errors.append({
                        "message": "Invalid label found in investigation file",
                        "supplemental": "In {} section, label {} is not "
                                        "allowed".format(section, label),
                        "code": 5
                    })
                elif len(_RX_COMMENT.findall(label)) == 0:
                    log.warning("(W) In {} section, label {} is missing a "
                                "name".format(section, label))
                    validator_warnings.append({
                        "message": "Missing name in Comment[] label",
                        "supplemental": "In {} section, label {} is missing a "
                                        "name".format(section, label),
                        "code": 4014
                    })

    # Read in investigation file into DataFrames first
    df_dict = read_investigation_file(fp)
    log.debug("Loading ONTOLOGY SOURCE REFERENCE section")
    labels_expected = {'Term Source Name', 'Term Source File',
                       'Term Source Version', 'Term Source Description'}
    check_labels('ONTOLOGY SOURCE REFERENCE',
                 labels_expected, df_dict['ontology_sources'])

    log.debug("Loading INVESTIGATION section")
    labels_expected = {'Investigation Identifier', 'Investigation Title',
                       'Investigation Description',
                       'Investigation Submission Date',
                       'Investigation Public Release Date'}
    check_labels('INVESTIGATION', labels_expected, df_dict['investigation'])

    log.debug("Loading INVESTIGATION PUBLICATIONS section")
    labels_expected = {
        'Investigation PubMed ID',
        'Investigation Publication DOI',
        'Investigation Publication Author List',
        'Investigation Publication Title',
        'Investigation Publication Status',
        'Investigation Publication Status Term Accession Number',
        'Investigation Publication Status Term Source REF'}
    check_labels('INVESTIGATION PUBLICATIONS', labels_expected,
                 df_dict['i_publications'])

    log.debug("Loading INVESTIGATION CONTACTS section")
    labels_expected = {'Investigation Person Last Name',
                       'Investigation Person First Name',
                       'Investigation Person Mid Initials',
                       'Investigation Person Email',
                       'Investigation Person Phone',
                       'Investigation Person Fax',
                       'Investigation Person Address',
                       'Investigation Person Affiliation',
                       'Investigation Person Roles',
                       'Investigation Person Roles',
                       'Investigation Person Roles Term Accession Number',
                       'Investigation Person Roles Term Source REF'}
    check_labels('INVESTIGATION CONTACTS', labels_expected,
                 df_dict['i_contacts'])
    for i in range(0, len(df_dict['studies'])):
        log.debug("Loading STUDY section")
        labels_expected = {'Study Identifier', 'Study Title',
                           'Study Description',
                           'Study Submission Date',
                           'Study Public Release Date',
                           'Study File Name'}
        check_labels('STUDY', labels_expected, df_dict['studies'][i])

        log.debug("Loading STUDY DESIGN DESCRIPTORS section")
        labels_expected = {'Study Design Type',
                           'Study Design Type Term Accession Number',
                           'Study Design Type Term Source REF'}
        check_labels('STUDY DESIGN DESCRIPTORS', labels_expected,
                     df_dict['s_design_descriptors'][i])

        log.debug("Loading STUDY PUBLICATIONS section")
        labels_expected = {'Study PubMed ID', 'Study Publication DOI',
                           'Study Publication Author List',
                           'Study Publication Title',
                           'Study Publication Status',
                           'Study Publication Status Term Accession Number',
                           'Study Publication Status Term Source REF'}
        check_labels('STUDY PUBLICATIONS', labels_expected,
                     df_dict['s_publications'][i])

        log.debug("Loading STUDY FACTORS section")
        labels_expected = {'Study Factor Name', 'Study Factor Type',
                           'Study Factor Type Term Accession Number',
                           'Study Factor Type Term Source REF'}
        check_labels('STUDY FACTORS', labels_expected, df_dict['s_factors'][i])

        log.debug("Loading STUDY ASSAYS section")
        labels_expected = {
            'Study Assay Measurement Type',
            'Study Assay Measurement Type Term Accession Number',
            'Study Assay Measurement Type Term Source REF',
            'Study Assay Technology Type',
            'Study Assay Technology Type Term Accession Number',
            'Study Assay Technology Type Term Source REF',
            'Study Assay Technology Platform',
            'Study Assay File Name'}
        check_labels('STUDY ASSAYS', labels_expected, df_dict['s_assays'][i])

        log.debug("Loading STUDY PROTOCOLS section")
        labels_expected = {
            'Study Protocol Name', 'Study Protocol Type',
            'Study Protocol Type Term Accession Number',
            'Study Protocol Type Term Source REF',
            'Study Protocol Description', 'Study Protocol URI',
            'Study Protocol Version',
            'Study Protocol Parameters Name',
            'Study Protocol Parameters Name Term Accession Number',
            'Study Protocol Parameters Name Term Source REF',
            'Study Protocol Components Name',
            'Study Protocol Components Type',
            'Study Protocol Components Type Term Accession Number',
            'Study Protocol Components Type Term Source REF'}
        check_labels('STUDY PROTOCOLS', labels_expected,
                     df_dict['s_protocols'][i])

        log.debug("Loading STUDY CONTACTS section")
        labels_expected = {
            'Study Person Last Name', 'Study Person First Name',
            'Study Person Mid Initials', 'Study Person Email',
            'Study Person Phone', 'Study Person Fax',
            'Study Person Address', 'Study Person Affiliation',
            'Study Person Roles', 'Study Person Roles',
            'Study Person Roles Term Accession Number',
            'Study Person Roles Term Source REF'}
        check_labels('STUDY CONTACTS', labels_expected,
                     df_dict['s_contacts'][i])
    return df_dict


def check_filenames_present(i_df):
    """Used for rule 3005

    :param i_df: An investigation DataFrame
    :return: None
    """
    for s_pos, study_df in enumerate(i_df['studies']):
        if study_df.iloc[0]['Study File Name'] is '':
            validator_warnings.append({
                "message": "Missing study file name",
                "supplemental": "STUDY.{}".format(s_pos),
                "code": 3005
            })
            log.warning("(W) A study filename is missing for STUDY.{}".format(
                s_pos))
        for a_pos, filename in \
                enumerate(i_df['s_assays'][s_pos][
                    'Study Assay File Name'].tolist()):
            if filename is '':
                validator_warnings.append({
                    "message": "Missing assay file name",
                    "supplemental": "STUDY.{}, STUDY ASSAY.{}".format(
                        s_pos, a_pos),
                    "code": 3005
                })
                log.warning("(W) An assay filename is missing for "
                            "STUDY ASSAY.{}".format(a_pos))


def check_date_formats(i_df):
    """Used for rule 3001

    :param i_df: An investigation DataFrame
    :return: None
    """
    def check_iso8601_date(date_str):
        """Checks if a string conforms to ISO8601 dates

        :param date_str: The string to check, expecting a date
        :return: None
        """
        if date_str is not '':
            try:
                iso8601.parse_date(date_str)
            except iso8601.ParseError:
                validator_warnings.append({
                    "message": "Date is not ISO8601 formatted",
                    "supplemental": "Found {} in date field".format(date_str),
                    "code": 3001
                })
                log.warning("(W) Date {} does not conform to ISO8601 format"
                            .format(date_str))
    import iso8601
    release_date_vals = i_df['investigation'][
        'Investigation Public Release Date'].tolist()
    if len(release_date_vals) > 0:
        check_iso8601_date(release_date_vals[0])
    sub_date_values = i_df['investigation'][
        'Investigation Submission Date'].tolist()
    if len(sub_date_values) > 0:
        check_iso8601_date(sub_date_values[0])
    for i, study_df in enumerate(i_df['studies']):
        release_date_vals = study_df['Study Public Release Date'].tolist()
        if len(release_date_vals) > 0:
            check_iso8601_date(release_date_vals[0])
        sub_date_values = study_df['Study Submission Date'].tolist()
        if len(sub_date_values) > 0:
            check_iso8601_date(sub_date_values[0])
        # for process in study['processSequence']:
        #     check_iso8601_date(process['date'])


def check_dois(i_df):
    """Used for rule 3002

    :param i_df: An investigation DataFrame
    :return: None
    """
    def check_doi(doi_str):
        """Check if a string is a valid DOI

        :param doi_str: A string, expecting a DOI
        :return: None
        """
        if doi_str is not '':
            if not _RX_DOI.match(doi_str):
                validator_warnings.append({
                    "message": "DOI is not valid format",
                    "supplemental": "Found {} in DOI field".format(doi_str),
                    "code": 3002
                })
                log.warning("(W) DOI {} does not conform to DOI format"
                            .format(doi_str))
    for doi in i_df['i_publications'][
            'Investigation Publication DOI'].tolist():
        check_doi(doi)
    for i, study_df in enumerate(i_df['s_publications']):
        for doi in study_df['Study Publication DOI'].tolist():
            check_doi(doi)


def check_pubmed_ids_format(i_df):
    """Used for rule 3003

    :param i_df: An investigation DataFrame
    :return: None
    """
    def check_pubmed_id(pubmed_id_str):
        """Checks if a string is a valid PubMed ID

        :param pubmed_id_str: String to check, expecting a PubMed ID
        :return: None
        """
        if pubmed_id_str is not '':
            if (_RX_PMID.match(pubmed_id_str) is None) \
                    and (_RX_PMCID.match(pubmed_id_str) is None):
                validator_warnings.append({
                    "message": "PubMed ID is not valid format",
                    "supplemental": "Found PubMedID {}".format(pubmed_id_str),
                    "code": 3003
                })
                log.warning("(W) PubMed ID {} is not valid format"
                            .format(pubmed_id_str))
    for doi in i_df['i_publications']['Investigation PubMed ID'].tolist():
        check_pubmed_id(str(doi))
    for study_pubs_df in i_df['s_publications']:
        for doi in study_pubs_df['Study PubMed ID'].tolist():
            check_pubmed_id(str(doi))


def check_protocol_names(i_df):
    """Used for rule 1010

    :param i_df: An investigation DataFrame
    :return: None
    """
    for study_protocols_df in i_df['s_protocols']:
        for i, protocol_name in enumerate(study_protocols_df[
                'Study Protocol Name'].tolist()):
            # DataFrames labels empty cells as 'Unnamed: n'
            if protocol_name is '' or 'Unnamed: ' in protocol_name:
                validator_warnings.append({
                    "message": "Protocol missing name",
                    "supplemental": "pos={}".format(i),
                    "code": 1010
                })
                log.warning("(W) A Protocol at position {} is missing "
                            "Protocol Name, so can't be referenced in ISA-tab"
                            .format(i))


def check_protocol_parameter_names(i_df):
    """Used for rule 1011

    :param i_df: An investigation DataFrame
    :return: None
    """
    for study_protocols_df in i_df['s_protocols']:
        for i, protocol_parameters_names in enumerate(
                study_protocols_df['Study Protocol Parameters Name'].tolist()):
            # There's an empty cell if no protocols
            if len(protocol_parameters_names.split(sep=';')) > 1:
                for protocol_parameter_name in \
                        protocol_parameters_names.split(sep=';'):
                    if protocol_parameter_name is '' \
                            or 'Unnamed: ' in protocol_parameter_name:
                        validator_warnings.append({
                            "message": "Protocol Parameter missing name",
                            "supplemental": "Protocol Parameter at pos={}"
                                            .format(i),
                            "code": 1011
                        })
                        log.warning("(W) A Protocol Parameter used in "
                                    "Protocol position {} is missing a Name, "
                                    "so can't be referenced in ISA-tab"
                                    .format(i))


def check_study_factor_names(i_df):
    """Used for rule 1012

    :param i_df: An investigation DataFrame
    :return: None
    """
    for study_factors_df in i_df['s_factors']:
        for i, factor_name in enumerate(study_factors_df[
                'Study Factor Name'].tolist()):
            # DataFrames labels empty cells as 'Unnamed: n'
            if factor_name is '' or 'Unnamed: ' in factor_name:
                validator_warnings.append({
                    "message": "Study Factor missing name",
                    "supplemental": "Study Factor pos={}".format(i),
                    "code": 1012
                })
                log.warning("(W) A Study Factor at position {} is missing a "
                            "name, so can't be referenced in ISA-tab"
                            .format(i))


def check_ontology_sources(i_df):
    """Used for rule 3008

    :param i_df: An investigation DataFrame
    :return: None
    """
    term_source_refs = []
    for i, ontology_source_name in enumerate(
            i_df['ontology_sources']['Term Source Name'].tolist()):
        if ontology_source_name is '' or 'Unnamed: ' in ontology_source_name:
            validator_warnings.append({
                "message": "Ontology Source missing name ref",
                "supplemental": "pos={}".format(i),
                "code": 3008
            })
            log.warning("(W) An Ontology Source Reference at position {} is "
                        "missing Term Source Name, so can't be referenced"
                        .format(i))
        else:
            term_source_refs.append(ontology_source_name)
    return term_source_refs


def check_table_files_read(i_df, dir_context):
    """Used for rules 0006 and 0008

    :param i_df: An investigation DataFrame
    :param dir_context: Path to where the investigation file is found
    :return: None
    """
    for i, study_df in enumerate(i_df['studies']):
        study_filename = study_df.iloc[0]['Study File Name']
        if study_filename is not '':
            try:
                with utf8_text_file_open(os.path.join(
                        dir_context, study_filename)):
                    pass
            except FileNotFoundError:
                validator_errors.append({
                    "message": "Missing study tab file(s)",
                    "supplemental": "Study File {} does not appear to exist"
                                    .format(study_filename),
                    "code": 6
                })
                log.error("(E) Study File {} does not appear to exist"
                          .format(study_filename))
        for j, assay_filename in enumerate(i_df['s_assays'][i][
                'Study Assay File Name']
                .tolist()):
            if assay_filename is not '':
                try:
                    with utf8_text_file_open(os.path.join(
                            dir_context, assay_filename)):
                        pass
                except FileNotFoundError:
                    validator_errors.append({
                        "message": "Missing assay tab file(s)",
                        "supplemental": "Assay File {} does not appear to "
                                        "exist".format(assay_filename),
                        "code": 8
                    })
                    log.error("(E) Assay File {} does not appear to exist"
                              .format(assay_filename))


def check_table_files_load(i_df, dir_context):
    """Used for rules 0007 and 0009

    :param i_df: An investigation DataFrame
    :param dir_context: Path to where the investigation file is found
    :return: None
    """
    for i, study_df in enumerate(i_df['studies']):
        study_filename = study_df.iloc[0]['Study File Name']
        if study_filename is not '':
            try:
                with utf8_text_file_open(os.path.join(
                        dir_context, study_filename)) as fp:
                    load_table_checks(fp)
            except FileNotFoundError:
                pass
        for j, assay_filename in enumerate(
                i_df['s_assays'][i]['Study Assay File Name'].tolist()):
            if assay_filename is not '':
                try:
                    with utf8_text_file_open(os.path.join(
                            dir_context, assay_filename)) as fp:
                        load_table_checks(fp)
                except FileNotFoundError:
                    pass


def check_samples_not_declared_in_study_used_in_assay(i_df, dir_context):
    """Checks if samples found in assay tables are found in the study-sample
    table

    :param i_df: An investigation DataFrame
    :param dir_context: Path to where the investigation file is found
    :return: None
    """
    for i, study_df in enumerate(i_df['studies']):
        study_filename = study_df.iloc[0]['Study File Name']
        if study_filename is not '':
            try:
                with utf8_text_file_open(os.path.join(
                        dir_context, study_filename)) as s_fp:
                    study_df = load_table(s_fp)
                    study_samples = set(study_df['Sample Name'])
            except FileNotFoundError:
                pass
        for j, assay_filename in enumerate(
                i_df['s_assays'][i]['Study Assay File Name'].tolist()):
            if assay_filename is not '':
                try:
                    with utf8_text_file_open(os.path.join(
                            dir_context, assay_filename)) as a_fp:
                        assay_df = load_table(a_fp)
                        assay_samples = set(assay_df['Sample Name'])
                        if not assay_samples.issubset(study_samples):
                            log.error("(E) Some samples in an assay file {} "
                                      "are not declared in the study file {}: "
                                      "{}".format(assay_filename,
                                                  study_filename,
                                                  list(assay_samples -
                                                       study_samples)))
                except FileNotFoundError:
                    pass


def check_protocol_usage(i_df, dir_context):
    """Used for rules 1007 and 1019

    :param i_df: An investigation DataFrame
    :param dir_context: Path to where the investigation file is found
    :return: None
    """
    for i, study_df in enumerate(i_df['studies']):
        protocols_declared = set(i_df['s_protocols'][i][
            'Study Protocol Name'].tolist())
        protocols_declared.add('')
        study_filename = study_df.iloc[0]['Study File Name']
        if study_filename is not '':
            try:
                protocol_refs_used = set()
                with utf8_text_file_open(os.path.join(
                        dir_context, study_filename)) as s_fp:
                    study_df = load_table(s_fp)
                    for protocol_ref_col in [i for i in study_df.columns
                                             if i.startswith('Protocol REF')]:
                        protocol_refs_used = \
                            protocol_refs_used.union(
                                study_df[protocol_ref_col])
                    protocol_refs_used = set([r for r in protocol_refs_used
                                              if pd.notnull(r)])
                    diff = list(protocol_refs_used - protocols_declared)
                    if len(diff) > 0:
                        validator_errors.append({
                            "message": "Missing Protocol declaration",
                            "supplemental": "protocols in study file {} are "
                                            "not declared in the "
                                            "investigation file: {}".format(
                                                study_filename, diff),
                            "code": 1007
                        })
                        log.error(
                            "(E) Some protocols used in a study file {} are "
                            "not declared in the investigation file: {}"
                            .format(study_filename, diff))
            except FileNotFoundError:
                pass
        for j, assay_filename in enumerate(
                i_df['s_assays'][i]['Study Assay File Name'].tolist()):
            if assay_filename is not '':
                try:
                    protocol_refs_used = set()
                    with utf8_text_file_open(
                            os.path.join(dir_context, assay_filename)) as a_fp:
                        assay_df = load_table(a_fp)
                        for protocol_ref_col in [
                                i for i in assay_df.columns
                                if i.startswith('Protocol REF')]:
                            protocol_refs_used = protocol_refs_used.union(
                                assay_df[protocol_ref_col])
                        protocol_refs_used = set(
                            [r for r in protocol_refs_used if pd.notnull(r)])
                        diff = list(protocol_refs_used - protocols_declared)
                        if len(diff) > 0:
                            validator_errors.append({
                                "message": "Missing Protocol declaration",
                                "supplemental": "protocols in study file {} "
                                                "are not declared in the "
                                                "investigation file: {}"
                                                .format(study_filename, diff),
                                "code": 1007
                            })
                            log.error("(E) Some protocols used in an assay "
                                      "file {} are not declared in the "
                                      "investigation file: {}"
                                      .format(assay_filename, diff))
                except FileNotFoundError:
                    pass
        # now collect all protocols in all assays to compare to
        # declared protocols
        protocol_refs_used = set()
        if study_filename is not '':
            try:
                with utf8_text_file_open(
                        os.path.join(dir_context, study_filename)) as s_fp:
                    study_df = load_table(s_fp)
                    for protocol_ref_col in [
                            i for i in study_df.columns
                            if i.startswith('Protocol REF')]:
                        protocol_refs_used = protocol_refs_used.union(
                            study_df[protocol_ref_col])
            except FileNotFoundError:
                pass
        for j, assay_filename in enumerate(
                i_df['s_assays'][i]['Study Assay File Name'].tolist()):
            if assay_filename is not '':
                try:
                    with utf8_text_file_open(os.path.join(
                            dir_context, assay_filename)) as a_fp:
                        assay_df = load_table(a_fp)
                        for protocol_ref_col in [
                                i for i in assay_df.columns
                                if i.startswith('Protocol REF')]:
                            protocol_refs_used = protocol_refs_used.union(
                                assay_df[protocol_ref_col])
                except FileNotFoundError:
                    pass
        diff = protocols_declared - protocol_refs_used - {''}
        if len(diff) > 0:
            validator_warnings.append({
                "message": "Protocol declared but not used",
                "supplemental": "protocols declared in the file {} are not "
                                "used in any assay file: {}".format(
                                    study_filename, diff),
                "code": 1019
            })
            log.warning(
                "(W) Some protocols declared in the investigation file are "
                "not used neither in the study file {} nor in any related "
                "assay file: {}".format(study_filename, list(diff)))


def load_table(fp):
    """Loads a ISA table file into a DataFrame

    :param fp: A file-like buffer object
    :return: DataFrame of the study or assay table
    """
    try:
        fp = strip_comments(fp)
        df = pd.read_csv(
            fp, dtype=str, sep='\t', encoding='utf-8').replace(np.nan, '')
    except UnicodeDecodeError:
        log.warning("Could not load file with UTF-8, trying ISO-8859-1")
        fp = strip_comments(fp)
        df = pd.read_csv(
            fp, dtype=str, sep='\t', encoding='latin1').replace(np.nan, '')
    labels = df.columns
    new_labels = []
    for label in labels:
        any_var_regex = re.compile(r'.*\[(.*?)\]')
        hits = any_var_regex.findall(label)
        if len(hits) > 0:
            val = hits[0].strip()
            if 'Comment' in label:
                new_label = 'Comment[{val}]'.format(val=val)
            elif 'Characteristics' in label:
                new_label = 'Characteristics[{val}]'.format(val=val)
            elif 'Parameter Value' in label:
                new_label = 'Parameter Value[{val}]'.format(val=val)
            elif 'Factor Value' in label:
                new_label = 'Factor Value[{val}]'.format(val=val)
            new_labels.append(new_label)
        else:
            new_labels.append(label)
    df.columns = new_labels
    return df


def load_table_checks(fp):
    """Checks that a table can be loaded and returns the loaded table, if
    successful

    :param fp: A file-like buffer object
    :return: DataFrame of the study or assay table
    """
    df = load_table(fp)
    columns = df.columns
    for x, column in enumerate(columns):  # check if columns have valid labels
        if _RX_INDEXED_COL.match(column):
            column = column[:column.rfind('.')]
        if (column not in ['Source Name', 'Sample Name', 'Term Source REF',
                           'Protocol REF', 'Term Accession Number',
                           'Unit', 'Assay Name', 'Extract Name',
                           'Raw Data File', 'Material Type', 'MS Assay Name','NMR Assay Name'
                           'Raw Spectral Data File', 'Labeled Extract Name',
                           'Label', 'Hybridization Assay Name',
                           'Array Design REF', 'Scan Name', 'Array Data File',
                           'Protein Assignment File',
                           'Peptide Assignment File',
                           'Post Translational Modification Assignment File',
                           'Data Transformation Name',
                           'Derived Spectral Data File', 'Normalization Name',
                           'Derived Array Data File', 'Image File',
                           'Metabolite Assignment File',
                           'Free Induction Decay Data File',
                           'Acquisition Parameter Data File']) \
                and not _RX_CHARACTERISTICS.match(column) \
                and not _RX_PARAMETER_VALUE.match(column) \
                and not _RX_FACTOR_VALUE.match(column) \
                and not _RX_COMMENT.match(column):
            log.error("Unrecognised column heading {} at column position {} "
                      "in table file {}".format(column, x,
                                                os.path.basename(fp.name)))
        if _RX_COMMENT.match(column):
            if len(_RX_COMMENT.findall(column)) == 0:
                log.warning("(W) In file {}, label {} is missing a name"
                            .format(os.path.basename(fp.name), column))
                validator_warnings.append({
                    "message": "Missing name in Comment[] label",
                    "supplemental": "In file {}, label {} is missing a name"
                                    .format(os.path.basename(fp.name), column),
                    "code": 4014
                })
        if _RX_CHARACTERISTICS.match(column):
            if len(_RX_CHARACTERISTICS.findall(column)) == 0:
                log.warning("(W) In file {}, label {} is missing a name"
                            .format(os.path.basename(fp.name), column))
                validator_warnings.append({
                    "message": "Missing name in Characteristics[] label",
                    "supplemental": "In file {}, label {} is missing a name"
                                    .format(os.path.basename(fp.name), column),
                    "code": 4014
                })
        if _RX_PARAMETER_VALUE.match(column):
            if len(_RX_PARAMETER_VALUE.findall(column)) == 0:
                log.warning("(W) In file {}, label {} is missing a name"
                            .format(os.path.basename(fp.name), column))
                validator_warnings.append({
                    "message": "Missing name in Parameter Value[] label",
                    "supplemental": "In file {}, label {} is missing a name"
                                    .format(os.path.basename(fp.name), column),
                    "code": 4014
                })
        if _RX_FACTOR_VALUE.match(column):
            if len(_RX_FACTOR_VALUE.findall(column)) == 0:
                log.warning("(W) In file {}, label {} is missing a name"
                            .format(os.path.basename(fp.name), column))
                validator_warnings.append({
                    "message": "Missing name in Factor Value[] label",
                    "supplemental": "In file {}, label {} is missing a name"
                                    .format(os.path.basename(fp.name), column),
                    "code": 4014
                })
    norm_columns = list()
    for x, column in enumerate(columns):
        if _RX_INDEXED_COL.match(column):
            norm_columns.append(column[:column.rfind('.')])
        else:
            norm_columns.append(column)
    object_index = [i for i, x in enumerate(norm_columns)
                    if x in ['Source Name', 'Sample Name', 'Protocol REF',
                             'Extract Name', 'Labeled Extract Name',
                             'Raw Data File',
                             'Raw Spectral Data File', 'Array Data File',
                             'Protein Assignment File',
                             'Peptide Assignment File',
                             'Post Translational Modification Assignment File',
                             'Derived Spectral Data File',
                             'Derived Array Data File']
                    or _RX_FACTOR_VALUE.match(x)]
    object_columns_list = list()
    prev_i = object_index[0]
    for curr_i in object_index:
        if prev_i == curr_i:
            pass
        else:
            object_columns_list.append(norm_columns[prev_i:curr_i])
        prev_i = curr_i
    object_columns_list.append(norm_columns[prev_i:])

    for object_columns in object_columns_list:
        prop_name = object_columns[0]
        if prop_name in ['Sample Name', 'Source Name']:
            for x, col in enumerate(object_columns[1:]):
                if col not in ['Term Source REF', 'Term Accession Number',
                               'Unit'] and not _RX_CHARACTERISTICS.match(col) \
                        and not _RX_FACTOR_VALUE.match(col) \
                        and not _RX_COMMENT.match(col):
                    log.error("(E) Expected only Characteristics, "
                              "Factor Values or Comments following {} "
                              "columns but found {} at offset {}".format(
                                  prop_name, col, x + 1))
        elif prop_name == 'Protocol REF':
            for x, col in enumerate(object_columns[1:]):
                if col not in ['Term Source REF', 'Term Accession Number',
                               'Unit', 'Assay Name',
                               'Hybridization Assay Name', 'Array Design REF',
                               'Scan Name'] \
                        and not _RX_PARAMETER_VALUE.match(col) \
                        and not _RX_COMMENT.match(col):
                    log.error("(E) Unexpected column heading following {} "
                              "column. Found {} at offset {}".format(
                                  prop_name, col, x + 1))
        elif prop_name == 'Extract Name':
            if len(object_columns) > 1:
                log.error(
                    "Unexpected column heading(s) following {} column. "
                    "Found {} at offset {}".format(
                        prop_name, object_columns[1:], 2))
        elif prop_name == 'Labeled Extract Name':
            if len(object_columns) > 1:
                if object_columns[1] == 'Label':
                    for x, col in enumerate(object_columns[2:]):
                        if col not in ['Term Source REF',
                                       'Term Accession Number']:
                            log.error("(E) Unexpected column heading "
                                      "following {} column. Found {} at "
                                      "offset {}".format(
                                          prop_name, col, x + 1))
                else:
                    log.error("(E) Unexpected column heading following {} "
                              "column. Found {} at offset {}".format(
                                  prop_name, object_columns[1:], 2))
            else:
                log.error("Expected Label column after Labeled Extract Name "
                          "but none found")
        elif prop_name in ['Raw Data File', 'Derived Spectral Data File',
                           'Derived Array Data File', 'Array Data File',
                           'Raw Spectral Data File', 'Protein Assignment File',
                           'Peptide Assignment File',
                           'Post Translational Modification Assignment File']:
            for x, col in enumerate(object_columns[1:]):
                if not _RX_COMMENT.match(col):
                    log.error("(E) Expected only Comments following {} "
                              "columns but found {} at offset {}".format(
                                  prop_name, col, x + 1))
        elif _RX_FACTOR_VALUE.match(prop_name):
            for x, col in enumerate(object_columns[2:]):
                if col not in ['Term Source REF', 'Term Accession Number']:
                    log.error(
                        "(E) Unexpected column heading following {} column. "
                        "Found {} at offset {}".format(prop_name, col, x + 1))
        else:
            log.debug("Need to implement a rule for... " + prop_name)
            log.debug(object_columns)
    return df


def check_study_factor_usage(i_df, dir_context):
    """Used for rules 1008 and 1021

    :param i_df: An investigation DataFrame
    :param dir_context: Path to where the investigation file is found
    :return: None
    """
    for i, study_df in enumerate(i_df['studies']):
        study_factors_declared = set(
            i_df['s_factors'][i]['Study Factor Name'].tolist())
        study_filename = study_df.iloc[0]['Study File Name']
        if study_filename is not '':
            try:
                study_factors_used = set()
                with utf8_text_file_open(os.path.join(
                        dir_context, study_filename)) as s_fp:
                    study_df = load_table(s_fp)
                    study_factor_ref_cols = [i for i in study_df.columns
                                             if _RX_FACTOR_VALUE.match(i)]
                    for col in study_factor_ref_cols:
                        fv = _RX_FACTOR_VALUE.findall(col)
                        study_factors_used = study_factors_used.union(set(fv))
                    if not study_factors_used.issubset(study_factors_declared):
                        log.error(
                            "(E) Some factors used in an study file {} are "
                            "not declared in the investigation file: {}"
                            .format(study_filename, list(
                                study_factors_used - study_factors_declared)))
            except FileNotFoundError:
                pass
        for j, assay_filename in enumerate(
                i_df['s_assays'][i]['Study Assay File Name'].tolist()):
            if assay_filename is not '':
                try:
                    study_factors_used = set()
                    with utf8_text_file_open(os.path.join(
                            dir_context, assay_filename)) as a_fp:
                        assay_df = load_table(a_fp)
                        study_factor_ref_cols = set([
                            i for i in assay_df.columns
                            if _RX_FACTOR_VALUE.match(i)])
                        for col in study_factor_ref_cols:
                            fv = _RX_FACTOR_VALUE.findall(col)
                            study_factors_used = study_factors_used.union(
                                set(fv))
                        if not study_factors_used.issubset(
                                study_factors_declared):
                            log.error("(E) Some factors used in an assay file "
                                      "{} are not declared in the "
                                      "investigation file: {}".format(
                                          assay_filename, list(
                                              study_factors_used -
                                              study_factors_declared)))
                except FileNotFoundError:
                    pass
        study_factors_used = set()
        if study_filename is not '':
            try:
                with utf8_text_file_open(
                        os.path.join(dir_context, study_filename)) as s_fp:
                    study_df = load_table(s_fp)
                    study_factor_ref_cols = [i for i in study_df.columns
                                             if _RX_FACTOR_VALUE.match(i)]
                    for col in study_factor_ref_cols:
                        fv = _RX_FACTOR_VALUE.findall(col)
                        study_factors_used = study_factors_used.union(set(fv))
            except FileNotFoundError:
                pass
        for j, assay_filename in enumerate(
                i_df['s_assays'][i]['Study Assay File Name'].tolist()):
            if assay_filename is not '':
                try:
                    with utf8_text_file_open(os.path.join(
                            dir_context, assay_filename)) as a_fp:
                        assay_df = load_table(a_fp)
                        study_factor_ref_cols = set([
                            i for i in assay_df.columns
                            if _RX_FACTOR_VALUE.match(i)])
                        for col in study_factor_ref_cols:
                            fv = _RX_FACTOR_VALUE.findall(col)
                            study_factors_used = \
                                study_factors_used.union(set(fv))
                except FileNotFoundError:
                    pass
        if len(study_factors_declared - study_factors_used) > 0:
            log.warning(
                "(W) Some study factors declared in the investigation file "
                "are not used in any assay file: {}".format(
                    list(study_factors_declared - study_factors_used)))


def check_protocol_parameter_usage(i_df, dir_context):
    """Used for rules 1009 and 1020

    :param i_df: An investigation DataFrame
    :param dir_context: Path to where the investigation file is found
    :return: None
    """
    for i, study_df in enumerate(i_df['studies']):
        protocol_parameters_declared = set()
        protocol_parameters_per_protocol = set(
            i_df['s_protocols'][i]['Study Protocol Parameters Name'].tolist())
        for protocol_parameters in protocol_parameters_per_protocol:
            parameters_list = protocol_parameters.split(';')
            protocol_parameters_declared = protocol_parameters_declared.union(
                set(parameters_list))
        protocol_parameters_declared = protocol_parameters_declared - \
            {''}  # empty string is not a valid protocol parameter
        study_filename = study_df.iloc[0]['Study File Name']
        if study_filename is not '':
            try:
                protocol_parameters_used = set()
                with utf8_text_file_open(os.path.join(
                        dir_context, study_filename)) as s_fp:
                    study_df = load_table(s_fp)
                    parameter_value_cols = [
                        i for i in study_df.columns
                        if _RX_PARAMETER_VALUE.match(i)]
                    for col in parameter_value_cols:
                        pv = _RX_PARAMETER_VALUE.findall(col)
                        protocol_parameters_used = \
                            protocol_parameters_used.union(
                                set(pv))
                    if not protocol_parameters_used.issubset(
                            protocol_parameters_declared):
                        log.error("(E) Some protocol parameters referenced in "
                                  "an study file {} are not declared in the "
                                  "investigation file: {}".format(
                                      study_filename, list(
                                          protocol_parameters_used
                                          - protocol_parameters_declared)))
            except FileNotFoundError:
                pass
        for j, assay_filename in enumerate(
                i_df['s_assays'][i]['Study Assay File Name'].tolist()):
            if assay_filename is not '':
                try:
                    protocol_parameters_used = set()
                    with utf8_text_file_open(os.path.join(
                            dir_context, assay_filename)) as a_fp:
                        assay_df = load_table(a_fp)
                        parameter_value_cols = [
                            i for i in assay_df.columns
                            if _RX_PARAMETER_VALUE.match(i)]
                        for col in parameter_value_cols:
                            pv = _RX_PARAMETER_VALUE.findall(col)
                            protocol_parameters_used = \
                                protocol_parameters_used.union(set(pv))
                        if not protocol_parameters_used.issubset(
                                protocol_parameters_declared):
                            log.error("(E) Some protocol parameters "
                                      "referenced in an assay file {} are "
                                      "not declared in the investigation "
                                      "file: {}".format(
                                          assay_filename, list(
                                              protocol_parameters_used
                                              - protocol_parameters_declared)))
                except FileNotFoundError:
                    pass
        # now collect all protocol parameters in all assays to compare to
        # declared protocol parameters
        protocol_parameters_used = set()
        if study_filename is not '':
            try:
                with utf8_text_file_open(
                        os.path.join(dir_context, study_filename)) as s_fp:
                    study_df = load_table(s_fp)
                    parameter_value_cols = [
                        i for i in study_df.columns
                        if _RX_PARAMETER_VALUE.match(i)]
                    for col in parameter_value_cols:
                        pv = _RX_PARAMETER_VALUE.findall(col)
                        protocol_parameters_used = \
                            protocol_parameters_used.union(set(pv))
            except FileNotFoundError:
                pass
        for j, assay_filename in enumerate(
                i_df['s_assays'][i]['Study Assay File Name'].tolist()):
            if assay_filename is not '':
                try:
                    with utf8_text_file_open(os.path.join(
                            dir_context, assay_filename)) as a_fp:
                        assay_df = load_table(a_fp)
                        parameter_value_cols = [
                            i for i in assay_df.columns if
                            _RX_PARAMETER_VALUE.match(i)]
                        for col in parameter_value_cols:
                            pv = _RX_PARAMETER_VALUE.findall(col)
                            protocol_parameters_used = \
                                protocol_parameters_used.union(set(pv))
                except FileNotFoundError:
                    pass
        if len(protocol_parameters_declared - protocol_parameters_used) > 0:
            log.warning(
                "(W) Some protocol parameters declared in the investigation "
                "file are not used in any assay file: {}".format(
                    list(protocol_parameters_declared
                         - protocol_parameters_used)))


def get_ontology_source_refs(i_df):
    """Gets the Term Source REFs of the declared Ontology Sources

    :param i_df: An investigation DataFrame
    :return: None
    """
    return i_df['ontology_sources']['Term Source Name'].tolist()


def check_term_source_refs_in_investigation(i_df):
    """Used for rules 3007 and 3009

    :param i_df: An investigation DataFrame
    :return: None
    """
    ontology_sources_list = get_ontology_source_refs(i_df)

    def check_study_term_sources_in_secton_field(
            section_label, pos, column_label):
        section_term_source_refs = [
            i for i in i_df[
                section_label][pos][column_label].tolist() if i != '']
        # this for loop deals with semicolon separated lists of term source
        # refs
        section_term_source_refs_to_remove = list()
        for section_term_source_ref in section_term_source_refs:
            if ';' in section_term_source_ref:
                term_sources = [
                    i for i in section_term_source_ref.split(';') if i != '']
                section_term_source_refs_to_remove.append(
                    section_term_source_ref)
                section_term_source_refs.extend(term_sources)
        for section_term_source_ref_to_remove \
                in section_term_source_refs_to_remove:
            section_term_source_refs.remove(section_term_source_ref_to_remove)
        diff = set(section_term_source_refs) - set(ontology_sources_list)
        if len(diff) > 0:
            validator_warnings.append({
                "message": "Missing Term Source",
                "supplemental": "Ontology sources missing {}"
                .format(list(diff)),
                "code": 3009
            })
            log.warning("(W) In {} one or more of {} has not been declared in "
                        "{}.{} section".format(column_label,
                                               section_term_source_refs,
                                               section_label, pos))

    i_publication_status_term_source_ref = [
        i for i in i_df['i_publications'][
            'Investigation Publication Status Term Source REF']
        .tolist() if i != '']
    diff = set(i_publication_status_term_source_ref) - \
        set(ontology_sources_list)
    if len(diff) > 0:
        validator_warnings.append({
            "message": "Missing Term Source",
            "supplemental": "Ontology sources missing {}".format(list(diff)),
            "code": 3009
        })
        log.warning("(W) Investigation Publication Status Term Source REF {} "
                    "has not been declared in ONTOLOGY SOURCE "
                    "REFERENCE section".format(
                        i_publication_status_term_source_ref))
    i_person_roles_term_source_ref = [
        i for i in i_df['i_contacts'][
            'Investigation Person Roles Term Source REF'].tolist() if i != '']
    diff = set(i_person_roles_term_source_ref) - set(ontology_sources_list)
    if len(diff) > 0:
        validator_warnings.append({
            "message": "Missing Term Source",
            "supplemental": "Ontology sources missing {}".format(list(diff)),
            "code": 3009
        })
        log.warning("(W) Investigation Person Roles Term Source REF {} has "
                    "not been declared in ONTOLOGY SOURCE "
                    "REFERENCE section".format(i_person_roles_term_source_ref))

    for i, study_df in enumerate(i_df['studies']):
        check_study_term_sources_in_secton_field(
            's_design_descriptors', i, 'Study Design Type Term Source REF')
        check_study_term_sources_in_secton_field(
            's_publications', i, 'Study Publication Status Term Source REF')
        check_study_term_sources_in_secton_field(
            's_assays', i, 'Study Assay Measurement Type Term Source REF')
        check_study_term_sources_in_secton_field(
            's_assays', i, 'Study Assay Technology Type Term Source REF')
        check_study_term_sources_in_secton_field(
            's_protocols', i, 'Study Protocol Type Term Source REF')
        check_study_term_sources_in_secton_field(
            's_protocols', i, 'Study Protocol Parameters Name Term Source REF')
        check_study_term_sources_in_secton_field(
            's_protocols', i, 'Study Protocol Components Type Term Source REF')
        check_study_term_sources_in_secton_field(
            's_contacts', i, 'Study Person Roles Term Source REF')


def check_term_source_refs_in_assay_tables(i_df, dir_context):
    """Used for rules 3007 and 3009

    :param i_df: An investigation DataFrame
    :return: None
    """

    import math
    ontology_sources_list = set(get_ontology_source_refs(i_df))
    for i, study_df in enumerate(i_df['studies']):
        study_filename = study_df.iloc[0]['Study File Name']
        if study_filename is not '':
            try:
                with utf8_text_file_open(os.path.join(dir_context,
                                                      study_filename)) as s_fp:
                    df = load_table(s_fp)
                    columns = df.columns
                    object_index = [i for i, x in enumerate(
                        columns) if x.startswith('Term Source REF')]
                    prev_i = object_index[0]
                    object_columns_list = [columns[prev_i]]
                    for curr_i in object_index:
                        if prev_i == curr_i:
                            pass
                        else:
                            object_columns_list.append(columns[curr_i])
                        prev_i = curr_i
                    for x, col in enumerate(object_columns_list):
                        for y, row in enumerate(df[col]):
                            if row not in ontology_sources_list:
                                if isinstance(row, float):
                                    if not math.isnan(row):
                                        sup_msg = \
                                            "Ontology sources missing {} at " \
                                            "column position {} and row {} " \
                                            "in {} not declared in ontology " \
                                            "sources {}".format(
                                                row + 1,
                                                object_index[x],
                                                y + 1,
                                                study_filename,
                                                list(ontology_sources_list))
                                        validator_warnings.append({
                                            "message": "Missing Term Source",
                                            "supplemental": sup_msg,
                                            "code": 3009
                                        })
                                        oslist = ontology_sources_list
                                        log.warning("(W) Term Source REF {} "
                                                    "at column position {} "
                                                    "and row {} in {} not "
                                                    "declared in ontology "
                                                    "sources {}".format(
                                                        row + 1,
                                                        object_index[x],
                                                        y + 1,
                                                        study_filename,
                                                        list(oslist)))
                                else:
                                    oslist = ontology_sources_list
                                    validator_warnings.append({
                                        "message": "Missing Term Source",
                                        "supplemental": "Ontology sources "
                                                        "missing {} at column "
                                                        "position {} and "
                                                        "row {} in {} not "
                                                        "declared in ontology "
                                                        "sources {}".format(
                                                            row + 1,
                                                            object_index[x],
                                                            y + 1,
                                                            study_filename,
                                                            list(oslist)),
                                        "code": 3009
                                    })
                                    log.warning("(W) Term Source REF {} at "
                                                "column position {} and row "
                                                "{} in {} not in declared "
                                                "ontology sources {}"
                                                .format(
                                                    row + 1,
                                                    object_index[x],
                                                    y + 1,
                                                    study_filename,
                                                    list(oslist)))
            except FileNotFoundError:
                pass
            for j, assay_filename in enumerate(
                    i_df['s_assays'][i]['Study Assay File Name'].tolist()):
                if assay_filename is not '':
                    try:
                        with utf8_text_file_open(
                                os.path.join(
                                    dir_context, assay_filename)) as a_fp:
                            df = load_table(a_fp)
                            columns = df.columns
                            object_index = [i for i, x in enumerate(
                                columns) if x.startswith('Term Source REF')]
                            prev_i = object_index[0]
                            object_columns_list = [columns[prev_i]]
                            for curr_i in object_index:
                                if prev_i == curr_i:
                                    pass
                                else:
                                    object_columns_list.append(
                                        columns[curr_i])
                                prev_i = curr_i
                            for x, col in enumerate(object_columns_list):
                                for y, row in enumerate(df[col]):
                                    if row not in ontology_sources_list:
                                        if isinstance(row, float):
                                            if not math.isnan(row):
                                                oslist = ontology_sources_list
                                                sup_msg = \
                                                    "Ontology sources " \
                                                    "missing {} at column " \
                                                    "position {} and " \
                                                    "row {} in {} not " \
                                                    "declared in ontology " \
                                                    "sources {}".format(
                                                        row + 1,
                                                        object_index[x],
                                                        y + 1,
                                                        study_filename,
                                                        list(oslist))
                                                validator_warnings.append({
                                                    "message": "Missing "
                                                               "Term Source",
                                                    "supplemental": sup_msg,
                                                    "code": 3009
                                                })
                                                log.warning(
                                                    "(W) Term Source REF {} "
                                                    "at column position {} "
                                                    "and row {} in {} not "
                                                    "declared in ontology "
                                                    "sources {}".format(
                                                        row + 1,
                                                        object_index[x],
                                                        y + 1,
                                                        study_filename,
                                                        list(oslist)))
                                        else:
                                            sup_msg = \
                                                "Ontology sources missing " \
                                                "{} at column position {} " \
                                                "and row {} in {} not " \
                                                "declared in ontology " \
                                                "sources {}"\
                                                .format(
                                                    row + 1,
                                                    object_index[x],
                                                    y + 1, study_filename,
                                                    list(
                                                        ontology_sources_list))
                                            validator_warnings.append({
                                                "message": "Missing "
                                                           "Term Source",
                                                "supplemental": sup_msg,
                                                "code": 3009
                                            })
                                            log.warning(
                                                "(W) Term Source REF {} at "
                                                "column position {} and row "
                                                "{} in {} not in declared "
                                                "ontology sources {}"
                                                .format(
                                                    row + 1,
                                                    object_index[x],
                                                    y + 1, study_filename,
                                                    list(ontology_sources_list
                                                         )))
                    except FileNotFoundError:
                        pass


def check_term_source_refs_usage(i_df, dir_context):
    """Checks Term Source REF linkages in investigation, study and assay files

    :param i_df: An investigation DataFrame
    :param dir_context: Path to where the investigation file is found
    :return: None
    """
    check_term_source_refs_in_investigation(i_df)
    check_term_source_refs_in_assay_tables(i_df, dir_context)


def load_config(config_dir):
    """Rule 4001

    :param config_dir: Path to a directory containing ISA Configuration XMLs
    :return: A dictionary of ISA Configuration objects
    """
    configs = None
    try:
        configs = isatab_configurator.load(config_dir)
    except FileNotFoundError:
        validator_errors.append({
            "message": "Configurations could not be loaded",
            "supplemental": "On loading {}".format(config_dir),
            "code": 4001
        })
        log.error(
            "(E) FileNotFoundError on trying to load from {}".format(
                config_dir))
    if configs is None:
        validator_errors.append({
            "message": "Configurations could not be loaded",
            "supplemental": "On loading {}".format(config_dir),
            "code": 4001
        })
        log.error("(E) Could not load configurations from {}".format(
            config_dir))
    else:
        for k in configs.keys():
            log.debug("Loaded table configuration '{}' for measurement and "
                     "technology {}".format(
                         str(configs[k].get_isatab_configuration()
                             [0].table_name),
                         str(k)))
    return configs


def check_measurement_technology_types(i_df, configs):
    """Rule 4002

    :param i_df: An investigation DataFrame
    :param configs: A dictionary of ISA Configuration objects
    :return: None
    """
    for i, assay_df in enumerate(i_df['s_assays']):
        measurement_types = assay_df['Study Assay Measurement Type'].tolist()
        technology_types = assay_df['Study Assay Technology Type'].tolist()
        if len(measurement_types) == len(technology_types):
            for x, measurement_type in enumerate(measurement_types):
                lowered_mt = measurement_types[x].lower()
                lowered_tt = technology_types[x].lower()
                if (lowered_mt, lowered_tt) not in configs.keys():
                    validator_errors.append({
                        "message": "Measurement/technology type invalid",
                        "supplemental": "Measurement {}/technology {}, "
                                        "STUDY ASSAY.{}"
                        .format(measurement_types[x], technology_types[x], i),
                        "code": 4002
                    })
                    log.error("(E) Could not load configuration for "
                              "measurement type '{}' and technology type '{}' "
                              "for STUDY ASSAY.{}'".format(
                                  measurement_types[x],
                                  technology_types[x], i))


def check_investigation_against_config(i_df, configs):
    """Checks investigation file against the loaded configurations

    :param i_df: An investigation DataFrame
    :param configs: A dictionary of ISA Configuration objects
    :return: None
    """
    def check_section_against_required_fields_one_value(
            section, required, i=0):
        fields_required = [i for i in section.columns if i in required]
        for col in fields_required:
            required_values = section[col]
            if len(required_values) > 0:
                for x, required_value in enumerate(required_values):
                    required_value = required_values.iloc[x]
                    if isinstance(required_value, float):
                        if math.isnan(required_value):
                            if i > 0:
                                validator_warnings.append({
                                    "message": "A required property is "
                                               "missing",
                                    "supplemental": "A property value in "
                                                    "{}.{} of investigation "
                                                    "file at column {} is "
                                                    "required".format(
                                                        col, i + 1, x + 1),
                                    "code": 4003
                                })
                                log.warning(
                                    "(W) A property value in {}.{} of "
                                    "investigation file at column {} is "
                                    "required".format(col, i + 1, x + 1))
                            else:
                                validator_warnings.append({
                                    "message": "A required property is "
                                               "missing",
                                    "supplemental": "A property value in {} "
                                                    "of investigation file "
                                                    "at column {} is "
                                                    "required".format(
                                                        col, x + 1),
                                    "code": 4003
                                })
                                log.warning(
                                    "(W) A property value in {} of "
                                    "investigation file at column {} is "
                                    "required".format(
                                        col, x + 1))
                    else:
                        if required_value == '' \
                                or 'Unnamed: ' in required_value:
                            if i > 0:
                                validator_warnings.append({
                                    "message": "A required property is "
                                               "missing",
                                    "supplemental": "A property value in "
                                                    "{}.{} of investigation "
                                                    "file at column {} is "
                                                    "required".format(
                                                        col, i + 1, x + 1),
                                    "code": 4003
                                })
                                log.warning(
                                    "(W) A property value in {}.{} of "
                                    "investigation file at column {} is "
                                    "required".format(
                                        col, i + 1, x + 1))
                            else:
                                validator_warnings.append({
                                    "message": "A required property is "
                                               "missing",
                                    "supplemental": "A property value in "
                                                    "{} of investigation "
                                                    "file at column {} is "
                                                    "required".format(
                                                        col, x + 1),
                                    "code": 4003
                                })
                                log.warning(
                                    "(W) A property value in {} of "
                                    "investigation file at column {} is "
                                    "required".format(
                                        col, x + 1))

    required_fields = [i.header for i in configs[(
        '[investigation]', '')].get_isatab_configuration()[0].get_field()
        if i.is_required]
    check_section_against_required_fields_one_value(
        i_df['investigation'], required_fields)
    check_section_against_required_fields_one_value(
        i_df['i_publications'], required_fields)
    check_section_against_required_fields_one_value(
        i_df['i_contacts'], required_fields)

    for x, study_df in enumerate(i_df['studies']):
        check_section_against_required_fields_one_value(
            i_df['studies'][x], required_fields, x)
        check_section_against_required_fields_one_value(
            i_df['s_design_descriptors'][x], required_fields, x)
        check_section_against_required_fields_one_value(
            i_df['s_publications'][x], required_fields, x)
        check_section_against_required_fields_one_value(
            i_df['s_factors'][x], required_fields, x)
        check_section_against_required_fields_one_value(
            i_df['s_assays'][x], required_fields, x)
        check_section_against_required_fields_one_value(
            i_df['s_protocols'][x], required_fields, x)
        check_section_against_required_fields_one_value(
            i_df['s_contacts'][x], required_fields, x)


def check_study_table_against_config(s_df, protocols_declared, config):
    """Checks a study-sample table against a given configuration

    :param s_df: A study-sample table DataFrame
    :param protocols_declared: List of protocols declared
    :param config: An ISA Configuration object
    :return: None
    """
    # We are assuming the table load validation earlier passed

    # First check column order is correct against the configuration
    columns = s_df.columns
    object_index = [(x, i) for x, i in enumerate(columns) if i in [
        'Source Name', 'Sample Name',
        'Extract Name', 'Labeled Extract Name', 'Raw Data File',
        'Raw Spectral Data File', 'Array Data File',
        'Protein Assignment File', 'Peptide Assignment File',
        'Post Translational Modification Assignment File',
        'Derived Spectral Data File',
        'Derived Array Data File']
        or 'Protocol REF' in i
        or 'Characteristics[' in i
        or 'Factor Value[' in i
        or 'Parameter Value[ in i']
    fields = [i.header for i in config.get_isatab_configuration()[
        0].get_field()]
    protocols = [(i.pos, i.protocol_type)
                 for i in config.get_isatab_configuration()[0]
                 .get_protocol_field()]
    for protocol in protocols:
        fields.insert(protocol[0], 'Protocol REF')
    # strip out non-config columns
    object_index = [i for i in object_index if i[1] in fields]
    for x, object in enumerate(object_index):
        if fields[x] != object[1]:
            validator_warnings.append({
                "message": "The column order in assay table is not valid",
                "supplemental": "Unexpected heading found. Expected {} but "
                                "found {} at column number {}"
                .format(fields[x], object[1], object[0]),
                "code": 4005
            })
            log.warning("(W) Unexpected heading found. Expected {} but "
                        "found {} at column number {}"
                        .format(fields[x], object[1], object[0]))

    # Second, check if Protocol REFs are of valid types
    for row in s_df['Protocol REF']:
        log.debug(row, protocols_declared[row] in [
                  i[1] for i in protocols], [i[1] for i in protocols])
    # Third, check if required values are present


def check_assay_table_against_config(s_df, config):
    """Checks a assay table against a given configuration

    :param s_df: An assay table DataFrame
    :param config: An ISA Configuration object
    :return: None
    """
    import itertools
    # We are assuming the table load validation earlier passed
    # First check column order is correct against the configuration
    columns = s_df.columns
    norm_columns = list()
    for x, column in enumerate(columns):
        if _RX_INDEXED_COL.match(column):
            norm_columns.append(column[:column.rfind('.')])
        else:
            norm_columns.append(column)
    # remove adjacent dups - i.e. chained Protocol REFs
    norm_columns = [k for k, g in itertools.groupby(norm_columns)]
    object_index = [(x, i) for x, i in enumerate(norm_columns) if i in [
        'Source Name', 'Sample Name',
        'Extract Name', 'Labeled Extract Name', 'Raw Data File',
        'Raw Spectral Data File', 'Array Data File',
        'Protein Assignment File', 'Peptide Assignment File',
        'Post Translational Modification Assignment File',
        'Derived Spectral Data File',
        'Derived Array Data File', 'Assay Name']
        or 'Protocol REF' in i
        or 'Characteristics[' in i
        or 'Factor Value[' in i
        or 'Parameter Value[ in i'
        or 'Comment[' in i]
    fields = [i.header for i in config.get_isatab_configuration()[
        0].get_field()]
    protocols = [(i.pos, i.protocol_type)
                 for i in config.get_isatab_configuration()[0]
                 .get_protocol_field()]
    for protocol in protocols:
        fields.insert(protocol[0], 'Protocol REF')
    # strip out non-config columns
    object_index = [i for i in object_index if i[1] in fields]
    for x, object in enumerate(object_index):
        if fields[x] != object[1]:
            validator_warnings.append({
                "message": "The column order in assay table is not valid",
                "supplemental": "Unexpected heading found. Expected {} but "
                                "found {} at column number {}"
                .format(fields[x], object[1], object[0]),
                "code": 4005
            })
            log.warning("(W) Unexpected heading found. Expected {} but found "
                        "{} at column number {}".format(
                            fields[x], object[1], object[0]))


def cell_has_value(cell):
    """Checks if a cell has any value. This is because Pandas DataFrames
    sometimes renders empty cells with default null values such as 'Unnamed: '
    or other strings

    :param cell: A value of a give cell
    :return: True if it has a value, False if it does not
    """
    if isinstance(cell, float):
        if math.isnan(cell):
            return True
        else:
            return False
    else:
        if cell.strip() == '':
            return False
        elif 'Unnamed: ' in cell:
            return False
        else:
            return True


def check_assay_table_with_config(
        df, config, filename, protocol_names_and_types):
    """Checks a assay table against a given configuration

    :param df: A table DataFrame
    :param config: An ISA Configuration object
    :param filename: The filename of the table
    :param protocol_names_and_types: List of protocol names and types
    :return: None
    """
    columns = list(df.columns)
    # Get required headers from config and check if they are present in the
    # table; Rule 4010
    required_fields = [i.header for i in config.get_isatab_configuration()[
        0].get_field() if i.is_required]
    for required_field in required_fields:
        if required_field not in columns:
            validator_warnings.append({
                "message": "A required column in assay table is not present",
                "supplemental": "In {} the required column {} missing "
                                "from column headings"
                .format(filename, required_field),
                "code": 4010
            })
            log.warning("(W) In {} the required column {} missing from "
                        "column headings".format(filename, required_field))
        else:
            # Now check that the required column cells all have values, Rules
            # 4003-4008
            for y, cell in enumerate(df[required_field]):
                if not cell_has_value(cell):
                    validator_warnings.append({
                        "message": "A required cell value is missing",
                        "supplemental": "Cell at row {} in column '{}' has "
                                        "no value".format(y, required_field),
                        "code": 4012
                    })
                    log.warning("(W) Cell at row {} in column '{}' has no "
                                "value, but it is required by the "
                                "configuration".format(y, required_field))

    # Check if protocol ref column values are consistently structured
    protocol_ref_index = [i for i in columns if 'protocol ref' in i.lower()]
    for each in protocol_ref_index:
        prots_found = set()
        for cell in df[each]:
            prots_found.add(cell)
        if len(prots_found) > 1:
            validator_warnings.append({
                "message": "Multiple protocol references in Protocol "
                           "REF column",
                "supplemental": "Multiple protocol references {} are found "
                                "in {}".format(prots_found, each),
                "code": 4999
            })
            log.warning(
                "(W) Multiple protocol references {} are found in {}".format(
                    prots_found, each))
            log.warning(
                "(W) Only one protocol reference should be used in a "
                "Protocol REF column.")


def check_study_assay_tables_against_config(i_df, dir_context, configs):
    """Used for rules 4003-4008. Checks all study and assay tables against
    the configurations, for a given ISA-Tab. It looks first at the
    study and assay tables that are referenced by the investigation.

    :param i_df: An investigation DataFrame dictionary
    :param dir_context: The path in which the ISA-Tab files are sourced
    :param configs: The loaded set of ISA Configuration XMLs as config objects
    :return: None
    """
    for i, study_df in enumerate(i_df['studies']):
        study_filename = study_df.iloc[0]['Study File Name']
        protocol_names = i_df['s_protocols'][i]['Study Protocol Name'].tolist()
        protocol_types = i_df['s_protocols'][i]['Study Protocol Type'].tolist()
        protocol_names_and_types = dict(zip(protocol_names, protocol_types))
        if study_filename is not '':
            try:
                with utf8_text_file_open(os.path.join(
                        dir_context, study_filename)) as s_fp:
                    df = load_table(s_fp)
                    config = configs[('[sample]', '')]
                    log.debug("Checking study file {} against default study "
                             "table configuration...".format(study_filename))
                    check_assay_table_with_config(
                        df, config, study_filename, protocol_names_and_types)
            except FileNotFoundError:
                pass
        for j, assay_df in enumerate(i_df['s_assays']):
            assay_filename = assay_df['Study Assay File Name'].tolist()[0]
            measurement_type = assay_df[
                'Study Assay Measurement Type'].tolist()[
                0]
            technology_type = assay_df[
                'Study Assay Technology Type'].tolist()[
                0]
            if assay_filename is not '':
                try:
                    with utf8_text_file_open(os.path.join(
                            dir_context, assay_filename)) as a_fp:
                        df = load_table(a_fp)
                        lowered_mt = measurement_type.lower()
                        lowered_tt = technology_type.lower()
                        config = configs[(lowered_mt, lowered_tt)]
                        log.debug("Checking assay file {} against default "
                                 "table configuration ({}, {})...".format(
                                     assay_filename, measurement_type,
                                     technology_type))
                        check_assay_table_with_config(
                            df, config, assay_filename,
                            protocol_names_and_types)
                        # check_assay_table_with_config(df, protocols, config,
                        # assay_filename)
                except FileNotFoundError:
                    pass
        # TODO: Check protocol usage - Rule 4009


def check_factor_value_presence(table):
    """Checks if a Factor Value cell is empty

    :param table: Table as a DataFrame
    :return: None
    """
    factor_fields = [
        i for i in table.columns if i.lower().startswith('factor value')]
    for factor_field in factor_fields:
        for x, cell_value in enumerate(table.fillna('')[factor_field]):
            if cell_value == '':
                validator_warnings.append({
                    "message": "A required node factor value is missing value",
                    "supplemental": "(W) Missing value for '" +
                                    factor_field + "' at row " +
                                    str(x) + " in " + table.filename,
                    "code": 4007
                })
                log.warning("(W) Missing value for '" + factor_field +
                            "' at row " + str(x) + " in " + table.filename)


def check_required_fields(table, cfg):
    """Checks if the required fields by a configuration have empty cells

    :param table: Table as a DataFrame
    :param cfg: A ISA Configuration object
    :return: None
    """
    for fheader in [i.header for i in cfg.get_isatab_configuration()[
            0].get_field() if i.is_required]:
        found_field = [i for i in table.columns if i.lower() ==
                       fheader.lower()]
        if len(found_field) == 0:
            validator_warnings.append({
                "message": "A required column in assay table is not present",
                "supplemental": "Required field '" + fheader +
                                "' not found in the file '" +
                                table.filename + "'",
                "code": 4010
            })
            log.warning("(W) Required field '" + fheader +
                        "' not found in the file '" + table.filename + "'")
        elif len(found_field) > 1:
            validator_warnings.append({
                "message": "Multiple columns found",
                "supplemental": "Field '" + fheader +
                                "' cannot have multiple values in the file '"
                                + table.filename,
                "code": 4013
            })
            log.warning("(W) Field '" + fheader +
                        "' cannot have multiple values in the file '" +
                        table.filename)


def check_sample_names(study_sample_table, assay_tables=[]):
    """Checks that samples in the assay tables also appear in the study-sample
    table

    :param study_sample_table: Study table DataFrame
    :param assay_tables: A list of Assay table DataFrames
    :return: None
    """
    if len(assay_tables) > 0:
        study_samples = set(study_sample_table['Sample Name'])
        for assay_table in assay_tables:
            assay_samples = set(assay_table['Sample Name'])
            for assay_sample in assay_samples:
                if assay_sample not in study_samples:
                    validator_warnings.append({
                        "message": "Missing Sample",
                        "supplemental": "{} is a Sample Name in {}, but it is "
                                        "not defined in the Study "
                                        "Sample File {}."
                        .format(assay_sample, assay_table.filename,
                                study_sample_table.filename),
                        "code": 1003
                    })
                    log.warning("(W) {} is a Sample Name in {}, but it is "
                                "not defined in the Study Sample File {}."
                                .format(assay_sample, assay_table.filename,
                                        study_sample_table.filename))


def check_field_values(table, cfg):
    """Checks table fields against configuration

    :param table: Table DataFrame
    :param cfg: A ISA Configuration object
    :return: None
    """
    def check_single_field(cell_value, cfg_field):
        """Checks a single cell against the configuration field required

        :param cell_value: Value taken from a table cell
        :param cfg_field: Field configuration
        :return: Returns True if OK, False if not OK
        """
        # First check if the value is required by config
        if isinstance(cell_value, float):
            if math.isnan(cell_value):
                if cfg_field.is_required:
                    validator_warnings.append({
                        "message": "A required column in assay table is "
                                   "not present",
                        "supplemental": "Missing value for the "
                                        "required field '" + cfg_field.header
                                        + "' in the file '" +
                                        table.filename + "'",
                        "code": 4010
                    })
                    log.warning("(W) Missing value for the required field '" +
                                cfg_field.header + "' in the file '" +
                                table.filename + "'")
                return True
        elif isinstance(cell_value, str):
            value = cell_value.strip()
            if value == '':
                if cfg_field.is_required:
                    validator_warnings.append({
                        "message": "A required cell value is missing",
                        "supplemental": "Missing value for the required "
                                        "field '" + cfg_field.header +
                                        "' in the file '" +
                        table.filename + "'",
                        "code": 4012
                    })
                    log.warning("(W) Missing value for the required field '" +
                                cfg_field.header + "' in the file '" +
                                table.filename + "'")
                return True
        is_valid_value = True
        data_type = cfg_field.data_type.lower().strip()
        if data_type in ['', 'string']:
            return True
        if 'boolean' == data_type:
            is_valid_value = 'true' == cell_value.strip() \
                             or 'false' == cell_value.strip()
        elif 'date' == data_type:
            try:
                iso8601.parse_date(cell_value)
            except iso8601.ParseError:
                is_valid_value = False
        elif 'integer' == data_type:
            try:
                int(cell_value)
            except ValueError:
                is_valid_value = False
        elif 'double' == data_type:
            try:
                float(cell_value)
            except ValueError:
                is_valid_value = False
        elif data_type == 'list':
            list_values = [i.lower() for i in cfg_field.list_values.split(',')]
            if cell_value.lower() not in list_values:
                is_valid_value = False
        elif data_type in ['ontology-term', 'ontology term']:
            # Structure and values checked in check_ontology_fields()
            return True
        else:
            validator_warnings.append({
                "message": "Unknown data type found",
                "supplemental": "Unknown data type '" + data_type +
                                "' for field '" + cfg_field.header +
                                "' in the file '" + table.filename + "'",
                "code": 4011
            })
            log.warning("(W) Unknown data type '" + data_type +
                        "' for field '" + cfg_field.header +
                        "' in the file '" + table.filename + "'")
            return False
        if not is_valid_value:
            validator_warnings.append({
                "message": "A value does not correspond to the correct "
                           "data type",
                "supplemental": "Invalid value '" + cell_value +
                                "' for type '" + data_type + "' of the field '"
                                + cfg_field.header + "'",
                "code": 4011
            })
            log.warning("(W) Invalid value '" + cell_value +
                        "' for type '" + data_type + "' of the field '" +
                        cfg_field.header + "'")
            if data_type == 'list':
                log.warning("(W) Value must be one of: " +
                            cfg_field.list_values)
        return is_valid_value

    result = True
    for irow in range(len(table.index)):
        ncols = len(table.columns)
        for icol in range(0, ncols):
            cfields = [i for i in cfg.get_isatab_configuration(
            )[0].get_field() if i.header == table.columns[icol]]
            if len(cfields) == 1:
                cfield = cfields[0]
                result = result and check_single_field(
                    table.iloc[irow][cfield.header], cfield)
    return result


def check_unit_field(table, cfg):
    """Checks if unit columns are valid against a configuration

    :param table: Table DataFrame
    :param cfg: An ISA Configuration object
    :return: True if all unit columns in table are OK, False if not OK
    """
    def check_unit_value(cell_value, unit_value, cfield, filename):
        """Checks if a value cell that has a unit has correct unit columns
        according to the configuration

        :param cell_value: The cell value
        :param unit_value: The unit value
        :param cfield: Configuration field from the ISA Config
        :param filename: Filename of the table
        :return: True if the unit cells are OK, False if not
        """
        if cell_has_value(cell_value) or cell_has_value(unit_value):
            validator_warnings.append({
                "message": "Cell found has unit but no value",
                "supplemental": "Field '" + cfield.header +
                                "' has a unit but not a value in the file '" +
                                filename
                                + "'",
                "code": 4999
            })
            log.warning("(W) Field '" + cfield.header +
                        "' has a unit but not a value in the file '" +
                        filename + "'")
            return False
        return True

    result = True
    for icol, header in enumerate(table.columns):
        cfields = [i for i in cfg.get_isatab_configuration(
        )[0].get_field() if i.header == header]
        if len(cfields) != 1:
            continue
        cfield = cfields[0]
        ucfields = [i for i in cfg.get_isatab_configuration(
        )[0].get_unit_field() if i.pos == cfield.pos + 1]
        if len(ucfields) != 1:
            continue
        ucfield = ucfields[0]
        if ucfield.is_required:
            rheader = None
            rindx = icol + 1
            if rindx < len(table.columns):
                rheader = table.columns[rindx]
            if rheader is None or rheader.lower() != 'unit':
                validator_warnings.append({
                    "message": "Cell requires a Unit",
                    "supplemental": "The field '" + header +
                                    "' in the file '" + table.filename +
                                    "' misses a required 'Unit' column",
                    "code": 4999
                })
                log.warning("(W) The field '" + header + "' in the file '" +
                            table.filename +
                            "' misses a required 'Unit' column")
                result = False
            else:
                for irow in range(len(table.index)):
                    result = result and check_unit_value(
                        table.iloc[irow][icol], table.iloc[irow][rindx],
                        cfield, table.filename)
    return result


def check_protocol_fields(table, cfg, proto_map):
    from itertools import tee

    def pairwise(iterable):
        """A lovely pairwise iterator, e.g.

        [a, b, c, d] -> [(a, b), (b, c), (c, d)]

        :param iterable: A Python iterable
        :return: A pairwise generator
        """
        a, b = tee(iterable)
        next(b, None)
        return zip(a, b)

    proto_ref_index = [i for i in table.columns if 'protocol ref' in i.lower()]
    result = True
    for each in proto_ref_index:
        prots_found = set()
        for cell in table[each]:
            prots_found.add(cell)
        if len(prots_found) > 1:
            log.warning("(W) Multiple protocol references {} are found in {}"
                        .format(prots_found, each))
            log.warning(
                "(W) Only one protocol reference should be used in a "
                "Protocol REF column.")
            result = False
    if result:
        field_headers = [i for i in table.columns if
                         i.lower().endswith(' name') or i.lower().endswith(
                             ' data file') or i.lower().endswith(
                             ' data matrix file')]
        protos = [i for i in table.columns if i.lower() == 'protocol ref']
        if len(protos) > 0:
            last_proto_indx = table.columns.get_loc(protos[len(protos) - 1])
        else:
            last_proto_indx = -1
        last_mat_or_dat_indx = table.columns.get_loc(
            field_headers[len(field_headers) - 1])
        if last_proto_indx > last_mat_or_dat_indx:
            log.warning(
                "(W) Protocol REF column without output in file '" +
                table.filename + "'")
        for left, right in pairwise(field_headers):
            cleft = None
            cright = None
            clefts = [i for i in cfg.get_isatab_configuration(
            )[0].get_field() if i.header.lower() == left.lower()]
            if len(clefts) == 1:
                cleft = clefts[0]
            crights = [
                i for i in cfg.get_isatab_configuration()[0].get_field() if
                i.header.lower() == right.lower()]
            if len(crights) == 1:
                cright = crights[0]
            if cleft is not None and cright is not None:
                cprotos = [i.protocol_type for i in
                           cfg.get_isatab_configuration()[0]
                           .get_protocol_field() if
                           cleft.pos < i.pos and cright.pos > i.pos]
                fprotos_headers = [i for i in table.columns[
                    table.columns.get_loc(cleft.header):table.columns.get_loc(
                        cright.header)] if
                    'protocol ref' in i.lower()]
                fprotos = list()
                for header in fprotos_headers:
                    proto_name = table.iloc[0][header]
                    try:
                        proto_type = proto_map[proto_name]
                        fprotos.append(proto_type)
                    except KeyError:
                        validator_warnings.append({
                            "message": "Missing Protocol declaration",
                            "supplemental": " Could not find protocol type "
                                            "for protocol name '{}', "
                                            "trying to validate "
                                            "against name only".format(
                                                proto_name),
                            "code": 1007
                        })
                        log.warning("(W) Could not find protocol type for "
                                    "protocol name '{}', trying to validate "
                                    "against name only".format(proto_name))
                        fprotos.append(proto_name)
                invalid_protos = set(cprotos) - set(fprotos)
                if len(invalid_protos) > 0:
                    validator_warnings.append({
                        "message": "Missing Protocol declaration",
                        "supplemental": "Protocol(s) of type " +
                                        str(list(invalid_protos))
                                        + " defined in the ISA-configuration "
                                          "expected as a between '"
                                        + cleft.header + "' and '" +
                                        cright.header
                                        + "' but has not been found, "
                                          "in the file '" +
                                        table.filename + "'",
                        "code": 1007
                    })
                    log.warning("(W) Protocol(s) of type " + str(
                        list(invalid_protos)) + " defined in the "
                                                "ISA-configuration expected "
                                                "as a between '" +
                        cleft.header + "' and '" + cright.header +
                        "' but has not been found, in the file '" +
                        table.filename + "'")
                    result = False
    return result


def check_ontology_fields(table, cfg, tsrs):
    """Checks ontology annotation columns are correct for a given configuration
    in a table

    :param table: Table DataFrame
    :param cfg: An ISA Configuration object
    :param tsrs: List of Term Source References from the Ontology Source
    Reference section
    :return: True if OK, False if not OK
    """
    def check_single_field(cell_value, source, acc, cfield, filename):
        """Checks ontology annotation columns are correct for a given
        configuration for a given cell value

        :param cell_value: Cell value
        :param source: Term Source REF value
        :param acc: Term Accession Number value
        :param cfield: The configuration specification from the ISA Config
        :param filename: Filename of the table
        :return: True if OK, False if not OK
        """
        if (cell_has_value(cell_value) and not cell_has_value(
                source) and cell_has_value(acc)) or not cell_has_value(
                cell_value):
            validator_warnings.append({
                "message": "Missing Term Source REF in annotation or missing "
                           "Term Source Name",
                "supplemental": "Incomplete values for ontology headers, "
                                "for the field '"
                                + cfield.header + "' in the file '"
                                + filename + "'. Check that all the "
                                             "label/accession/source are "
                                             "provided.",
                "code": 3008
            })
            log.warning(
                "(W) Incomplete values for ontology headers, for the field '"
                + cfield.header + "' in the file '" +
                filename + "'. Check that all the label/accession/source "
                           "are provided.")
            if source not in tsrs:
                validator_warnings.append({
                    "message": "Term Source REF reference broken",
                    "supplemental": "Term Source REF, for the field '"
                                    + cfield.header + "' in the file '"
                                    + filename + "' does not refer to a "
                                                 "declared Ontology Source.",
                    "code": 3011
                })
                log.warning(
                    "(W) Term Source REF, for the field '" + cfield.header +
                    "' in the file '" + filename +
                    "' does not refer to a declared Ontology Source.")
            return False
        return True

    result = True
    nfields = len(table.columns)
    for icol, header in enumerate(table.columns):
        cfields = [i for i in cfg.get_isatab_configuration(
        )[0].get_field() if i.header == header]
        if len(cfields) != 1:
            continue
        cfield = cfields[0]
        if cfield.get_recommended_ontologies() is None:
            continue
        rindx = icol + 1
        rrindx = icol + 2
        rheader = ''
        rrheader = ''
        if rindx < nfields:
            rheader = table.columns[rindx]
        if rrindx < nfields:
            rrheader = table.columns[rrindx]
        if 'term source ref' not in rheader.lower(
        ) or 'term accession number' not in rrheader.lower():
            log.warning("(W) The Field '" + header
                        + "' should have values from ontologies and has no "
                          "ontology headers instead")
            result = False
            continue

        for irow in range(len(table.index)):
            result = result and check_single_field(
                table.iloc[irow][icol], table.iloc[irow][rindx],
                table.iloc[irow][rrindx], cfield, table.filename)

    return result


BASE_DIR = os.path.dirname(__file__)
default_config_dir = os.path.join(BASE_DIR, 'resources', 'config', 'xml')


def get_num_study_groups(study_sample_table, study_filename):
    """Gets the number of study groups based on Factor Value combinations
    found in the study-sample table

    :param study_sample_table: The study-sample table as a DataFrame
    :param study_filename: The filename of the file
    :return: The computed number of study groups
    """
    num_study_groups = -1
    factor_columns = [
        x for x in study_sample_table.columns if x.startswith('Factor Value')]
    if factor_columns != []:
        num_study_groups = len(
            study_sample_table[factor_columns].drop_duplicates())
    else:
        log.debug("No study factors found in {}".format(study_filename))
    return num_study_groups


def check_study_groups(table, filename, study_group_size_in_comment):
    """Checks the number of study groups against an expected group size

    :param table: Table as a DataFrame
    :param filename: Filename of the table
    :param study_group_size_in_comment: Expected group size
    :return: True if computed group size matches expected group size, False if
    not
    """
    num_study_groups = get_num_study_groups(table, filename)
    log.debug('Found {} study groups in {}'.format(
        num_study_groups, filename))
    validator_info.append({
        'message': 'Found {} study groups in {}'.format(
            num_study_groups, filename),
        'supplemental': 'Found {} study groups in {}'.format(
            num_study_groups, filename),
        'code': 5001
    })
    if study_group_size_in_comment is not None and \
            study_group_size_in_comment != num_study_groups:
        log.warning('Study group size reported as {} but found {} in {}'
                    .format(study_group_size_in_comment, num_study_groups,
                            filename))
        validator_warnings.append({
            'message': 'Reported study group size does not match table'
            .format(num_study_groups, filename),
            'supplemental': 'Study group size reported as {} but found {} '
                            'in {}'.format(
                study_group_size_in_comment, num_study_groups, filename),
            'code': 5002
        })
        return False
    return True


def validate(fp, config_dir=default_config_dir, log_level=None):
    """Runs the ISA-Tab validator and builds a validation report. Note that
    this function uses global variables to collect validation messages

    :param fp: A file-like buffer object pointing to the investigation file
    :param config_dir: Full path to the ISA XML configuration directory
    :param log_level: Logging level as defined by the logging module. e.g.
    logging.WARN, logging.DEBUG etc.
    :return: A JSON report containing validation messages of different levels,
    e.g. errors, warnings, info.
    """
    global validator_errors
    global validator_warnings
    global validator_info
    validator_errors = []
    validator_warnings = []
    validator_info = []
    if log_level in (
            logging.NOTSET, logging.DEBUG, logging.INFO, logging.WARNING,
            logging.ERROR, logging.CRITICAL):
        log.setLevel(log_level)
    log.debug("ISA tab Validator from ISA tools API v0.6")
    stream = StringIO()
    handler = logging.StreamHandler(stream)
    log.addHandler(handler)
    validation_finished = False
    try:
        # check_utf8(fp)  # skip as does not correctly report right now
        log.info("Loading... {}".format(fp.name))
        i_df = load_investigation(fp=fp)
        log.info("Running prechecks...")
        check_filenames_present(i_df)  # Rule 3005
        check_table_files_read(i_df, os.path.dirname(
            fp.name))  # Rules 0006 and 0008
        # check_table_files_load(i_df, os.path.dirname(fp.name))  # Rules 0007
        # and 0009, covered by later validation?
        check_samples_not_declared_in_study_used_in_assay(
            i_df, os.path.dirname(fp.name))  # Rule 1003
        check_study_factor_usage(i_df, os.path.dirname(
            fp.name))  # Rules 1008 and 1021
        check_protocol_usage(i_df, os.path.dirname(
            fp.name))  # Rules 1007 and 1019
        check_protocol_parameter_usage(
            i_df, os.path.dirname(fp.name))  # Rules 1009 and 1020
        check_date_formats(i_df)  # Rule 3001
        check_dois(i_df)  # Rule 3002
        check_pubmed_ids_format(i_df)  # Rule 3003
        check_protocol_names(i_df)  # Rule 1010
        check_protocol_parameter_names(i_df)  # Rule 1011
        check_study_factor_names(i_df)  # Rule 1012
        term_source_refs = check_ontology_sources(i_df)  # Rule 3008
        log.info("Finished prechecks...")
        log.info("Loading configurations found in {}".format(config_dir))
        configs = load_config(config_dir)  # Rule 4001
        if configs is None:
            raise SystemError(
                "No configuration to load so cannot proceed with validation!")
        log.info("Using configurations found in {}".format(config_dir))
        check_measurement_technology_types(i_df, configs)  # Rule 4002
        log.info("Checking investigation file against configuration...")
        # Rule 4003 for investigation file only
        check_investigation_against_config(i_df, configs)
        log.info("Finished checking investigation file")
        for i, study_df in enumerate(i_df['studies']):
            study_group_size_in_comment = None
            if NUMBER_OF_STUDY_GROUPS in study_df.columns:
                study_group_sizes = study_df[NUMBER_OF_STUDY_GROUPS]
                study_group_size_in_comment = next(iter(study_group_sizes))
            study_filename = study_df.iloc[0]['Study File Name']
            study_sample_table = None
            assay_tables = list()
            if study_filename is not '':
                protocol_names = i_df[
                    's_protocols'][i]['Study Protocol Name'].tolist(
                )
                protocol_types = i_df[
                    's_protocols'][i]['Study Protocol Type'].tolist(
                )
                protocol_names_and_types = dict(
                    zip(protocol_names, protocol_types))
                try:
                    log.info("Loading... {}".format(study_filename))
                    with utf8_text_file_open(os.path.join(os.path.dirname(
                            fp.name), study_filename)) as s_fp:
                        study_sample_table = load_table(s_fp)
                        study_sample_table.filename = study_filename
                        config = configs[('[sample]', '')]
                        log.info("Validating {} against default study table "
                                 "configuration".format(study_filename))
                        log.info("Checking Factor Value presence...")
                        check_factor_value_presence(
                            study_sample_table)  # Rule 4007
                        log.info("Checking required fields...")
                        # Rule 4003-8, 4010
                        check_required_fields(study_sample_table, config)
                        log.info("Checking generic fields...")
                        if not check_field_values(
                                study_sample_table, config):  # Rule 4011
                            log.warning("(W) There are some field value "
                                        "inconsistencies in {} against {} "
                                        "configuration".format(
                                            study_sample_table.filename,
                                            'Study Sample'))
                        log.info("Checking unit fields...")
                        if not check_unit_field(study_sample_table, config):
                            log.warning("(W) There are some unit value "
                                        "inconsistencies in {} against {} "
                                        "configuration".format(
                                            study_sample_table.filename,
                                            'Study Sample'))
                        log.info("Checking protocol fields...")
                        # Rule 4009
                        if not check_protocol_fields(
                                study_sample_table, config,
                                protocol_names_and_types):
                            log.warning("(W) There are some protocol "
                                        "inconsistencies in {} against {} "
                                        "configuration".format(
                                            study_sample_table.filename,
                                            'Study Sample'))
                        log.info("Checking ontology fields...")
                        # Rule 3010
                        if not check_ontology_fields(
                                study_sample_table, config, term_source_refs):
                            log.warning("(W) There are some ontology "
                                        "annotation inconsistencies in {} "
                                        "against {} "
                                        "configuration".format(
                                            study_sample_table.filename,
                                            'Study Sample'))
                        log.info("Checking study group size...")
                        check_study_groups(
                            study_sample_table, study_filename,
                            study_group_size_in_comment)
                        log.info("Finished validation on {}".format(
                            study_filename))
                except FileNotFoundError:
                    pass
                assay_df = i_df['s_assays'][i]
                study_group_size_in_comment = None
                if NUMBER_OF_STUDY_GROUPS in assay_df.columns:
                    study_group_sizes = study_df[
                        NUMBER_OF_STUDY_GROUPS]
                    study_group_size_in_comment = next(iter(study_group_sizes))
                for x, assay_filename in enumerate(
                        assay_df['Study Assay File Name'].tolist()):
                    measurement_type = assay_df[
                        'Study Assay Measurement Type'].tolist()[
                        x]
                    technology_type = assay_df[
                        'Study Assay Technology Type'].tolist()[
                        x]
                    if assay_filename is not '':
                        try:
                            lowered_mt = measurement_type.lower()
                            lowered_tt = technology_type.lower()
                            config = configs[(lowered_mt, lowered_tt)]
                        except KeyError:
                            log.error(
                                "Could not load config matching ({}, {})"
                                .format(
                                    measurement_type, technology_type))
                            log.warning("Only have configs matching:")
                            for k in configs.keys():
                                log.warning(k)
                            config = None
                        if config is None:
                            log.warning("Skipping configuration validation as "
                                        "could not load config...")
                        else:
                            try:
                                log.info("Loading... {}".format(
                                    assay_filename))
                                with utf8_text_file_open(os.path.join(
                                        os.path.dirname(fp.name),
                                        assay_filename)) as a_fp:
                                    assay_table = load_table(a_fp)
                                    assay_table.filename = assay_filename
                                    assay_tables.append(assay_table)
                                    log.info("Validating {} against assay "
                                             "table configuration ({}, {})..."
                                             .format(
                                                 assay_filename,
                                                 measurement_type,
                                                 technology_type))
                                    log.info(
                                        "Checking Factor Value presence...")
                                    check_factor_value_presence(
                                        assay_table)  # Rule 4007
                                    log.info("Checking required fields...")
                                    # Rule 4003-8, 4010
                                    check_required_fields(assay_table, config)
                                    log.info("Checking generic fields...")
                                    # Rule 4011
                                    if not check_field_values(
                                            assay_table, config):
                                        log.warning(
                                            "(W) There are some field value "
                                            "inconsistencies in {} against {} "
                                            "configuration".format(
                                                assay_table.filename,
                                                (measurement_type,
                                                 technology_type)))
                                    log.info("Checking unit fields...")
                                    if not check_unit_field(
                                            assay_table, config):
                                        log.warning("(W) There are some unit "
                                                    "value inconsistencies in "
                                                    "{} against {} "
                                                    "configuration".format(
                                                        assay_table.filename,
                                                        (measurement_type,
                                                         technology_type)))
                                    log.info("Checking protocol fields...")
                                    # Rule 4009
                                    if not check_protocol_fields(
                                            assay_table, config,
                                            protocol_names_and_types):
                                        log.warning("(W) There are some "
                                                    "protocol inconsistencies "
                                                    "in {} against {} "
                                                    "configuration".format(
                                                        assay_table.filename, (
                                                            measurement_type,
                                                            technology_type)))
                                    log.info("Checking ontology fields...")
                                    # Rule 3010
                                    if not check_ontology_fields(
                                            assay_table, config,
                                            term_source_refs):
                                        log.warning("(W) There are some "
                                                    "ontology annotation "
                                                    "inconsistencies in {} "
                                                    "against {} "
                                                    "configuration".format(
                                                        assay_table.filename, (
                                                            measurement_type,
                                                            technology_type)))
                                    log.info("Checking study group size...")
                                    check_study_groups(
                                        assay_table, assay_filename,
                                        study_group_size_in_comment)
                                    log.info("Finished validation on {}"
                                             .format(
                                                 assay_filename))
                            except FileNotFoundError:
                                pass
                        if study_sample_table is not None:
                            log.info(
                                "Checking consistencies between study sample "
                                "table and assay tables...")
                            check_sample_names(
                                study_sample_table, assay_tables)
                            log.info(
                                "Finished checking study sample table against "
                                "assay tables...")
            if len(validator_errors) != 0:
                log.info("Skipping pooling test as there are outstanding "
                         "errors")
            else:
                from isatools import utils
                try:
                    fp.seek(0)
                    utils.detect_isatab_process_pooling(fp)
                except BaseException:
                    pass
        log.info("Finished validation...")
        validation_finished = True
    except ParserError as cpe:
        validator_errors.append({
            "message": "Unknown/System Error",
            "supplemental":
                "The validator could not identify what the error is: {}"
            .format(str(cpe)),
            "code": 0
        })
        log.fatal("(F) There was an error when trying to parse the ISA tab")
        log.fatal(cpe)
    except ValueError as ve:
        validator_errors.append({
            "message": "Unknown/System Error",
            "supplemental":
                "The validator could not identify what the error is: {}"
            .format(str(ve)),
            "code": 0
        })
        log.fatal("(F) There was an error when trying to parse the ISA tab")
        log.fatal(ve)
    except SystemError as se:
        validator_errors.append({
            "message": "Unknown/System Error",
            "supplemental":
                "The validator could not identify what the error is: {}"
            .format(str(se)),
            "code": 0
        })
        log.fatal("(F) Something went very very wrong! :(")
        log.fatal(se)
    except Exception as e:
        validator_errors.append({
            "message": "Unknown/System Error",
            "supplemental":
                "The validator could not identify what the error is: {}"
            .format(str(e)),
            "code": 0
        })
        log.fatal("(F) Something went very very wrong! :(")
        log.fatal(e)
    finally:
        handler.flush()
        return {
            "errors": validator_errors,
            "warnings": validator_warnings,
            "info": validator_info,
            "validation_finished": validation_finished
        }


def batch_validate(tab_dir_list):
    """Validate a batch of ISA-Tab archives
    :param tab_dir_list: List of file paths to the ISA-Tab archives to validate
    :return: batch report as JSON

    Example:
        from isatools import isatab
        my_tabs = [
            '/path/to/study1/',
            '/path/to/study2/'
        ]
        batch_report = isatab.batch_validate(my_tabs, '/path/to/report.txt')
    """
    batch_report = {
        "batch_report": []
    }
    for tab_dir in tab_dir_list:
        log.info("***Validating {}***\n".format(tab_dir))
        i_files = glob.glob(os.path.join(tab_dir, 'i_*.txt'))
        if len(i_files) != 1:
            log.warning(
                "Could not find an investigation file, skipping {}".format(
                    tab_dir))
        else:
            with utf8_text_file_open(i_files[0]) as fp:
                batch_report['batch_report'].append(
                    {
                        "filename": fp.name,
                        "report": validate(fp)
                    }
                )
    return batch_report


def dumps(isa_obj, skip_dump_tables=False,  write_fvs_in_assay_table=False):
    """Serializes ISA objects to ISA-Tab to standard output

    :param isa_obj: An ISA Investigation object
    :param skip_dump_tables: Boolean flag on whether or not to write the
    :param write_factor_values_in_assay_table: Boolean flag indicating whether
        or not to write Factor Values in the assay table files
    :return: String output of the ISA-Tab files
    """
    tmp = None
    output = str()
    try:
        tmp = tempfile.mkdtemp()
        dump(isa_obj=isa_obj, output_path=tmp,
             skip_dump_tables=skip_dump_tables,
             write_factor_values_in_assay_table=write_fvs_in_assay_table)
        with utf8_text_file_open(os.path.join(
                tmp, 'i_investigation.txt')) as i_fp:
            output += os.path.join(tmp, 'i_investigation.txt') + '\n'
            output += i_fp.read()
        for s_file in glob.iglob(os.path.join(tmp, 's_*')):
            with utf8_text_file_open(s_file) as s_fp:
                output += "--------\n"
                output += s_file + '\n'
                output += s_fp.read()
        for a_file in glob.iglob(os.path.join(tmp, 'a_*')):
            with utf8_text_file_open(a_file) as a_fp:
                output += "--------\n"
                output += a_file + '\n'
                output += a_fp.read()
    finally:
        if tmp is not None:
            shutil.rmtree(tmp)
    return output


def dump_tables_to_dataframes(isa_obj):
    """Serialize the table files only, to DataFrames

    :param isa_obj: An ISA Investigation object
    :return: A dictionary containing ISA table filenames as keys and the
    corresponding tables as DataFrames as the values
    """
    tmp = None
    output = dict()
    try:
        tmp = tempfile.mkdtemp()
        dump(isa_obj=isa_obj, output_path=tmp, skip_dump_tables=False)
        for s_file in glob.iglob(os.path.join(tmp, 's_*')):
            output[os.path.basename(s_file)] = read_tfile(s_file)
        for a_file in glob.iglob(os.path.join(tmp, 'a_*')):
            output[os.path.basename(a_file)] = read_tfile(a_file)
    finally:
        if tmp is not None:
            shutil.rmtree(tmp)
    return output


def load(isatab_path_or_ifile, skip_load_tables=False):
    """Load an ISA-Tab into ISA Data Model objects

    :param isatab_path_or_ifile: Full path to an ISA-Tab directory or file-like
    buffer object pointing to an investigation file
    :param skip_load_tables: Whether or not to skip loading the table files
    :return: Investigation objects
    """
    # from DF of investigation file

    def get_ontology_source(term_source_ref):
        try:
            os = ontology_source_map[term_source_ref]
        except KeyError:
            os = None
        return os

    def get_oa(val, accession, ts_ref):
        """Gets a OntologyAnnotation for a give value, accession and
        term source REF

        :param val: Value of the OA
        :param accession: Term Accession Number of the OA
        :param ts_ref: Term Source REF of the OA
        :return: An OntologyAnnotation object
        """
        if val == '' and accession == '':
            return None
        else:
            return OntologyAnnotation(
                term=val,
                term_accession=accession,
                term_source=get_ontology_source(ts_ref)
            )

    def get_oa_list_from_semi_c_list(vals, accessions, ts_refs):
        """Gets a list of OntologyAnnotations from semi-colon delimited lists

        :param vals: A list of values, separated by semi-colons
        :param accessions: A list of accessions, separated by semi-colons
        :param ts_refs: A list of term source REFs, separated by semi-colons
        :return: A list of OntologyAnnotation objects
        """
        oa_list = []
        accession_split = accessions.split(';')
        ts_refs_split = ts_refs.split(';')
        # if no acc or ts_refs
        if accession_split == [''] and ts_refs_split == ['']:
            for val in vals.split(';'):
                oa_list.append(OntologyAnnotation(term=val, ))
        else:  # try parse all three sections
            for _, val in enumerate(vals.split(';')):
                oa = get_oa(val, accessions.split(
                    ';')[_], ts_refs.split(';')[_])
                if oa is not None:
                    oa_list.append(oa)
        return oa_list

    def get_publications(section_df):
        """Get a list of Publications from the relevant investigation file
        section

        :param section_df: A PUBLICATIONS section DataFrame
        :return: A list of Publication objects
        """
        if 'Investigation PubMed ID' in section_df.columns:
            prefix = 'Investigation '
        elif 'Study PubMed ID' in section_df.columns:
            prefix = 'Study '
        else:
            raise KeyError

        publications = []

        for _, row in section_df.iterrows():
            publication = Publication(pubmed_id=row[prefix + 'PubMed ID'],
                                      doi=row[prefix + 'Publication DOI'],
                                      author_list=row[
                                          prefix + 'Publication Author List'],
                                      title=row[prefix + 'Publication Title'])

            publication.status = get_oa(
                row[prefix + 'Publication Status'],
                row[prefix + 'Publication Status Term Accession Number'],
                row[prefix + 'Publication Status Term Source REF'])
            publication.comments = get_comments_row(section_df.columns, row)
            publications.append(publication)

        return publications

    def get_contacts(section_df):
        """Get a list of Person objects from the relevant investigation file
        section

        :param section_df: A CONTACTS section DataFrame
        :return: A list of Person objects
        """
        if 'Investigation Person Last Name' in section_df.columns:
            prefix = 'Investigation '
        elif 'Study Person Last Name' in section_df.columns:
            prefix = 'Study '
        else:
            raise KeyError

        contacts = []

        for _, row in section_df.iterrows():
            person = Person(last_name=row[prefix + 'Person Last Name'],
                            first_name=row[prefix + 'Person First Name'],
                            mid_initials=row[prefix + 'Person Mid Initials'],
                            email=row[prefix + 'Person Email'],
                            phone=row[prefix + 'Person Phone'],
                            fax=row[prefix + 'Person Fax'],
                            address=row[prefix + 'Person Address'],
                            affiliation=row[prefix + 'Person Affiliation'])

            person.roles = get_oa_list_from_semi_c_list(
                row[prefix + 'Person Roles'],
                row[prefix + 'Person Roles Term Accession Number'],
                row[prefix + 'Person Roles Term Source REF'])
            person.comments = get_comments_row(section_df.columns, row)
            contacts.append(person)

        return contacts

    def get_comments(section_df):
        """Get Comments from a section DataFrame

        :param section_df: A section DataFrame
        :return: A list of Comment objects as found in the section
        """
        comments = []
        for col in [
                x for x in section_df.columns if _RX_COMMENT.match(str(x))]:
            for _, row in section_df.iterrows():
                comment = Comment(
                    name=next(iter(_RX_COMMENT.findall(col))), value=row[col])
                comments.append(comment)
        return comments

    def get_comments_row(cols, row):
        """Get Comments in a given DataFrame row

        :param cols: List of DataFrame columns
        :param row: DataFrame row as a Series object
        :return: A list of Comment objects
        """
        comments = []
        for col in [x for x in cols if _RX_COMMENT.match(str(x))]:
            comment = Comment(
                name=next(iter(_RX_COMMENT.findall(col))), value=row[col])
            comments.append(comment)
        return comments

    FP = None

    if isinstance(isatab_path_or_ifile, str):
        if os.path.isdir(isatab_path_or_ifile):
            fnames = glob.glob(os.path.join(isatab_path_or_ifile, "i_*.txt"))
            assert len(fnames) == 1
            FP = utf8_text_file_open(fnames[0])
    elif hasattr(isatab_path_or_ifile, 'read'):
        FP = isatab_path_or_ifile
    else:
        raise IOError("Cannot resolve input file")

    try:
        df_dict = read_investigation_file(FP)

        investigation = Investigation()

        for _, row in df_dict['ontology_sources'].iterrows():
            ontology_source = OntologySource(
                name=row['Term Source Name'],
                file=row['Term Source File'],
                version=row['Term Source Version'],
                description=row['Term Source Description'])
            investigation.ontology_source_references.append(ontology_source)

        ontology_source_map = dict(
            map(lambda x: (x.name, x),
                investigation.ontology_source_references))

        if len(df_dict['investigation'].index) > 0:
            row = df_dict['investigation'].iloc[0]
            investigation.identifier = row['Investigation Identifier']
            investigation.title = row['Investigation Title']
            investigation.description = row['Investigation Description']
            investigation.submission_date = \
                row['Investigation Submission Date']
            investigation.public_release_date = \
                row['Investigation Public Release Date']
            investigation.publications = get_publications(
                df_dict['i_publications'])
            investigation.contacts = get_contacts(df_dict['i_contacts'])
            investigation.comments = get_comments(df_dict['investigation'])

        for i in range(0, len(df_dict['studies'])):
            row = df_dict['studies'][i].iloc[0]
            study = Study()
            study.identifier = row['Study Identifier']
            study.title = row['Study Title']
            study.description = row['Study Description']
            study.submission_date = row['Study Submission Date']
            study.public_release_date = row['Study Public Release Date']
            study.filename = row['Study File Name']

            study.publications = get_publications(df_dict['s_publications'][i])
            study.contacts = get_contacts(df_dict['s_contacts'][i])
            study.comments = get_comments(df_dict['studies'][i])

            for _, row in df_dict['s_design_descriptors'][i].iterrows():
                design_descriptor = get_oa(
                    row['Study Design Type'],
                    row['Study Design Type Term Accession Number'],
                    row['Study Design Type Term Source REF'])
                these_comments = get_comments_row(
                    df_dict['s_design_descriptors'][i].columns, row)
                design_descriptor.comments = these_comments
                study.design_descriptors.append(design_descriptor)

            for _, row in df_dict['s_factors'][i].iterrows():
                factor = StudyFactor(name=row['Study Factor Name'])
                factor.factor_type = get_oa(
                    row['Study Factor Type'],
                    row['Study Factor Type Term Accession Number'],
                    row['Study Factor Type Term Source REF'])
                factor.comments = get_comments_row(
                    df_dict['s_factors'][i].columns, row)
                study.factors.append(factor)

            protocol_map = {}
            for _, row in df_dict['s_protocols'][i].iterrows():
                protocol = Protocol()
                protocol.name = row['Study Protocol Name']
                protocol.description = row['Study Protocol Description']
                protocol.uri = row['Study Protocol URI']
                protocol.version = row['Study Protocol Version']
                protocol.protocol_type = get_oa(
                    row['Study Protocol Type'],
                    row['Study Protocol Type Term Accession Number'],
                    row['Study Protocol Type Term Source REF'])
                params = get_oa_list_from_semi_c_list(
                    row['Study Protocol Parameters Name'],
                    row['Study Protocol Parameters Name '
                        'Term Accession Number'],
                    row['Study Protocol Parameters Name Term Source REF'])
                for param in params:
                    protocol_param = ProtocolParameter(parameter_name=param)
                    protocol.parameters.append(protocol_param)
                protocol.comments = get_comments_row(
                    df_dict['s_protocols'][i].columns, row)
                study.protocols.append(protocol)
                protocol_map[protocol.name] = protocol
            study.protocols = list(protocol_map.values())
            if skip_load_tables:
                pass
            else:
                study_tfile_df = read_tfile(os.path.join(
                    os.path.dirname(FP.name), study.filename))
                iosrs = investigation.ontology_source_references
                sources, samples, _, __, processes, \
                    characteristic_categories, unit_categories = \
                    ProcessSequenceFactory(
                        ontology_sources=iosrs,
                        study_protocols=study.protocols,
                        study_factors=study.factors).create_from_df(
                        study_tfile_df)
                study.sources = sorted(
                    list(sources.values()), key=lambda x: x.name,
                    reverse=False)
                study.samples = sorted(
                    list(samples.values()), key=lambda x: x.name,
                    reverse=False)
                study.process_sequence = list(processes.values())
                study.characteristic_categories = sorted(
                    list(characteristic_categories.values()),
                    key=lambda x: x.term, reverse=False)
                study.units = sorted(
                    list(unit_categories.values()), key=lambda x: x.term,
                    reverse=False)

                for process in study.process_sequence:
                    try:
                        process.executes_protocol = protocol_map[
                            process.executes_protocol]
                    except KeyError:
                        try:
                            unknown_protocol = protocol_map['unknown']
                        except KeyError:
                            protocol_map['unknown'] = Protocol(
                                name="unknown protocol",
                                description="This protocol was auto-generated "
                                            "where a protocol could not be "
                                            "determined.")
                            unknown_protocol = protocol_map['unknown']
                            study.protocols.append(unknown_protocol)
                        process.executes_protocol = unknown_protocol

            for _, row in df_dict['s_assays'][i].iterrows():
                assay = Assay()
                assay.filename = row['Study Assay File Name']
                assay.measurement_type = get_oa(
                    row['Study Assay Measurement Type'],
                    row['Study Assay Measurement Type Term Accession Number'],
                    row['Study Assay Measurement Type Term Source REF']
                )
                assay.technology_type = get_oa(
                    row['Study Assay Technology Type'],
                    row['Study Assay Technology Type Term Accession Number'],
                    row['Study Assay Technology Type Term Source REF']
                )
                assay.technology_platform = \
                    row['Study Assay Technology Platform']
                if skip_load_tables:
                    pass
                else:
                    iosrs = investigation.ontology_source_references
                    assay_tfile_df = read_tfile(os.path.join(
                        os.path.dirname(FP.name), assay.filename))
                    _, samples, other, data, processes, \
                        characteristic_categories, \
                        unit_categories = \
                        ProcessSequenceFactory(
                            ontology_sources=iosrs,
                            study_samples=study.samples,
                            study_protocols=study.protocols,
                            study_factors=study.factors).create_from_df(
                            assay_tfile_df)
                    assay.samples = sorted(
                        list(samples.values()), key=lambda x: x.name,
                        reverse=False)
                    assay.other_material = sorted(
                        list(other.values()), key=lambda x: x.name,
                        reverse=False)
                    assay.data_files = sorted(
                        list(data.values()), key=lambda x: x.filename,
                        reverse=False)
                    assay.process_sequence = list(processes.values())
                    assay.characteristic_categories = sorted(
                        list(characteristic_categories.values()),
                        key=lambda x: x.term, reverse=False)
                    assay.units = sorted(
                        list(unit_categories.values()), key=lambda x: x.term,
                        reverse=False)

                    for process in assay.process_sequence:
                        try:
                            process.executes_protocol = protocol_map[
                                process.executes_protocol]
                        except KeyError:
                            try:
                                unknown_protocol = protocol_map['unknown']
                            except KeyError:
                                protocol_map['unknown'] = Protocol(
                                    name="unknown protocol",
                                    description="This protocol was "
                                                "auto-generated where a "
                                                "protocol could not be "
                                                "determined.")
                                unknown_protocol = protocol_map['unknown']
                                study.protocols.append(unknown_protocol)
                            process.executes_protocol = unknown_protocol

                study.assays.append(assay)
            investigation.studies.append(study)
    finally:
        FP.close()
    return investigation


def process_keygen(protocol_ref, column_group,
                   object_label_index, all_columns, series, series_index, DF):
    """Generate the process key.

    This works by trying to find the relevant Name column, if available, that
    the data indicates the disambiguation.

    If not available, we look at the Parameter Values and use their uniqueness
    to disambiguate the Processes.

    If PVs not available we look at the left-most inputs or right-most outputs
    to use as the disambiguation.

    :param protocol_ref: The Protocol REF value
    :param column_group: List of column headers for the object in context, e.g.
    [Sample Name, Characteristics[Material Type], Comment[My Comment]]
    :param object_label_index: Index of the main object label, e.g. Sample Name
    :param all_columns: List of all column headers
    :param series: A DataFrame Series object of the row we are processing
    :param series_index: Row index of the Series
    :param DF: The whole table's DataFrame
    :return: The process key to disambiguate Processes
    """
    name_column_hits = [n for n in column_group if n in _LABELS_ASSAY_NODES]
    if len(name_column_hits) == 1:
        return series[name_column_hits[0]]

    process_key = protocol_ref
    node_cols = [i for i, c in enumerate(
        all_columns) if c in _LABELS_MATERIAL_NODES + _LABELS_DATA_NODES]
    input_node_value = ''
    output_node_value = ''
    output_node_index = find_gt(node_cols, object_label_index)
    if output_node_index > -1:
        output_node_label = all_columns[output_node_index]
        output_node_value = str(series[output_node_label])

    input_node_index = find_lt(node_cols, object_label_index)
    if input_node_index > -1:
        input_node_label = all_columns[input_node_index]
        input_node_value = str(series[input_node_label])

    input_nodes_with_prot_keys = DF[[
        all_columns[object_label_index],
        all_columns[input_node_index]]].drop_duplicates()
    output_nodes_with_prot_keys = DF[[
        all_columns[object_label_index],
        all_columns[output_node_index]]].drop_duplicates()

    if len(input_nodes_with_prot_keys) > len(output_nodes_with_prot_keys):
        node_key = output_node_value
    else:
        node_key = input_node_value

    if process_key == protocol_ref:
        process_key += '-' + str(series_index)

    pv_cols = [c for c in column_group if c.startswith('Parameter Value[')]
    if len(pv_cols) > 0:
        # 2. else try use protocol REF + Parameter Values as key
        if node_key is not None:
            process_key = node_key + \
                ':' + protocol_ref + \
                ':' + '/'.join([str(v) for v in series[pv_cols]])
        else:
            process_key = protocol_ref + \
                ':' + '/'.join([str(v) for v in series[pv_cols]])
    else:
        # 3. else try use input + protocol REF as key
        # 4. else try use output + protocol REF as key
        if node_key is not None:
            process_key = node_key + '/' + protocol_ref

    date_col_hits = [c for c in column_group if c.startswith('Date')]
    if len(date_col_hits) == 1:
        process_key = ':'.join([process_key, series[date_col_hits[0]]])

    performer_col_hits = [c for c in column_group if c.startswith('Performer')]
    if len(performer_col_hits) == 1:
        process_key = ':'.join([process_key, series[performer_col_hits[0]]])

    return process_key


def get_value(object_column, column_group, object_series,
              ontology_source_map, unit_categories):
    """Gets the appropriate value for a give column group

    :param object_column: The object's column header name, e.g. Sample Name
    :param column_group: The column group that includes the object's qualifiers
    :param object_series: Pandas DataFrame Series for the row
    :param ontology_source_map: A mapping to the OntologySource objects
    created after parsing the investigation file
    :param unit_categories: A map of unit categories to reference
    :return: The appropriate value and unit according to the columns parsed,
    e.g. (str, None) (float, Unit), (OntologyAnnotation, None)
    """
    cell_value = object_series[object_column]

    if cell_value == '':
        return cell_value, None

    column_index = list(column_group).index(object_column)

    try:
        offset_1r_col = column_group[column_index + 1]
        offset_2r_col = column_group[column_index + 2]
    except IndexError:
        return cell_value, None

    if offset_1r_col.startswith('Term Source REF') \
            and offset_2r_col.startswith('Term Accession Number'):

        value = OntologyAnnotation(term=str(cell_value))

        term_source_value = object_series[offset_1r_col]

        if term_source_value is not '':

            try:
                value.term_source = ontology_source_map[term_source_value]
            except KeyError:
                log.debug('term source: ', term_source_value, ' not found')

        term_accession_value = object_series[offset_2r_col]

        if term_accession_value is not '':
            value.term_accession = str(term_accession_value)

        return value, None

    try:
        offset_3r_col = column_group[column_index + 3]
    except IndexError:
        return cell_value, None

    if offset_1r_col.startswith('Unit') \
            and offset_2r_col.startswith('Term Source REF') \
            and offset_3r_col.startswith('Term Accession Number'):

        category_key = object_series[offset_1r_col]

        try:
            unit_term_value = unit_categories[category_key]
        except KeyError:
            unit_term_value = OntologyAnnotation(term=category_key)
            unit_categories[category_key] = unit_term_value

            unit_term_source_value = object_series[offset_2r_col]

            if unit_term_source_value is not '':

                try:
                    unit_term_value.term_source = \
                        ontology_source_map[unit_term_source_value]
                except KeyError:
                    log.debug('term source: ',
                              unit_term_source_value, ' not found')

            term_accession_value = object_series[offset_3r_col]

            if term_accession_value is not '':
                unit_term_value.term_accession = term_accession_value

        return cell_value, unit_term_value

    else:
        return cell_value, None


def pairwise(iterable):
    """A lovely pairwise iterator, e.g.

    [a, b, c, d] -> [(a, b), (b, c), (c, d)]

    :param iterable: A Python iterable
    :return: A pairwise generator
    """
    a, b = tee(iterable)
    next(b, None)
    return zip(a, b)


class IsaTabSeries(pd.Series):
    """A wrapper for Pandas Series to use in IsaTabDataFrame"""
    @property
    def _constructor(self):
        return IsaTabSeries


class IsaTabDataFrame(pd.DataFrame):
    """The IsaTabDataFrame is used to allow access to the cleaned-up ISA-Tab
    header as Pandas does not allow duplicate labels in the header but ISA-Tab
    needs them
    """

    DATA_FILE_LABELS = [
        'Raw Data File', 'Derived Spectral Data File',
        'Derived Array Data File', 'Array Data File',
        'Protein Assignment File', 'Peptide Assignment File',
        'Post Translational Modification Assignment File',
        'Acquisition Parameter Data File', 'Free Induction Decay Data File',
        'Derived Array Data Matrix File', 'Image File', 'Derived Data File',
        'Metabolite Assignment File', 'Raw Spectral Data File']
    MATERIAL_LABELS = ['Source Name', 'Sample Name', 'Extract Name',
                       'Labeled Extract Name']
    OTHER_MATERIAL_LABELS = ['Extract Name', 'Labeled Extract Name']
    NODE_LABELS = DATA_FILE_LABELS + MATERIAL_LABELS + OTHER_MATERIAL_LABELS
    ASSAY_LABELS = ['Assay Name', 'MS Assay Name', 'NMR Assay Name', 'Hybridization Assay Name',
                    'Scan Name', 'Data Transformation Name',
                    'Normalization Name', 'Array Design REF']
    QUALIFIER_LABELS = ['Protocol REF', 'Material Type', 'Term Source REF',
                        'Term Accession Number', 'Unit']
    ALL_LABELS = NODE_LABELS + ASSAY_LABELS + QUALIFIER_LABELS
    ALL_LABELS.append('Protocol REF')

    def __init__(self, *args, **kw):
        super(IsaTabDataFrame, self).__init__(*args, **kw)

    @property
    def _constructor(self):
        return IsaTabDataFrame

    _constructor_sliced = IsaTabSeries

    @staticmethod
    def _clean_label(label):
        """Clean up a column header label

        :param label: A string corresponding to a column header
        :return: A cleaned up ISA-Tab header label
        """
        for clean_label in IsaTabDataFrame.ALL_LABELS:
            if clean_label.lower() in label.strip().lower():
                return clean_label
            elif _RX_CHARACTERISTICS.match(label):
                return 'Characteristics[{val}]'.format(
                    val=next(iter(_RX_CHARACTERISTICS.findall(label))))
            elif _RX_PARAMETER_VALUE.match(label):
                return 'Parameter Value[{val}]'.format(
                    val=next(iter(_RX_PARAMETER_VALUE.findall(label))))
            elif _RX_FACTOR_VALUE.match(label):
                return 'Factor Value[{val}]'.format(
                    val=next(iter(_RX_FACTOR_VALUE.findall(label))))
            elif _RX_COMMENT.match(label):
                return 'Comment[{val}]'.format(
                    val=next(iter(_RX_COMMENT.findall(label))))

    @property
    def isatab_header(self):
        """Get the ISA-Tab header

        :return: A list of cleaned-up column headings
        """
        return list(map(lambda x: self._clean_label(x), self.columns))


def read_tfile(tfile_path, index_col=None, factor_filter=None):
    """Read a table file into a DataFrame

    :param tfile_path: Path to a table file to load
    :param index_col: The column to use as index
    :param factor_filter: Factor filter tuple, e.g. ('Gender', 'Male') will
    filter on FactorValue[Gender] == Male
    :return: A table file DataFrame
    """
    log.debug("Opening %s", tfile_path)
    with utf8_text_file_open(tfile_path) as tfile_fp:
        log.debug("Reading file header")
        tfile_fp.seek(0)
        log.debug("Reading file into DataFrame")
        tfile_fp = strip_comments(tfile_fp)
        tfile_df = IsaTabDataFrame(
            pd.read_csv(tfile_fp, dtype=str, sep='\t', index_col=index_col,
                        memory_map=True, encoding='utf-8').fillna(''))
    if factor_filter:
        log.debug(
            "Filtering DataFrame contents on Factor Value %s",
            factor_filter)
        return tfile_df[tfile_df['Factor Value[{}]'.format(
            factor_filter[0])] == factor_filter[1]]
    else:
        return tfile_df


def get_multiple_index(file_index, key):
    return np.where(np.array(file_index) in key)[0]


def find_lt(a, x):
    i = bisect_left(a, x)
    if i:
        return a[i - 1]
    else:
        return -1


def find_gt(a, x):
    i = bisect_right(a, x)
    if i != len(a):
        return a[i]
    else:
        return -1


def preprocess(DF):
    """Check headers, and insert Protocol REF if needed

    :param DF: Table DataFrame
    :return: Processed DataFrame
    """
    columns = DF.columns
    process_node_name_indices = [
        x for x, y in enumerate(columns) if y in _LABELS_ASSAY_NODES]
    missing_process_indices = list()
    protocol_ref_cols = [x for x in columns if x.startswith('Protocol REF')]
    num_protocol_refs = len(protocol_ref_cols)
    all_cols_indicies = [i for i, c in enumerate(columns) if c in
                         _LABELS_MATERIAL_NODES +
                         _LABELS_DATA_NODES +
                         _LABELS_ASSAY_NODES +
                         protocol_ref_cols]

    for i in process_node_name_indices:
        if not columns[
                find_lt(all_cols_indicies, i)].startswith('Protocol REF'):
            log.info('warning: Protocol REF missing between \'{}\' and \'{}\''
                     .format(
                         columns[find_lt(all_cols_indicies, i)], columns[i]))
            missing_process_indices.append(i)

    # insert Protocol REF columns
    offset = 0

    for i in reversed(missing_process_indices):
        inferred_protocol_type = ''
        leftcol = columns[find_lt(all_cols_indicies, i)]
        rightcol = columns[i]
        if leftcol == 'Source Name' and rightcol == 'Sample Name':
            inferred_protocol_type = 'sample collection'
        elif leftcol == 'Sample Name' and rightcol == 'Extract Name':
            inferred_protocol_type = 'extraction'
        elif leftcol == 'Extract Name' and rightcol == 'Labeled Extract Name':
            inferred_protocol_type = 'labeling'
        elif leftcol == 'Labeled Extract Name' and rightcol in (
                'Assay Name', 'MS Assay Name'):
            inferred_protocol_type = 'library sequencing'
        elif leftcol == 'Extract Name' and rightcol in (
             'MS Assay Name'):
            inferred_protocol_type = 'mass spectrometry'
        elif leftcol == 'Extract Name' and rightcol in (
             'NMR Assay Name'):
            inferred_protocol_type = 'NMR spectroscopy'
        elif leftcol == 'Scan Name' and rightcol == 'Raw Data File':
            inferred_protocol_type = 'data acquisition'
        elif leftcol == 'Assay Name' and rightcol == 'Normalization Name':
            inferred_protocol_type = 'normalization'
        elif leftcol == 'Normalization Name' and \
                        rightcol == 'Data Transformation Name':
            inferred_protocol_type = 'data transformation'
        elif leftcol == 'Raw Spectral Data File' and \
                        rightcol == 'Metabolite Identification File':
            inferred_protocol_type = 'metabolite identification'
        elif leftcol == 'Raw Data File' and \
                        rightcol == 'Protein Identification File':
            inferred_protocol_type = 'metabolite identification'

        # Force use of unknown protocol always, until we can insert missing
        # protocol from above inferences into study metadata
        inferred_protocol_type = ''
        log.info('Inserting protocol {} in between {} and {}'
                 .format(inferred_protocol_type
                         if inferred_protocol_type != ''
                         else 'unknown', leftcol, rightcol))
        DF.insert(i, 'Protocol REF.{}'.format(num_protocol_refs + offset),
                  'unknown' if inferred_protocol_type == '' else
                  inferred_protocol_type)
        DF.isatab_header.insert(i, 'Protocol REF')
        offset += 1
    return DF


def get_object_column_map(isatab_header, df_columns):
    """Builds a mapping of headers to objects

    :param isatab_header: The list of ISA-Tab column names
    :param df_columns: The list of columns from the DataFrame
    :return: A list of column groups (also lists) splitting the header
    according to object type
    """
    if set(isatab_header) == set(df_columns):
        object_index = [
            i for i, x in enumerate(
                df_columns) if x in _LABELS_MATERIAL_NODES +
            _LABELS_DATA_NODES or 'Protocol REF' in x]
    else:
        object_index = [
            i for i, x in enumerate(
                isatab_header) if x in _LABELS_MATERIAL_NODES +
            _LABELS_DATA_NODES + ['Protocol REF']]

    # group headers regarding objects delimited by object_index by slicing up
    # the header list
    object_column_map = []
    prev_i = object_index[0]

    for curr_i in object_index:  # collect each object's columns

        if prev_i == curr_i:
            pass  # skip if there's no diff, i.e. first one
        else:
            object_column_map.append(df_columns[prev_i:curr_i])
        prev_i = curr_i

    # finally collect last object's columns
    object_column_map.append(df_columns[prev_i:])
    return object_column_map


class ProcessSequenceFactory:
    """The ProcessSequenceFactory is used to parse the tables and build the
    process sequences representing the experimental graphs"""

    def __init__(self, ontology_sources=None, study_samples=None,
                 study_protocols=None, study_factors=None):
        self.ontology_sources = ontology_sources
        self.samples = study_samples
        self.protocols = study_protocols
        self.factors = study_factors

    def create_from_df(self, DF):
        """Create the process sequences from the table DataFrame

        :param DF: Table DataFrame
        :return: List of Processes coressponding to the process sequences. The
        Processes are linked appropriately to all other ISA content objects,
        such as Samples, DataFiles, and to each other.
        """
        DF = preprocess(DF=DF)

        if self.ontology_sources is not None:
            ontology_source_map = dict(
                map(lambda x: (x.name, x), self.ontology_sources))
        else:
            ontology_source_map = {}

        if self.protocols is not None:
            protocol_map = dict(
                map(lambda x: (x.name, x), self.protocols))
        else:
            protocol_map = {}

        sources = {}
        other_material = {}
        data = {}
        processes = {}
        characteristic_categories = {}
        unit_categories = {}

        try:
            sources = dict(map(lambda x: ('Source Name:' + x, Source(name=x)),
                               [x for x in DF['Source Name'].drop_duplicates()
                                if x != '']))
        except KeyError:
            pass

        samples = {}
        try:
            if self.samples is not None:
                sample_map = dict(
                    map(lambda x: ('Sample Name:' + x.name, x), self.samples))
                sample_keys = list(
                    map(lambda x: 'Sample Name:' + x,
                        [str(x) for x in DF['Sample Name'].drop_duplicates()
                         if x != '']))
                for k in sample_keys:
                    try:
                        samples[k] = sample_map[k]
                    except KeyError:
                        log.warning(
                            'warning! Did not find sample referenced at assay '
                            'level in study samples')
            else:
                samples = dict(
                    map(lambda x: ('Sample Name:' + x, Sample(name=x)),
                        [str(x) for x in DF['Sample Name'].drop_duplicates()
                         if x != '']))
        except KeyError:
            pass

        try:
            extracts = dict(
                map(lambda x: ('Extract Name:' + x, Material(
                    name=x, type_='Extract Name')),
                    [x for x in DF['Extract Name'].drop_duplicates() if
                     x != '']))
            other_material.update(extracts)
        except KeyError:
            pass

        try:
            if 'Labeled Extract Name' in DF.columns:
                try:
                    category = characteristic_categories['Label']
                except KeyError:
                    category = OntologyAnnotation(term='Label')
                    characteristic_categories['Label'] = category
                for _, lextract_name in DF[
                        'Labeled Extract Name'].drop_duplicates().iteritems():
                    if lextract_name != '':
                        lextract = Material(
                            name=lextract_name, type_='Labeled Extract Name')
                        lextract.characteristics = [
                            Characteristic(
                                category=category,
                                value=OntologyAnnotation(
                                    term=DF.loc[_, 'Label'])
                            )
                        ]
                        other_material[
                            'Labeled Extract Name:' + lextract_name] = lextract
        except KeyError:
            pass

        for data_col in [x for x in DF.columns if x.endswith(" File")]:
            filenames = [x for x in DF[data_col].drop_duplicates() if x != '']
            data.update(
                dict(map(lambda x: (':'.join([data_col, x]),
                                    DataFile(filename=x, label=data_col)),
                         filenames)))

        node_cols = [
            i for i, c in enumerate(
                DF.columns) if c in _LABELS_MATERIAL_NODES
            + _LABELS_DATA_NODES]
        proc_cols = [
            i for i, c in enumerate(
                DF.columns) if c.startswith("Protocol REF")]

        try:
            object_column_map = get_object_column_map(
                DF.isatab_header, DF.columns)
        except AttributeError:
            object_column_map = get_object_column_map(
                DF.columns, DF.columns)

        def get_node_by_label_and_key(labl, k):
            n = None
            lk = labl + ':' + k
            if labl == 'Source Name':
                n = sources[lk]
            if labl == 'Sample Name':
                n = samples[lk]
            elif labl in ('Extract Name', 'Labeled Extract Name'):
                n = other_material[lk]
            elif labl.endswith(' File'):
                n = data[lk]
            return n

        for _cg, column_group in enumerate(object_column_map):
            # for each object, parse column group

            object_label = column_group[0]

            if object_label in _LABELS_MATERIAL_NODES:

                if isa_logging.show_pbars:
                    pbar = ProgressBar(
                        min_value=0, max_value=len(DF.index),
                        widgets=['Setting material objects: ',
                                 SimpleProgress(), Bar(left=" |", right="| "),
                                 ETA()]).start()
                else:
                    def pbar(x): return x

                for _, object_series in pbar(
                        DF[column_group].drop_duplicates().iterrows()):
                    node_name = str(object_series[object_label])
                    node_key = ":".join([object_label, node_name])
                    material = None
                    if object_label == "Source Name":
                        try:
                            material = sources[node_key]
                        except KeyError:
                            pass  # skip if object not found
                    elif object_label == "Sample Name":
                        try:
                            material = samples[node_key]
                        except KeyError:
                            pass  # skip if object not found
                    else:
                        try:
                            material = other_material[node_key]
                        except KeyError:
                            pass  # skip if object not found

                    if material is not None:

                        for charac_column in [
                            c for c in column_group if c.startswith(
                                'Characteristics[')]:

                            category_key = next(iter(
                                _RX_CHARACTERISTICS.findall(charac_column)))

                            try:
                                category = characteristic_categories[
                                    category_key]
                            except KeyError:
                                category = OntologyAnnotation(
                                    term=category_key)
                                characteristic_categories[
                                    category_key] = category

                            characteristic = Characteristic(category=category)

                            v, u = get_value(
                                charac_column, column_group, object_series,
                                ontology_source_map, unit_categories)

                            characteristic.value = v
                            characteristic.unit = u

                            if characteristic.category.term in [
                                x.category.term
                                    for x in material.characteristics]:
                                log.warning(
                                    'Duplicate characteristic found for '
                                    'material, skipping adding to material '
                                    'object')
                            else:
                                material.characteristics.append(characteristic)

                        for comment_column in [
                            c for c in column_group if c.startswith(
                                'Comment[')]:
                            comment_key = next(iter(
                                _RX_COMMENT.findall(comment_column)))
                            if comment_key not in [
                                    x.name for x in material.comments]:
                                material.comments.append(
                                    Comment(
                                        name=comment_key,
                                        value=str(
                                            object_series[comment_column])))

                for _, object_series in pbar(DF.drop_duplicates().iterrows()):
                    node_name = str(object_series['Sample Name'])
                    node_key = ":".join(['Sample Name', node_name])
                    material = None
                    try:
                        material = samples[node_key]
                    except KeyError:
                        pass  # skip if object not found
                    if isinstance(
                            material, Sample) and self.factors is not None:

                        for fv_column in [
                            c for c in DF.columns if c.startswith(
                                'Factor Value[')]:

                            category_key = next(iter(
                                _RX_FACTOR_VALUE.findall(fv_column)))

                            factor_hits = [
                                f for f in self.factors if
                                f.name == category_key]

                            if len(factor_hits) == 1:
                                factor = factor_hits[0]
                            else:
                                raise ValueError(
                                    'Could not resolve Study Factor from '
                                    'Factor Value ', category_key)
                            fv = FactorValue(factor_name=factor)

                            v, u = get_value(
                                fv_column, DF.columns, object_series,
                                ontology_source_map, unit_categories)

                            fv.value = v
                            fv.unit = u
                            fv_set = set(material.factor_values)
                            fv_set.add(fv)
                            material.factor_values = list(fv_set)

            elif object_label in _LABELS_DATA_NODES:
                if isa_logging.show_pbars:
                    pbar = ProgressBar(
                        min_value=0, max_value=len(DF.index), widgets=[
                            'Setting data objects: ', SimpleProgress(),
                            Bar(left=" |", right="| "), ETA()]).start()
                else:
                    def pbar(x): return x
                for _, object_series in pbar(
                        DF[column_group].drop_duplicates().iterrows()):
                    try:
                        data_file = get_node_by_label_and_key(
                            object_label, str(object_series[object_label]))
                        for comment_column in [
                            c for c in column_group if c.startswith(
                                'Comment[')]:
                            comment_key = next(iter(
                                _RX_COMMENT.findall(comment_column)))
                            if comment_key not in [
                                    x.name for x in data_file.comments]:
                                data_file.comments.append(
                                    Comment(
                                        name=comment_key,
                                        value=str(
                                            object_series[comment_column])))
                    except KeyError:
                        pass  # skip if object not found

            elif object_label.startswith('Protocol REF'):
                object_label_index = list(DF.columns).index(object_label)
                if isa_logging.show_pbars:
                    pbar = ProgressBar(
                        min_value=0, max_value=len(DF.index),
                        widgets=['Generating process objects: ',
                                 SimpleProgress(), Bar(left=" |", right="| "),
                                 ETA()]).start()
                else:
                    def pbar(x): return x

                # don't drop duplicates
                for _, object_series in pbar(DF.iterrows()):
                    # if _ == 0:
                    #     print('processing: ', object_series[object_label])
                    protocol_ref = str(object_series[object_label])
                    process_key = process_keygen(
                        protocol_ref, column_group, _cg, DF.columns,
                        object_series, _, DF)

                    # TODO: Keep process key sequence here to reduce number of
                    # passes on Protocol REF columns?

                    try:
                        process = processes[process_key]
                    except KeyError:
                        process = Process(executes_protocol=protocol_ref)
                        processes.update(dict([(process_key, process)]))

                    output_node_index = find_gt(node_cols, object_label_index)
                    output_proc_index = find_gt(proc_cols, object_label_index)

                    if output_proc_index < output_node_index > -1:

                        output_node_label = DF.columns[output_node_index]
                        output_node_value = str(
                            object_series[output_node_label])

                        node_key = output_node_value

                        output_node = None

                        try:
                            output_node = get_node_by_label_and_key(
                                output_node_label, node_key)
                        except KeyError:
                            pass  # skip if object not found

                        if output_node is not None and \
                                output_node not in process.outputs:

                            process.outputs.append(output_node)

                    input_node_index = find_lt(node_cols, object_label_index)
                    input_proc_index = find_lt(proc_cols, object_label_index)

                    if input_proc_index < input_node_index > -1:

                        input_node_label = DF.columns[input_node_index]
                        input_node_value = str(object_series[input_node_label])

                        node_key = input_node_value

                        input_node = None

                        try:
                            input_node = get_node_by_label_and_key(
                                input_node_label, node_key)
                        except KeyError:
                            pass  # skip if object not found

                        if input_node is not None and \
                                input_node not in process.inputs:

                            process.inputs.append(input_node)

                    name_column_hits = [n for n in column_group
                                        if n in _LABELS_ASSAY_NODES]

                    if len(name_column_hits) == 1:
                        process.name = str(object_series[name_column_hits[0]])

                    for pv_column in [c for c in column_group if c.startswith(
                            'Parameter Value[')]:

                        category_key = next(iter(
                            _RX_PARAMETER_VALUE.findall(pv_column)))

                        if category_key in [x.category.parameter_name.term
                                            for x in process.parameter_values]:
                            pass
                        else:
                            try:
                                protocol = protocol_map[protocol_ref]
                            except KeyError:
                                raise ValueError(
                                    'Could not find protocol matching ',
                                    protocol_ref)

                            param_hits = [
                                p for p in protocol.parameters
                                if p.parameter_name.term == category_key]

                            if len(param_hits) == 1:
                                category = param_hits[0]
                            else:
                                raise ValueError(
                                    'Could not resolve Protocol parameter '
                                    'from Parameter Value ', category_key)

                            parameter_value = ParameterValue(category=category)
                            v, u = get_value(
                                pv_column, column_group, object_series,
                                ontology_source_map, unit_categories)

                            parameter_value.value = v
                            parameter_value.unit = u

                            process.parameter_values.append(parameter_value)

                    for comment_column in \
                            [c for c in column_group
                             if c.startswith('Comment[')]:
                        comment_key = next(iter(
                            _RX_COMMENT.findall(comment_column)))
                        if comment_key not in \
                                [x.name for x in process.comments]:
                            process.comments.append(
                                Comment(name=comment_key,
                                        value=str(
                                            object_series[comment_column])))

        # now go row by row pulling out processes and linking them accordingly
        if isa_logging.show_pbars:
            pbar = ProgressBar(
                min_value=0, max_value=len(DF.index),
                widgets=['Linking processes and other nodes in paths: ',
                         SimpleProgress(), Bar(left=" |", right="| "),
                         ETA()]).start()
        else:
            def pbar(x): return x
        for _, object_series in pbar(DF.iterrows()):  # don't drop duplicates
            process_key_sequence = list()
            source_node_context = None
            sample_node_context = None
            for _cg, column_group in enumerate(object_column_map):
                # for each object, parse column group
                object_label = column_group[0]

                if object_label.startswith('Source Name'):
                    try:
                        source_node_context = get_node_by_label_and_key(
                            object_label, str(object_series[object_label]))
                    except KeyError:
                        pass  # skip if object not found

                if object_label.startswith('Sample Name'):
                    try:
                        sample_node_context = get_node_by_label_and_key(
                            object_label, str(object_series[object_label]))
                    except KeyError:
                        pass  # skip if object not found
                    if source_node_context is not None:
                        if source_node_context not in \
                                sample_node_context.derives_from:
                            sample_node_context.derives_from.append(
                                source_node_context)

                if object_label.startswith('Protocol REF'):
                    protocol_ref = str(object_series[object_label])
                    process_key = process_keygen(
                        protocol_ref, column_group, _cg, DF.columns,
                        object_series, _, DF)
                    process_key_sequence.append(process_key)

                if object_label.endswith(' File'):
                    data_node = None
                    try:
                        data_node = get_node_by_label_and_key(
                            object_label, str(object_series[object_label]))
                    except KeyError:
                        pass  # skip if object not found
                    if sample_node_context is not None and \
                            data_node is not None:
                        if sample_node_context not in data_node.generated_from:
                            data_node.generated_from.append(
                                sample_node_context)

            # print('key sequence = ', process_key_sequence)

            # Link the processes in each sequence
            for pair in pairwise(process_key_sequence):
                left = processes[pair[0]]  # get process on left of pair
                r = processes[pair[1]]  # get process on right of pair
                plink(left, r)

        return sources, samples, other_material, data, processes, \
            characteristic_categories, unit_categories


def find_in_between(a, x, y):
    result = []
    while True:
        try:
            element_gt = find_gt(a, x)
        except ValueError:
            return result

        if (element_gt > x and y == -1) or (element_gt > x and element_gt < y):
            result.append(element_gt)
            x = element_gt
        else:
            break

    while True:
        try:
            element_lt = find_lt(a, y)
        except ValueError:
            return result
        if element_lt not in result:
            if (element_lt < y and element_lt > x):
                result.append(element_lt)
                y = element_lt
            else:
                break
        else:
            break

    return result


def merge_study_with_assay_tables(study_file_path, assay_file_path,
                                  target_file_path):
    """
        Utility function to merge a study table file with an assay table
        file. The merge uses the Sample Name as the
        key, so samples in the assay file must match those in the study file.
        If there are no matches, the function
        will output the joined header and no additional rows.

        Usage:

        merge_study_with_assay_tables('/path/to/study.txt',
        '/path/to/assay.txt', '/path/to/merged.txt')
    """
    log.info("Reading study file %s into DataFrame", study_file_path)
    study_DF = read_tfile(study_file_path)
    log.info("Reading assay file %s into DataFrame", assay_file_path)
    assay_DF = read_tfile(assay_file_path)
    log.info("Merging DataFrames...")
    merged_DF = pd.merge(study_DF, assay_DF, on='Sample Name')
    log.info("Writing merged DataFrame to file %s", target_file_path)
    with open(target_file_path, 'w', encoding='utf-8') as fp:
        merged_DF.to_csv(
            fp, sep='\t', index=False,
            header=study_DF.isatab_header + assay_DF.isatab_header[1:])


def squashstr(string):
    """Squashes a string by removing the spaces and lowering it"""

    nospaces = "".join(string.split())
    return nospaces.lower()


def get_squashed(key):
    """Squashes an ISA-Tab header string for use as key elsewhere"""
    try:
        if '[' in key and ']' in key:
            return squashstr(key[0:key.index('[')]) + key[key.index('['):]
        else:
            return squashstr(key)
    except ValueError:
        return squashstr(key)


class IsaTabParser(object):

    """
        This replacement should be more robust than current
        i_*.txt file reader. Based on what I did for the
        MAGE-TAB IDF parser. INCOMPLETE - do not use!

        TODO: Work out how to add comments in correct contexts
        TODO: Parse Assay section
        TODO: Unit tests
    """

    def __init__(self):
        self.ISA = Investigation()
        self._ts_dict = {}

    def parse_investigation(self, in_filename):
        section_keys = ('ontologysourcereference',
                        'investigation',
                        'investigationpublications',
                        'investigationcontacts',
                        'study',
                        'studydesigndescriptors',
                        'studypublciations',
                        'studyfactors',
                        'studyassays',
                        'studyprotocols',
                        'studycontacts')
        isecdict = {}
        ssecdicts = []
        with utf8_text_file_open(in_filename) as in_file:
            tabreader = csv.reader(
                filter(lambda r: r[0] != '#', in_file), dialect='excel-tab')
            current_section = ''
            for row in tabreader:
                key = get_squashed(key=row[0])
                if key in section_keys:
                    current_section = key
                if key.startswith('comment'):
                    key = '.'.join((current_section, key))
                if key == 'study':
                    ssecdicts.append({})
                if key.startswith('study'):
                    ssecdicts[-1][key] = row[1:]
                else:
                    isecdict[key] = row[1:]

        self.parse_ontology_sources_section(
            isecdict.get('termsourcename', []),
            isecdict.get('termsourcefile', []),
            isecdict.get('termsourceversion', []),
            isecdict.get('termsourcedescription'),
            {k: isecdict[k] for k in isecdict.keys()
             if k.startswith('ontologysourcereference.')})
        self.parse_investigation_section(
            isecdict.get('investigationidentifier', []),
            isecdict.get('investigationtitle', []),
            isecdict.get('investigationdescription', []),
            isecdict.get('investigationsubmissiondate', []),
            isecdict.get('investigationpublicreleasedate'),
            {k: isecdict[k] for k in isecdict.keys()
             if k.startswith('investigation.')})
        self.parse_publications_section(
            self.ISA,
            isecdict.get('investigationpubmedid', []),
            isecdict.get('investigationpublicationdoi', []),
            isecdict.get('investigationpublicationauthorlist', []),
            isecdict.get('investigationpublicationtitle', []),
            isecdict.get('investigationpublicationstatus', []),
            isecdict.get('investigationpublicationstatustermsourceref', []),
            isecdict.get('investigationpublicationstatustermaccessionnumber'),
            {k: isecdict[k] for k in isecdict.keys()
             if k.startswith('investigationpublications.')})
        self.parse_people_section(
            self.ISA,
            isecdict.get('investigationpersonlastname', []),
            isecdict.get('investigationpersonfirstname', []),
            isecdict.get('investigationpersonmidinitials', []),
            isecdict.get('investigationpersonemail', []),
            isecdict.get('investigationpersonphone', []),
            isecdict.get('investigationpersonfax', []),
            isecdict.get('investigationpersonaddress', []),
            isecdict.get('investigationpersonaffiliation', []),
            isecdict.get('investigationpersonroles', []),
            isecdict.get('investigationpersonrolestermaccessionnumber', []),
            isecdict.get('investigationpersonrolestermsourceref'),
            {k: isecdict[k] for k in isecdict.keys()
             if k.startswith('investigationcontacts.')})

        for ssecdict in ssecdicts:
            self.parse_study_section(
                ssecdict.get('studyidentifier', []),
                ssecdict.get('studytitle', []),
                ssecdict.get('studydescription', []),
                ssecdict.get('studysubmissiondate', []),
                ssecdict.get('studypublicreleasedate', []),
                ssecdict.get('studyfilename'))
            self.parse_study_design_section(
                self.ISA.studies[-1],
                ssecdict.get('studydesigntype', []),
                ssecdict.get('studydesigntypetermaccessionnumber', []),
                ssecdict.get('studydesigntypetermsourceref'))
            self.parse_publications_section(
                self.ISA.studies[-1],
                ssecdict.get('studypubmedid', []),
                ssecdict.get('studypublicationdoi', []),
                ssecdict.get('studypublicationauthorlist', []),
                ssecdict.get('studypublicationtitle', []),
                ssecdict.get('studypublicationstatus', []),
                ssecdict.get('studypublicationstatustermsourceref', []),
                ssecdict.get('studypublicationstatustermaccessionnumber'),
                {k: ssecdict[k] for k in ssecdict.keys()
                 if k.startswith('studypublications.')})
            self.parse_people_section(
                self.ISA.studies[-1],
                ssecdict.get('studypersonlastname', []),
                ssecdict.get('studypersonfirstname', []),
                ssecdict.get('studypersonmidinitials', []),
                ssecdict.get('studypersonemail', []),
                ssecdict.get('studypersonphone', []),
                ssecdict.get('studypersonfax', []),
                ssecdict.get('studypersonaddress', []),
                ssecdict.get('studypersonaffiliation', []),
                ssecdict.get('studypersonroles', []),
                ssecdict.get('studypersonrolestermaccessionnumber', []),
                ssecdict.get('studypersonrolestermsourceref'),
                {k: ssecdict[k] for k in ssecdict.keys()
                 if k.startswith('studycontacts.')})
            self.parse_study_factors_section(
                self.ISA.studies[-1],
                ssecdict.get('studyfactorname', []),
                ssecdict.get('studyfactorntype', []),
                ssecdict.get('studyfactortypetermaccessionnumber', []),
                ssecdict.get('studyfactortypetermsourceref'))

    def parse_ontology_sources_section(self, names, files, versions,
                                       descriptions, comments_dict):
        i = 0
        for name, file, version, description in zip_longest(
                names, files, versions, descriptions):
            i += 1
            os = OntologySource(
                name=name, file=file, version=version, description=description)
            for k, v in comments_dict.items():
                if i < len(v) > 0:
                    os.comments.append(
                        Comment(name=next(iter(_RX_COMMENT.findall(k))),
                                value=v[i]))
            self.ISA.ontology_source_references.append(os)
            self._ts_dict[name] = os

    def parse_investigation_section(
            self, identifiers, titles, descriptions, submissiondates,
            publicreleasedates, comments_dict):
        for identifier, title, description, submissiondate, \
            publicreleasedate in zip_longest(
                identifiers, titles, descriptions, submissiondates,
                publicreleasedates):
            self.ISA.identifier = identifier
            self.ISA.title = title
            self.ISA.description = description
            self.ISA.submission_date = submissiondate
            self.ISA.public_release_date = publicreleasedate
            for k, v in comments_dict.items():
                if len(v) > 0:
                    self.ISA.comments.append(
                        Comment(name=next(iter(_RX_COMMENT.findall(k))),
                                value=';'.join(v) if len(v) > 1 else v[0]))
            break  # because there should only be one or zero rows

    def parse_study_section(self, identifiers, titles, descriptions,
                            submissiondates, publicreleasedates, filenames):
        for identifier, title, description, submissiondate, publicreleasedate,\
            filename in zip_longest(
                identifiers, titles, descriptions, submissiondates,
                publicreleasedates, filenames):
            study = Study(
                identifier=identifier, title=title, description=description,
                submission_date=submissiondate,
                public_release_date=publicreleasedate, filename=filename)
            self.ISA.studies.append(study)

    def parse_study_design_section(self, obj, dtypes, dtypetans, dtypetsrs):
        for dtype, dtypetan, dtypetsr in zip_longest(
                dtypes, dtypetans, dtypetsrs):
            dtypeoa = OntologyAnnotation(
                term=dtype, term_source=self._ts_dict.get(dtypetsr),
                term_accession=dtypetan)
            obj.design_type = dtypeoa
            break

    def parse_publications_section(
            self, obj, pubmedids, dois, authorlists, titles, statuses,
            statustans, statustsrs, comments_dict):
        i = 0
        for pubmedid, doi, authorlist, title, status, statustsr, statustan in \
                zip_longest(
                    pubmedids, dois, authorlists, titles, statuses, statustans,
                    statustsrs):
            i += 1
            statusoa = OntologyAnnotation(
                term=status, term_source=self._ts_dict.get(statustsr),
                term_accession=statustan)
            publication = Publication(
                pubmed_id=pubmedid, doi=doi, author_list=authorlist,
                title=title, status=statusoa)
            for k, v in comments_dict.items():
                if i < len(v) > 0:
                    publication.comments.append(
                        Comment(name=next(iter(_RX_COMMENT.findall(k))),
                                value=v[i]))
            obj.publications.append(publication)

    def parse_people_section(
            self, obj, lastnames, firstnames, midinitialss, emails, phones,
            faxes, addresses, affiliations, roles, roletans, roletrs,
            comments_dict):
        i = 0
        for lastname, firstname, midinitials, email, phone, fax, address, \
            affiliation, role, roletan, roletsr in \
                zip_longest(
                    lastnames, firstnames, midinitialss, emails, phones, faxes,
                    addresses, affiliations, roles, roletans, roletrs):
            i += 1
            rolesoa = OntologyAnnotation(
                term=role, term_source=self._ts_dict.get(roletsr),
                term_accession=roletan)
            person = Person(
                last_name=lastname, first_name=firstname,
                mid_initials=midinitials, email=email, phone=phone, fax=fax,
                address=address, affiliation=affiliation, roles=rolesoa)
            obj.contacts.append(person)
        for i, contact in enumerate(self.ISA.studies[-1].contacts):
            for k, v in comments_dict.items():
                if len(v) > 0:
                    contact.comments.append(
                        Comment(name=next(iter(_RX_COMMENT.findall(k))),
                                value=v[i]))

    def parse_study_factors_section(
            self, obj, fnames, ftypes, ftypetans, ftypetsrs):
        for fname, ftype, ftypetan, ftypetsr in zip_longest(
                fnames, ftypes, ftypetans, ftypetsrs):
            ftypeoa = OntologyAnnotation(
                term=ftype, term_source=self._ts_dict.get(ftypetsr),
                term_accession=ftypetan)
            factor = StudyFactor(name=fname, factor_type=ftypeoa)
            obj.factors.append(factor)


def parse_in(in_filename, in_format='isa-tab'):
    """ Parse the given input file using the in_format and return as ISA
    objects"""

    log.debug("parsing {0} in format {1}".format(in_filename, in_format))

    log.debug("starting to parse {0}".format(in_filename))

    parser = IsaTabParser()
    parser.parse_investigation(in_filename)


def strip_comments(in_fp):
    """Strip out comment lines indicated by a # at start of line from a given
    file

    :param in_fp: A file-like buffer object
    :return: A memory file buffer object with comments stripped out
    """
    out_fp = StringIO()
    if not isinstance(in_fp, StringIO):
        out_fp.name = in_fp.name
    for line in in_fp.readlines():
        log.debug('processing line: {}'.format(line))
        if line.lstrip().startswith('#'):
            log.debug('stripping line:'.format(line))
        elif len(line.strip()) > 0:
            out_fp.write(line)
    out_fp.seek(0)
    return out_fp


# isaslicer commands

def isatab_get_data_files_list_command(
        input_path, output, json_query=None, galaxy_parameters_file=None):
    """Get a data files list  based on a slicer query

    :param input_path: Path to an ISA-Tab
    :param json_query: JSON query to slice
    :param galaxy_parameters_file: Galaxy input parameters JSON if not
    json_query
    :return: None
    """
    log.info("Getting data files for study %s. Writing to %s.",
             input_path, output.name)
    if json_query:
        log.debug("This is the specified query:\n%s", json_query)
        json_struct = json.loads(json_query)
    elif galaxy_parameters_file:
        log.debug("Using input Galaxy JSON parameters from:\n%s",
                  galaxy_parameters_file)
        with open(galaxy_parameters_file) as json_fp:
            galaxy_json = json.load(json_fp)
            json_struct = {}
            for fv_item in galaxy_json['factor_value_series']:
                json_struct[fv_item['factor_name']] = fv_item['factor_value']
    else:
        log.debug("No query was specified")
        json_struct = None
    factor_selection = json_struct
    result = slice_data_files(input_path, factor_selection=factor_selection)
    data_files = result
    log.debug("Result data files list: %s", data_files)
    if data_files is None:
        raise RuntimeError("Error getting data files with isatools")

    log.debug("dumping data files to %s", output.name)
    json.dump(list(data_files), output, indent=4)
    log.info("Finished writing data files to {}".format(output))


def isatab_get_data_files_collection_command(
        input_path, output_path, json_query=None, galaxy_parameters_file=None):
    """Creates a data files collection at a target path based on a
    slicer query

    :param input_path: Path to an ISA-Tab
    :param output_path: Path to write out the sliced files
    :param json_query: JSON query to slice
    :param galaxy_parameters_file: Galaxy input parameters JSON if not
    json_query
    :return: None
    """
    log.info("Getting data files for study %s. Writing to %s.",
             input_path, output_path)
    if json_query:
        log.debug("This is the specified query:\n%s", json_query)
    else:
        log.debug("No query was specified")
    if json_query is not None:
        json_struct = json.loads(json_query)
    elif galaxy_parameters_file:
        log.debug("Using input Galaxy JSON parameters from:\n%s",
                  galaxy_parameters_file)
        with open(galaxy_parameters_file) as json_fp:
            galaxy_json = json.load(json_fp)
            json_struct = {}
            for fv_item in galaxy_json['factor_value_series']:
                json_struct[fv_item['factor_name']] = fv_item['factor_value']
    else:
        log.debug("No query was specified")
        json_struct = None
    factor_selection = json_struct
    result = slice_data_files(input_path, factor_selection=factor_selection)
    data_files = result
    log.debug("Result data files list: %s", data_files)
    if data_files is None:
        raise RuntimeError("Error getting data files with isatools")
    output_path = next(iter(output_path))
    log.debug("copying data files to %s", output_path)
    for result in data_files:
        for data_file_name in result['data_files']:
            logging.info("Copying {}".format(data_file_name))
            shutil.copy(os.path.join(input_path, data_file_name), output_path)
    log.info("Finished writing data files to {}".format(output_path))


def slice_data_files(dir, factor_selection=None):
    """Slices ISA-Tab tables based on a factor selection

    :param dir: Path to the ISA-Tab table files (study-sample and assay files)
    :param factor_selection: Factor selection as JSON, given by k:v as
    factor name as keys and factor values as values
    :return: Slice results as a JSON
    """
    results = []
    # first collect matching samples
    for table_file in glob.iglob(os.path.join(dir, '[a|s]_*')):
        log.info('Loading {table_file}'.format(table_file=table_file))

        with open(os.path.join(dir, table_file)) as fp:
            df = load_table(fp)

            if factor_selection is None:
                matches = df['Sample Name'].items()

                for indx, match in matches:
                    sample_name = match
                    if len([r for r in results if r['sample'] ==
                            sample_name]) == 1:
                        continue
                    else:
                        results.append(
                            {
                                'sample': sample_name,
                                'data_files': []
                            }
                        )

            else:
                for factor_name, factor_value in factor_selection.items():
                    if 'Factor Value[{}]'.format(factor_name) in list(
                            df.columns.values):
                        matches = df.loc[df['Factor Value[{factor}]'.format(
                            factor=factor_name)] == factor_value][
                            'Sample Name'].items()

                        for indx, match in matches:
                            sample_name = match
                            if len([r for r in results if r['sample'] ==
                                    sample_name]) == 1:
                                continue
                            else:
                                results.append(
                                    {
                                        'sample': sample_name,
                                        'data_files': [],
                                        'query_used': factor_selection
                                    }
                                )

    # now collect the data files relating to the samples
    for result in results:
        sample_name = result['sample']

        for table_file in glob.iglob(os.path.join(dir, 'a_*')):
            with open(table_file) as fp:
                df = load_table(fp)

                data_files = []

                table_headers = list(df.columns.values)
                sample_rows = df.loc[df['Sample Name'] == sample_name]

                data_node_labels = ['Raw Data File', 'Raw Spectral Data File',
                                    'Derived Spectral Data File',
                                    'Derived Array Data File',
                                    'Array Data File',
                                    'Protein Assignment File',
                                    'Peptide Assignment File',
                                    'Post Translational Modification '
                                    'Assignment File',
                                    'Acquisition Parameter Data File',
                                    'Free Induction Decay Data File',
                                    'Derived Array Data Matrix File',
                                    'Image File',
                                    'Derived Data File',
                                    'Metabolite Assignment File']
                for node_label in data_node_labels:
                    if node_label in table_headers:
                        data_files.extend(list(sample_rows[node_label]))

                result['data_files'] = [i for i in list(data_files) if
                                        str(i) != 'nan']
    return results


def isatab_get_factor_names_command(input_path, output):
    """Get the list of factors for an ISA-Tab study

    :param input_path: Path to an ISA-Tab
    :param output: File-like buffer object to write JSON results to
    :return: None
    """
    log.info("Getting factors for study %s. Writing to %s.",
             input_path, output.name)
    _RX_FACTOR_VALUE = re.compile(r'Factor Value\[(.*?)\]')
    factors = set()
    for table_file in glob.iglob(os.path.join(input_path, '[a|s]_*')):
        with open(os.path.join(input_path, table_file)) as fp:
            df = load_table(fp)

            factors_headers = [header for header in list(df.columns.values)
                               if _RX_FACTOR_VALUE.match(header)]

            for header in factors_headers:
                factors.add(header[13:-1])
    if factors is not None:
        json.dump(list(factors), output, indent=4)
        log.debug("Factor names written")
    else:
        raise RuntimeError("Error reading factors.")


def isatab_get_factor_values_command(input_path, factor, output):
    """Get the list of factor values for a given factor in an ISA-Tab study

        :param input_path: Path to an ISA-Tab
        :param factor: A string of the factor of interest
        :param output: File-like buffer object to write JSON results to
        :return: None
        """
    log.info("Getting values for factor {factor} in study {input_path}. "
             "Writing to {output_file}."
             .format(factor=factor, input_path=input_path,
                     output_file=output.name))
    fvs = set()

    factor_name = factor

    for table_file in glob.iglob(os.path.join(input_path, '[a|s]_*')):
        with open(os.path.join(input_path, table_file)) as fp:
            df = load_table(fp)

            if 'Factor Value[{factor}]'.format(factor=factor_name) in \
                    list(df.columns.values):
                for _, match in df[
                    'Factor Value[{factor}]'.format(
                        factor=factor_name)].iteritems():
                    try:
                        match = match.item()
                    except AttributeError:
                        pass

                    if isinstance(match, (str, int, float)):
                        if str(match) != 'nan':
                            fvs.add(match)
    if fvs is not None:
        json.dump(list(fvs), output, indent=4)
        log.debug("Factor values written to {}".format(output))
    else:
        raise RuntimeError("Error getting factor values")


def isatab_get_factors_summary_command(input_path, output):
    """Get the summary of factors for an ISA-Tab study

    :param input_path: Path to an ISA-Tab
    :param output: File-like buffer object to write JSON result table
    :return: None
    """
    log.info("Getting summary for study %s. Writing to %s.",
             input_path, output.name)
    ISA = load(input_path)

    all_samples = []
    for study in ISA.studies:
        all_samples.extend(study.samples)

    samples_and_fvs = []

    for sample in all_samples:
        sample_and_fvs = {
            'sample_name': sample.name,
        }

        for fv in sample.factor_values:
            if isinstance(fv.value, (str, int, float)):
                fv_value = fv.value
                sample_and_fvs[fv.factor_name.name] = fv_value
            elif isinstance(fv.value, OntologyAnnotation):
                fv_value = fv.value.term
                sample_and_fvs[fv.factor_name.name] = fv_value

        samples_and_fvs.append(sample_and_fvs)

    df = pd.DataFrame(samples_and_fvs)
    nunique = df.apply(pd.Series.nunique)
    cols_to_drop = nunique[nunique == 1].index

    df = df.drop(cols_to_drop, axis=1)
    summary = df.to_dict(orient='records')
    if summary is not None:
        json.dump(summary, output, indent=4)
        log.debug("Summary dumped to JSON")
    else:
        raise RuntimeError("Error getting study summary")


def get_study_groups(input_path):
    """Gets the study groups

    :param input_path: Input path to ISA-tab
    :return: List of study groups
    """
    factors_summary = isatab_get_factors_summary_command(input_path=input_path)
    study_groups = {}

    for factors_item in factors_summary:
        fvs = tuple(factors_item[k]
                    for k in factors_item.keys() if k != 'name')

        if fvs in study_groups.keys():
            study_groups[fvs].append(factors_item['name'])
        else:
            study_groups[fvs] = [factors_item['name']]
    return study_groups


def get_study_groups_samples_sizes(input_path):
    """Computes the sizes of the study groups based on number of samples

    :param input_path: Input path to ISA-tab
    :return: List of tuples of study group and study group sizes
    """
    study_groups = get_study_groups(input_path=input_path)
    return list(map(lambda x: (x[0], len(x[1])), study_groups.items()))


def get_sources_for_sample(input_path, sample_name):
    """Get the sources for a given sample

    :param input_path: Input path to ISA-tab
    :param sample_name: A sample name
    :return: A list of source names
    """
    ISA = load(input_path)
    hits = []

    for study in ISA.studies:
        for sample in study.samples:
            if sample.name == sample_name:
                print('found a hit: {sample_name}'.format(
                    sample_name=sample.name))

                for source in sample.derives_from:
                    hits.append(source.name)
    return hits


def get_data_for_sample(input_path, sample_name):
    """Get the data filenames for a given sample

    :param input_path: Input path to ISA-tab
    :param sample_name: A sample name
    :return: A list of data filenames
    """
    ISA = load(input_path)
    hits = []
    for study in ISA.studies:
        for assay in study.assays:
            for data in assay.data_files:
                if sample_name in [x.name for x in data.generated_from]:
                    log.info('found a hit: {filename}'.format(
                        filename=data.filename))
                    hits.append(data)
    return hits


def get_study_groups_data_sizes(input_path):
    """Computes the sizes of the study groups based on number of data files

    :param input_path: Input path to ISA-tab
    :return: List of tuples of study group and study group sizes
    """
    study_groups = get_study_groups(input_path=input_path)
    return list(map(lambda x: (x[0], len(x[1])), study_groups.items()))


def get_characteristics_summary(input_path):
    """
        This function generates a characteristics summary for a MetaboLights
        study

        :param input_path: Input path to ISA-tab
        :return: A list of dicts summarising the set of characteristic names
        and values associated with each sample

        Note: it only returns a summary of characteristics with variable
        values.

        Example usage:
            characteristics_summary = \
                get_characteristics_summary('/path/to/my/study/')
            [
                {
                    "name": "6089if_9",
                    "Variant": "Synechocystis sp. PCC 6803.sll0171.ko"
                },
                {
                    "name": "6089if_43",
                    "Variant": "Synechocystis sp. PCC 6803.WT.none"
                },
            ]


        """
    ISA = load(input_path)

    all_samples = []
    for study in ISA.studies:
        all_samples.extend(study.samples)

    samples_and_characs = []
    for sample in all_samples:
        sample_and_characs = {
            'name': sample.name
        }

        for source in sample.derives_from:
            for c in source.characteristics:
                if isinstance(c.value, (str, int, float)):
                    c_value = c.value
                    sample_and_characs[c.category.term] = c_value
                elif isinstance(c.value, OntologyAnnotation):
                    c_value = c.value.term
                    sample_and_characs[c.category.term] = c_value

        samples_and_characs.append(sample_and_characs)

    df = pd.DataFrame(samples_and_characs)
    nunique = df.apply(pd.Series.nunique)
    cols_to_drop = nunique[nunique == 1].index

    df = df.drop(cols_to_drop, axis=1)
    return df.to_dict(orient='records')


def get_study_variable_summary(input_path):
    """Computes the list of variable factors and characteristics found in
    an ISA-Tab

    :param input_path: Path to the ISA-Tab directory or investigation file
    file-like buffer object
    :return: A dictionary representation of the table
    """
    ISA = load(input_path)

    all_samples = []
    for study in ISA.studies:
        all_samples.extend(study.samples)

    samples_and_variables = []
    for sample in all_samples:
        sample_and_vars = {
            'sample_name': sample.name
        }

        for fv in sample.factor_values:
            if isinstance(fv.value, (str, int, float)):
                fv_value = fv.value
                sample_and_vars[fv.factor_name.name] = fv_value
            elif isinstance(fv.value, OntologyAnnotation):
                fv_value = fv.value.term
                sample_and_vars[fv.factor_name.name] = fv_value

        for source in sample.derives_from:
            sample_and_vars['source_name'] = source.name
            for c in source.characteristics:
                if isinstance(c.value, (str, int, float)):
                    c_value = c.value
                    sample_and_vars[c.category.term] = c_value
                elif isinstance(c.value, OntologyAnnotation):
                    c_value = c.value.term
                    sample_and_vars[c.category.term] = c_value

        samples_and_variables.append(sample_and_vars)

    df = pd.DataFrame(samples_and_variables)
    nunique = df.apply(pd.Series.nunique)
    cols_to_drop = nunique[nunique == 1].index

    df = df.drop(cols_to_drop, axis=1)
    return df.to_dict(orient='records')


def get_study_group_factors(input_path):
    """Computes the study groups

    :param input_path: Path to the ISA-Tab directory or investigation file
    file-like buffer object
    :return: List of Factor Value combinations representing the study groups
    """
    factors_list = []

    for table_file in glob.iglob(os.path.join(input_path, '[a|s]_*')):
        with open(os.path.join(input_path, table_file)) as fp:
            df = load_table(fp)

            factor_columns = [x for x in df.columns if x.startswith(
                'Factor Value')]
            if len(factor_columns) > 0:
                factors_list = df[factor_columns].drop_duplicates()\
                    .to_dict(orient='records')
    return factors_list


def get_filtered_df_on_factors_list(input_path):
    """Computes the study groups and then prints the groups and sample lists

    :param input_path: Path to the ISA-Tab directory or investigation file
    file-like buffer object
    :return: The queries used to generate the summary
    """
    factors_list = get_study_group_factors(input_path=input_path)
    queries = []

    for item in factors_list:
        query_str = []

        for k, v in item.items():
            k = k.replace(' ', '_').replace('[', '_').replace(']', '_')
            if isinstance(v, str):
                v = v.replace(' ', '_').replace('[', '_').replace(']', '_')
                query_str.append("{k} == '{v}' and ".format(k=k, v=v))

        query_str = ''.join(query_str)[:-4]
        queries.append(query_str)

    for table_file in glob.iglob(os.path.join(input_path, '[a|s]_*')):
        with open(os.path.join(input_path, table_file)) as fp:
            df = load_table(fp)

            cols = df.columns
            cols = cols.map(
                lambda x: x.replace(' ', '_') if isinstance(x, str) else x)
            df.columns = cols

            cols = df.columns
            cols = cols.map(
                lambda x: x.replace('[', '_') if isinstance(x, str) else x)
            df.columns = cols

            cols = df.columns
            cols = cols.map(
                lambda x: x.replace(']', '_') if isinstance(x, str) else x)
            df.columns = cols

        for query in queries:
            df2 = df.query(query)  # query uses pandas.eval, which evaluates
            # queries like pure Python notation
            if 'Sample_Name' in df.columns:
                print('Group: {query} / Sample_Name: {sample_name}'.format(
                    query=query, sample_name=list(df2['Sample_Name'])))

            if 'Source_Name' in df.columns:
                print('Group: {} / Sources_Name: {}'.format(
                    query, list(df2['Source_Name'])))

            if 'Raw_Spectral_Data_File' in df.columns:
                print('Group: {query} / Raw_Spectral_Data_File: {filename}'
                      .format(query=query[13:-2],
                              filename=list(df2['Raw_Spectral_Data_File'])))
    return queries


def filter_data(input_path, output_path, slice, filename_filter):
    """Filters and extracts the data files based on a slice query and
    filename filter

    :param input_path: Path to the ISA-Tab directory or investigation file
    file-like buffer object
    :param output_path: Path to an output directory in which to copy the files
    :param slice: Sliced list of data files to copy over
    :param filename_filter: A filename filter using file wildcards, e.g. *.mzml
    :return: None

    Note that this function also writes out a log of what files were copied
    etc. to the file cli.log
    """
    loglines = []
    source_dir = input_path
    if source_dir:
        if not os.path.exists(source_dir):
            raise IOError('Source path does not exist!')
    data_files = []
    slice_json = slice
    for result in json.load(slice_json)['results']:
        data_files.extend(result.get('data_files', []))
    reduced_data_files = list(set(data_files))
    filtered_files = glob.glob(os.path.join(source_dir, filename_filter))
    to_copy = []
    for filepath in filtered_files:
        if os.path.basename(filepath) in reduced_data_files:
            to_copy.append(filepath)
    loglines.append("Using slice results from {}\n".format(slice_json))
    for filepath in to_copy:
        loglines.append("Copying {}\n".format(os.path.basename(filepath)))
        # try:
        #     shutil.copyfile(
        #         filepath, os.path.join(output_path,
        #                                os.path.basename(filepath)))
        # except Exception as e:
        #     print(e)
        #     exit(1)
        try:
            os.symlink(
                filepath, os.path.join(output_path,
                                       os.path.basename(filepath)))
        except Exception as e:
            print(e)
            exit(1)
    with open('cli.log', 'w') as fp:
        fp.writelines(loglines)


def query_isatab(source_dir, output, galaxy_parameters_file=None):
    """Query over an ISA-Tab

    :param source_dir: Input path to ISA-Tab
    :param output: Output file-like buffer object to write output JSON results
    :param galaxy_parameters_file: ISA Slicer 2 inputs as Galaxy tool JSON
    :return: JSON containing the original query and the list of samples and
    data files
    """
    debug = True
    if galaxy_parameters_file:
        galaxy_parameters = json.load(galaxy_parameters_file)
        print('Galaxy parameters:')
        print(json.dumps(galaxy_parameters, indent=4))
    else:
        raise IOError('Could not load Galaxy parameters file!')
    if source_dir:
        if not os.path.exists(source_dir):
            raise IOError('Source path does not exist!')
    query = galaxy_parameters['query']
    if debug:
        print('Query is:')
        print(json.dumps(query, indent=4))  # for debugging only
    if source_dir:
        investigation = load(source_dir)
    else:
        raise IOError("No source dir supplied")
    # filter assays by mt/tt
    matching_assays = []
    mt = query.get('measurement_type').strip()
    tt = query.get('technology_type').strip()
    if mt and tt:
        for study in investigation.studies:
            matching_assays.extend(
                [x for x in study.assays if x.measurement_type.term == mt
                 and x.technology_type.term == tt])
    elif mt and not tt:
        for study in investigation.studies:
            matching_assays.extend(
                [x for x in study.assays if x.measurement_type.term == mt])
    elif not mt and tt:
        for study in investigation.studies:
            matching_assays.extend(
                [x for x in study.assays if x.technology_type.term == tt])
    else:
        for study in investigation.studies:
            matching_assays.extend(study.assays)
    assay_samples = []
    for assay in matching_assays:
        assay_samples.extend(assay.samples)
    if debug:
        print('Total samples: {}'.format(len(assay_samples)))

    # filter samples by fv
    factor_selection = {
        x.get('factor_name').strip(): x.get('factor_value').strip() for x in
        query.get('factor_selection', [])}

    fv_samples = set()
    if factor_selection:
        samples_to_remove = set()
        for f, v in factor_selection.items():
            for sample in assay_samples:
                for fv in [x for x in sample.factor_values if
                           x.factor_name.name == f]:
                    if isinstance(fv.value, OntologyAnnotation):
                        if fv.value.term == v:
                            fv_samples.add(sample)
                    elif fv.value == v:
                        fv_samples.add(sample)
        for f, v in factor_selection.items():
            for sample in fv_samples:
                for fv in [x for x in sample.factor_values if
                           x.factor_name.name == f]:
                    if isinstance(fv.value, OntologyAnnotation):
                        if fv.value.term != v:
                            samples_to_remove.add(sample)
                    elif fv.value != v:
                        samples_to_remove.add(sample)
        final_fv_samples = fv_samples.difference(samples_to_remove)
    else:
        final_fv_samples = assay_samples

    # filter samples by characteristic
    characteristics_selection = {
        x.get('characteristic_name').strip():
            x.get('characteristic_value').strip() for x in
            query.get('characteristics_selection', [])}

    cv_samples = set()
    if characteristics_selection:
        first_pass = True
        samples_to_remove = set()
        for c, v in characteristics_selection.items():
            if first_pass:
                for sample in final_fv_samples:
                    for cv in [x for x in sample.characteristics if
                               x.category.term == c]:
                        if isinstance(cv.value, OntologyAnnotation):
                            if cv.value.term == v:
                                cv_samples.add(sample)
                        elif cv.value == v:
                            cv_samples.add(sample)
                    for source in sample.derives_from:
                        for cv in [x for x in source.characteristics if
                                   x.category.term == c]:
                            if isinstance(cv.value, OntologyAnnotation):
                                if cv.value.term == v:
                                    cv_samples.add(sample)
                            elif cv.value == v:
                                cv_samples.add(sample)
                first_pass = False
            else:
                for sample in cv_samples:
                    for cv in [x for x in sample.characteristics if
                               x.category.term == c]:
                        if isinstance(cv.value, OntologyAnnotation):
                            if cv.value.term != v:
                                samples_to_remove.add(sample)
                        elif cv.value != v:
                            samples_to_remove.add(sample)
                    for source in sample.derives_from:
                        for cv in [x for x in source.characteristics if
                                   x.category.term == c]:
                            if isinstance(cv.value, OntologyAnnotation):
                                if cv.value.term != v:
                                    samples_to_remove.add(sample)
                            elif cv.value != v:
                                samples_to_remove.add(sample)
        final_cv_samples = cv_samples.difference(samples_to_remove)
    else:
        final_cv_samples = final_fv_samples

    # filter samples by process parameter
    parameters_selection = {
        x.get('parameter_name').strip():
            x.get('parameter_value').strip() for x in
        query.get('parameter_selection', [])}

    final_samples = final_cv_samples

    if debug:
        print('Final number of samples: {}'.format(len(final_samples)))
    results = []
    for sample in final_samples:
        results.append({
            'sample_name': sample.name,
            'data_files': []
        })
    for result in results:
        sample_name = result['sample_name']
        if source_dir:
            table_files = glob.iglob(os.path.join(source_dir, 'a_*'))
        else:
            raise IOError("No source dir supplied")
        for table_file in table_files:
            with open(table_file) as fp:
                df = load_table(fp)
                data_files = []
                table_headers = list(df.columns.values)
                sample_rows = df.loc[df['Sample Name'] == sample_name]
                data_node_labels = [
                    'Raw Data File', 'Raw Spectral Data File',
                    'Derived Spectral Data File',
                    'Derived Array Data File', 'Array Data File',
                    'Protein Assignment File', 'Peptide Assignment File',
                    'Post Translational Modification Assignment File',
                    'Acquisition Parameter Data File',
                    'Free Induction Decay Data File',
                    'Derived Array Data Matrix File', 'Image File',
                    'Derived Data File', 'Metabolite Assignment File']
                if parameters_selection:
                    for p, v in parameters_selection.items():
                        sample_pv_rows = sample_rows.loc[
                            sample_rows['Parameter Value[{}]'.format(p)] == v]
                        for node_label in data_node_labels:
                            if node_label in table_headers:
                                data_files.extend(
                                    list(sample_pv_rows[node_label]))
                    result['data_files'].extend(list(set(
                        i for i in list(data_files) if
                        str(i) not in ('nan', ''))))
                else:
                    for node_label in data_node_labels:
                        if node_label in table_headers:
                            data_files.extend(list(sample_rows[node_label]))
                    result['data_files'].extend(
                        list(set(i for i in list(data_files) if
                                 str(i) not in ('nan', ''))))
    results_json = {
        'query': query,
        'results': results
    }
    json.dump(results_json, output, indent=4)<|MERGE_RESOLUTION|>--- conflicted
+++ resolved
@@ -1403,8 +1403,6 @@
                         protrefcount += 1
                     columns += flatten(map(lambda x: get_pv_columns(olabel, x),
                                            node.parameter_values))
-<<<<<<< HEAD
-
                     if node.date is not None:
                         columns.append(olabel + ".Date")
                     if node.performer is not None:
@@ -1412,9 +1410,6 @@
                     columns += flatten(
                         map(lambda x: get_comment_column(olabel, x),
                             node.comments))
-
-=======
->>>>>>> bfd7514c
                     oname_label = None
                     if node.executes_protocol.protocol_type:
                         if node.executes_protocol.protocol_type.term in ["nucleic acid sequencing", "phenotyping"]:
