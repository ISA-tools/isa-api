# coding: utf-8
from __future__ import absolute_import, unicode_literals

import os
import sys
import pandas as pd
from pandas.parser import CParserError
<<<<<<< HEAD
=======
import io
import glob
>>>>>>> 7a1206b5
import networkx as nx
import itertools
import logging
import re
import math
import iso8601
import six
import contextlib
import functools
import glob

from .model.v1 import *
from .io import isatab_parser

logging.basicConfig(format='%(asctime)s %(levelname)s: %(message)s', level=logging.INFO)
logger = logging.getLogger(__name__)

# This will remove the "'U' flag is deprecated" DeprecationWarning in Python3
open = functools.partial(open, mode='r') if six.PY3 else functools.partial(open, mode='rbU')

errors = list()
warnings = list()


<<<<<<< HEAD
=======
## REGEXES
_RX_I_FILE_NAME = re.compile('i_(.*?)\.txt')
_RX_DATA = re.compile('data\[(.*?)\]')
_RX_COMMENT = re.compile('Comment\[(.*?)\]')
_RX_DOI = re.compile('(10[.][0-9]{4,}(?:[.][0-9]+)*/(?:(?![%"#? ])\\S)+)')
_RX_PMID = re.compile('[0-9]{8}')
_RX_PMCID = re.compile('PMC[0-9]{8}')
_RX_CHARACTERISTICS = re.compile('Characteristics\[(.*?)\]')
_RX_PARAMETER_VALUE = re.compile('Parameter Value\[(.*?)\]')
_RX_FACTOR_VALUE = re.compile('Factor Value\[(.*?)\]')
_RX_INDEXED_COL = re.compile('(.*?)\.\d+')

>>>>>>> 7a1206b5

def validate(isatab_dir, config_dir):
    """ Validate an ISA-Tab archive using the Java validator that is embedded in the Python ISA-API (deprecated)
    :param isatab_dir: Path to ISA-Tab files
    :param config_dir: Path to configuration XML fileshttps://download.sublimetext.com/Sublime%20Text%202.0.2%20x64.tar.bz
    """
    if not os.path.exists(isatab_dir):
        raise IOError("isatab_dir {} does not exist".format(isatab_dir))
    print("Using source ISA Tab folder: {}".format(isatab_dir))
    print("ISA configuration XML folder: {}".format(config_dir))
    convert_command = os.path.join(os.path.dirname(os.path.abspath(__file__)),
                                   "convert/isa_line_commands/bin/validate.sh -c " + config_dir + " " + isatab_dir)
    from subprocess import call
    try:
        return_code = call([convert_command], shell=True)
        if return_code < 0:
            print(sys.stderr, "Terminated by signal", -return_code)
        else:
            print(sys.stderr, "Returned", return_code)
    except OSError as e:
        print(sys.stderr, "Execution failed:", e)


def dump(isa_obj, output_path, i_file_name='i_investigation.txt'):

    def _build_roles_str(roles):
        roles = roles or []
        roles_names, roles_accession_numbers, roles_source_refs = [], [], []
        for role in roles:
<<<<<<< HEAD
            roles_names.append(role.term)
            roles_accession_numbers.append(role.term_accession)
            roles_source_refs.append(role.term_source.name if role.term_source else '')
        return ";".join(roles_names), ";".join(roles_accession_numbers), ";".join(roles_source_refs)
=======
            roles_names += (role.term if role.term else '') + ';'
            roles_accession_numbers += (role.term_accession if role.term_accession else '') + ';'
            roles_source_refs += (role.term_source.name if role.term_source else '') + ';'
        if len(roles) > 0:
            roles_names = roles_names[:-1]
            roles_accession_numbers = roles_accession_numbers[:-1]
            roles_source_refs = roles_source_refs[:-1]
        return roles_names, roles_accession_numbers, roles_source_refs
>>>>>>> 7a1206b5

    def _build_contacts_section_df(prefix='Investigation', contacts=list()):
        contacts_df_cols = [prefix + ' Person Last Name',
                            prefix + ' Person First Name',
                            prefix + ' Person Mid Initials',
                            prefix + ' Person Email',
                            prefix + ' Person Phone',
                            prefix + ' Person Fax',
                            prefix + ' Person Address',
                            prefix + ' Person Affiliation',
                            prefix + ' Person Roles',
                            prefix + ' Person Roles Term Accession Number',
                            prefix + ' Person Roles Term Source REF']
        if contacts:
            if contacts[0].comments:
                for comment in contacts[0].comments:
                    contacts_df_cols.append('Comment[' + comment.name + ']')
        contacts_df = pd.DataFrame(columns=tuple(contacts_df_cols))
        for i, contact in enumerate(contacts):
            roles_names, roles_accession_numbers, roles_source_refs = _build_roles_str(contact.roles)
            contacts_df_row = [
                contact.last_name,
                contact.first_name,
                contact.mid_initials,
                contact.email,
                contact.phone,
                contact.fax,
                contact.address,
                contact.affiliation,
                roles_names,
                roles_accession_numbers,
                roles_source_refs
            ]
            if contact.comments:
                for comment in contact.comments:
                    contacts_df_row.append(comment.value)
            contacts_df.loc[i] = contacts_df_row
        return contacts_df.set_index(prefix + ' Person Last Name').T

    def _build_publications_section_df(prefix='Investigation', publications=list()):
        publications_df_cols = [prefix + ' PubMed ID',
                                prefix + ' Publication DOI',
                                prefix + ' Publication Author List',
                                prefix + ' Publication Title',
                                prefix + ' Publication Status',
                                prefix + ' Publication Status Term Accession Number',
                                prefix + ' Publication Status Term Source REF']
        if publications:
            try:
                for comment in publications[0].comments:
                    publications_df_cols.append('Comment[' + comment.name + ']')
            except TypeError:
                pass
        publications_df = pd.DataFrame(columns=tuple(publications_df_cols))
        for i, publication in enumerate(publications):
            publications_df_row = [
                publication.pubmed_id,
                publication.doi,
                publication.author_list,
                publication.title,
                publication.status.term,
                publication.status.term_accession,
                publication.status.term_source.name if publication.status.term_source else '',
            ]
            try:
                for comment in publication.comments:
                    publications_df_row.append(comment.value)
            except TypeError:
                pass
            publications_df.loc[i] = publications_df_row
        return publications_df.set_index(prefix +' PubMed ID').T
    if not _RX_I_FILE_NAME.match(i_file_name):
        raise NameError("Investigation file must match pattern i_*.txt")
    if os.path.exists(output_path):
        fp = open(os.path.join(output_path, i_file_name), mode='w')
    else:
        raise IOError("Can't find " + output_path)
    if not isinstance(isa_obj, Investigation):
        raise NotImplementedError("Can only dump an Investigation object")

    # Process Investigation object first to write the investigation file
    investigation = isa_obj

    # Write ONTOLOGY SOURCE REFERENCE section
    ontology_source_references_df = pd.DataFrame(columns=('Term Source Name',
                                                          'Term Source File',
                                                          'Term Source Version',
                                                          'Term Source Description'
                                                          )
                                                 )
    for i,  ontology_source_reference in enumerate(investigation.ontology_source_references):
        ontology_source_references_df.loc[i] = [
            ontology_source_reference.name,
            ontology_source_reference.file,
            ontology_source_reference.version,
            ontology_source_reference.description
        ]
    ontology_source_references_df = ontology_source_references_df.set_index('Term Source Name').T
    fp.write('ONTOLOGY SOURCE REFERENCE\n')
    ontology_source_references_df.to_csv(path_or_buf=fp, mode='ab', sep=str('\t'), encoding='utf-8',
                                         index_label='Term Source Name')  # Need to set index_label as top left cell
    #
    #  Write INVESTIGATION section
    inv_df_cols = ['Investigation Identifier',
                   'Investigation Title',
                   'Investigation Description',
                   'Investigation Submission Date',
                   'Investigation Public Release Date']
    for comment in sorted(investigation.comments, key=lambda x: x.name):
        inv_df_cols.append('Comment[' + comment.name + ']')
    investigation_df = pd.DataFrame(columns=tuple(inv_df_cols))
    inv_df_rows = [
        investigation.identifier,
        investigation.title,
        investigation.description,
        investigation.submission_date,
        investigation.public_release_date
    ]
    for comment in sorted(investigation.comments, key=lambda x: x.name):
        inv_df_rows.append(comment.value)
    investigation_df.loc[0] = inv_df_rows
    investigation_df = investigation_df.set_index('Investigation Identifier').T
    fp.write('INVESTIGATION\n')
    investigation_df.to_csv(path_or_buf=fp, mode='a', sep=str('\t'), encoding='utf-8',
                            index_label='Investigation Identifier')  # Need to set index_label as top left cell

    # Write INVESTIGATION PUBLICATIONS section
    investigation_publications_df = _build_publications_section_df(publications=investigation.publications)
    fp.write('INVESTIGATION PUBLICATIONS\n')
    investigation_publications_df.to_csv(path_or_buf=fp, mode='a', sep=str('\t'), encoding='utf-8',
                                         index_label='Investigation PubMed ID')

    # Write INVESTIGATION CONTACTS section
    investigation_contacts_df = _build_contacts_section_df(contacts=investigation.contacts)
    fp.write('INVESTIGATION CONTACTS\n')
    investigation_contacts_df.to_csv(path_or_buf=fp, mode='a', sep=str('\t'), encoding='utf-8',
                                     index_label='Investigation Person Last Name')

    # Write STUDY sections
    for study in investigation.studies:
        study_df_cols = ['Study Identifier',
                         'Study Title',
                         'Study Description',
                         'Study Submission Date',
                         'Study Public Release Date',
                         'Study File Name']
        if study.comments is not None:
            for comment in sorted(study.comments, key=lambda x: x.name):
                study_df_cols.append('Comment[' + comment.name + ']')
        study_df = pd.DataFrame(columns=tuple(study_df_cols))
        study_df_row = [
            study.identifier,
            study.title,
            study.description,
            study.submission_date,
            study.public_release_date,
            study.filename
        ]
        if study.comments is not None:
            for comment in sorted(study.comments, key=lambda x: x.name):
                study_df_row.append(comment.value)
        study_df.loc[0] = study_df_row
        study_df = study_df.set_index('Study Identifier').T
        fp.write('STUDY\n')
        study_df.to_csv(path_or_buf=fp, mode='a', sep=str('\t'), encoding='utf-8',
                        index_label='Study Identifier')

        # Write STUDY DESIGN DESCRIPTORS section
        study_design_descriptors_df = pd.DataFrame(columns=('Study Design Type',
                                                            'Study Design Type Term Accession Number',
                                                            'Study Design Type Term Source REF'
                                                            )
                                                   )
        for i, design_descriptor in enumerate(study.design_descriptors):
            study_design_descriptors_df.loc[i] = [
                design_descriptor.term,
                design_descriptor.term_accession,
                design_descriptor.term_source.name if design_descriptor.term_source else ''
            ]
            study_design_descriptors_df = study_design_descriptors_df.set_index('Study Design Type').T
            fp.write('STUDY DESIGN DESCRIPTORS\n')
            study_design_descriptors_df.to_csv(path_or_buf=fp, mode='a', sep=str('\t'),
                                               encoding='utf-8', index_label='Study Design Type')

        # Write STUDY PUBLICATIONS section
        study_publications_df = _build_publications_section_df(prefix='Study', publications=study.publications)
        fp.write('STUDY PUBLICATIONS\n')
        study_publications_df.to_csv(path_or_buf=fp, mode='a', sep=str('\t'),
                                     encoding='utf-8', index_label='Study PubMed ID')

        # Write STUDY FACTORS section
        study_factors_df = pd.DataFrame(columns=('Study Factor Name',
                                                 'Study Factor Type',
                                                 'Study Factor Type Term Accession Number',
                                                 'Study Factor Type Term Source REF'
                                                 )
                                        )
        for i, factor in enumerate(study.factors):
            study_factors_df.loc[i] = [
                factor.name,
                factor.factor_type.term,
                factor.factor_type.term_accession,
                factor.factor_type.term_source.name if factor.factor_type.term_source else ''
            ]
        study_factors_df = study_factors_df.set_index('Study Factor Name').T
        fp.write('STUDY FACTORS\n')
        study_factors_df.to_csv(path_or_buf=fp, mode='a', sep=str('\t'),
                                encoding='utf-8', index_label='Study Factor Name')

        # Write STUDY ASSAYS section
        study_assays_df = pd.DataFrame(columns=(
                                                'Study Assay File Name',
                                                'Study Assay Measurement Type',
                                                'Study Assay Measurement Type Term Accession Number',
                                                'Study Assay Measurement Type Term Source REF',
                                                'Study Assay Technology Type',
                                                'Study Assay Technology Type Term Accession Number',
                                                'Study Assay Technology Type Term Source REF',
                                                'Study Assay Technology Platform',
                                                )
                                       )
        for i, assay in enumerate(study.assays):
            study_assays_df.loc[i] = [
                assay.filename,
                assay.measurement_type.term,
                assay.measurement_type.term_accession,
                assay.measurement_type.term_source.name if assay.measurement_type.term_source else '',
                assay.technology_type.term,
                assay.technology_type.term_accession,
                assay.technology_type.term_source.name if assay.technology_type.term_source else '',
                assay.technology_platform
            ]
        study_assays_df = study_assays_df.set_index('Study Assay File Name').T
        fp.write('STUDY ASSAYS\n')
        study_assays_df.to_csv(path_or_buf=fp, mode='a', sep=str('\t'),
                               encoding='utf-8',index_label='Study Assay File Name')

        # Write STUDY PROTOCOLS section
        study_protocols_df = pd.DataFrame(columns=('Study Protocol Name',
                                                   'Study Protocol Type',
                                                   'Study Protocol Type Term Accession Number',
                                                   'Study Protocol Type Term Source REF',
                                                   'Study Protocol Description',
                                                   'Study Protocol URI',
                                                   'Study Protocol Version',
                                                   'Study Protocol Parameters Name',
                                                   'Study Protocol Parameters Name Term Accession Number',
                                                   'Study Protocol Parameters Name Term Source REF',
                                                   'Study Protocol Components Name',
                                                   'Study Protocol Components Type',
                                                   'Study Protocol Components Type Term Accession Number',
                                                   'Study Protocol Components Type Term Source REF',
                                                   )
                                          )
        for i, protocol in enumerate(study.protocols):
            parameters_names, parameters_accession_numbers, parameters_source_refs = [], [], []
            for parameter in protocol.parameters:
                parameters_names.append(parameter.parameter_name.term)
                parameters_accession_numbers.append(parameter.parameter_name.term_accession)
                parameters_source_refs.append(parameter.parameter_name.term_source.name if parameter.parameter_name.term_source else '')
            component_names, component_types,  = [], []
            component_types_accession_numbers, component_types_source_refs = [], []
            for component in protocol.components:
                component_names.append(component.name)
                component_types.append(component.component_type.term)
                component_types_accession_numbers.append(component.component_type.term_accession)
                component_types_source_refs.append(component.component_type.term_source.name if component.component_type.term_source else '')
            study_protocols_df.loc[i] = [
                protocol.name,
                protocol.protocol_type.term,
                protocol.protocol_type.term_accession,
                protocol.protocol_type.term_source.name if protocol.protocol_type.term_source else '',
                protocol.description,
                protocol.uri,
                protocol.version,
                ';'.join(parameters_names),
                ';'.join(parameters_accession_numbers),
                ';'.join(parameters_source_refs),
                ';'.join(component_names),
                ';'.join(component_types),
                ';'.join(component_types_accession_numbers),
                ';'.join(component_types_source_refs)
            ]
        study_protocols_df = study_protocols_df.set_index('Study Protocol Name').T
        fp.write('STUDY PROTOCOLS\n')
        study_protocols_df.to_csv(path_or_buf=fp, mode='a', sep=str('\t'),
                                  encoding='utf-8', index_label='Study Protocol Name')

        # Write STUDY CONTACTS section
        study_contacts_df = _build_contacts_section_df(prefix='Study', contacts=study.contacts)
        fp.write('STUDY CONTACTS\n')
        study_contacts_df.to_csv(path_or_buf=fp, mode='a', sep=str('\t'),
                                 encoding='utf-8', index_label='Study Person Last Name')
    write_study_table_files(investigation, output_path)
    write_assay_table_files(investigation, output_path)

    fp.close()
    return investigation


def _get_start_end_nodes(G):
    start_nodes = list()
    end_nodes = list()
    for process in (n for n in G.nodes() if isinstance(n, Process)):
        if process.prev_process is None:
            for material in (m for m in process.inputs if not isinstance(m, DataFile)):
                start_nodes.append(material)
        outputs_no_data = [m for m in process.outputs if not isinstance(m, DataFile)]
        if process.next_process is None:
            if not outputs_no_data:
                end_nodes.append(process)
            else:
                for material in outputs_no_data:
                    end_nodes.append(material)
    return start_nodes, end_nodes


def _longest_path_and_attrs(G):
    start_nodes, end_nodes = _get_start_end_nodes(G)
    from networkx.algorithms import all_simple_paths
    longest = (0, None)
    for start_node, end_node in itertools.product(start_nodes, end_nodes):
        for path in all_simple_paths(G, start_node, end_node):
            length = len(path)
            for n in path:
                if isinstance(n, Source):
                    length += len(n.characteristics)
                elif isinstance(n, Sample):
                    length += len(n.characteristics) + len(n.factor_values)
                elif isinstance(n, Material):
                    length += len(n.characteristics)
                elif isinstance(n, Process):
                    length += len(n.additional_properties) + len([o for o in n.outputs if isinstance(o, DataFile)])
                if n.comments is not None:
                    length += len(n.comments)
            if length > longest[0]:
                longest = (length, path)
    return longest[1]

prev = ''  # used in rolling_group(val) in write_assay_table_files(inv_obj, output_dir)


def _all_end_to_end_paths(G, start_nodes, end_nodes):
    paths = list()
    for start, end in itertools.product(start_nodes, end_nodes):
        paths.extend(list(nx.algorithms.all_simple_paths(G, start, end)))
    return paths

KEY_POSTFIX_UNIT = '_unit'
KEY_POSTFIX_TERMSOURCE = '_termsource'
KEY_POSTFIX_TERMACCESSION = '_termaccession'
LABEL_UNIT = 'Unit'
LABEL_TERM_SOURCE = 'Term Source REF'
LABEL_TERM_ACCESSION = 'Term Accession Number'
LABEL_PROTOCOL_REF = 'Protocol REF'


def _fv_label(factor_name): return 'Factor Value[' + factor_name + ']'


def _charac_label(charac_type_name): return 'Characteristics[' + charac_type_name + ']'


def _set_charac_cols(prefix, characteristics, cols, col_map):
    for c in sorted(characteristics, key=lambda x: id(x.category)):
        obj_charac_key = prefix + '_char[' + c.category.term + ']'
        cols.append(obj_charac_key)
        col_map[obj_charac_key] = _charac_label(c.category.term)
        if isinstance(c.value, (int, float)):
            cols.extend((obj_charac_key + KEY_POSTFIX_UNIT,
                         obj_charac_key + KEY_POSTFIX_UNIT + KEY_POSTFIX_TERMSOURCE,
                         obj_charac_key + KEY_POSTFIX_UNIT + KEY_POSTFIX_TERMACCESSION))
            col_map[obj_charac_key + KEY_POSTFIX_UNIT] = LABEL_UNIT
            col_map[obj_charac_key + KEY_POSTFIX_UNIT + KEY_POSTFIX_TERMSOURCE] = LABEL_TERM_SOURCE
            col_map[obj_charac_key + KEY_POSTFIX_UNIT + KEY_POSTFIX_TERMACCESSION] = LABEL_TERM_ACCESSION
        elif isinstance(c.value, OntologyAnnotation):
            cols.extend((obj_charac_key + KEY_POSTFIX_TERMSOURCE,
                         obj_charac_key + KEY_POSTFIX_TERMACCESSION))
            col_map[obj_charac_key + KEY_POSTFIX_TERMSOURCE] = LABEL_TERM_SOURCE
            col_map[obj_charac_key + KEY_POSTFIX_TERMACCESSION] = LABEL_TERM_ACCESSION


def _set_charac_vals(prefix, characteristics, df, i):
    for c in sorted(characteristics, key=lambda x: id(x.category)):
        obj_charac_key = prefix + '_char[' + c.category.term + ']'
        df.loc[i, obj_charac_key] = c.value
        if isinstance(c.value, (int, float)):
            df.loc[i, obj_charac_key + KEY_POSTFIX_UNIT] = c.unit.term
            df.loc[i, obj_charac_key + KEY_POSTFIX_UNIT + KEY_POSTFIX_TERMSOURCE] =  c.unit.term_source.name if c.unit.term_source else ''
            df.loc[i, obj_charac_key + KEY_POSTFIX_UNIT + KEY_POSTFIX_TERMACCESSION] = c.unit.term_accession
        elif isinstance(c.value, OntologyAnnotation):
            df.loc[i, obj_charac_key] = c.value.term
            df.loc[i, obj_charac_key + KEY_POSTFIX_TERMSOURCE] = c.value.term_source.name if c.value.term_source else ''
            df.loc[i, obj_charac_key + KEY_POSTFIX_TERMACCESSION] = c.value.term_accession


def _set_factor_value_cols(prefix, factor_values, cols, col_map):
    for fv in sorted(factor_values, key=lambda x: id(x.factor_name)):
        obj_fv_key = prefix + '_fv[' + fv.factor_name.name + ']'
        cols.append(obj_fv_key)
        col_map[obj_fv_key] = _fv_label(fv.factor_name.name)
        if isinstance(fv.value, (int, float)):
            cols.extend((obj_fv_key + KEY_POSTFIX_UNIT,
                         obj_fv_key + KEY_POSTFIX_UNIT + KEY_POSTFIX_TERMSOURCE,
                         obj_fv_key + KEY_POSTFIX_UNIT + KEY_POSTFIX_TERMACCESSION))
            col_map[obj_fv_key + KEY_POSTFIX_UNIT] = LABEL_UNIT
            col_map[obj_fv_key + KEY_POSTFIX_UNIT + KEY_POSTFIX_TERMSOURCE] = LABEL_TERM_SOURCE
            col_map[obj_fv_key + KEY_POSTFIX_UNIT + KEY_POSTFIX_TERMACCESSION] = LABEL_TERM_ACCESSION
        elif isinstance(fv.value, OntologyAnnotation):
            cols.extend((obj_fv_key + KEY_POSTFIX_TERMSOURCE,
                         obj_fv_key + KEY_POSTFIX_TERMACCESSION))
            col_map[obj_fv_key + KEY_POSTFIX_TERMSOURCE] = LABEL_TERM_SOURCE
            col_map[obj_fv_key + KEY_POSTFIX_TERMACCESSION] = LABEL_TERM_ACCESSION


def _set_factor_value_vals(prefix, factor_values, df, i):
    for fv in sorted(factor_values, key=lambda x: id(x.factor_name)):
        obj_fv_key = prefix + '_fv[' + fv.factor_name.name + ']'
        df.loc[i, obj_fv_key] = fv.value
        if isinstance(fv.value, (int, float)):
            df.loc[i, obj_fv_key + KEY_POSTFIX_UNIT] = fv.unit.term
            df.loc[i, obj_fv_key + KEY_POSTFIX_UNIT + KEY_POSTFIX_TERMSOURCE] = fv.unit.term_source.name if fv.unit.term_source else ''
            df.loc[i, obj_fv_key + KEY_POSTFIX_UNIT + KEY_POSTFIX_TERMACCESSION] = fv.unit.term_accession
        elif isinstance(fv.value, OntologyAnnotation):
            df.loc[i, obj_fv_key] = fv.value.term
            df.loc[i, obj_fv_key + KEY_POSTFIX_TERMSOURCE] = fv.value.term_source.name if fv.value.term_source else ''
            df.loc[i, obj_fv_key + KEY_POSTFIX_TERMACCESSION] = fv.value.term_accession

KEY_POSTFIX_DATE = '_date'
LABEL_DATE = 'Date'
KEY_POSTFIX_PERFORMER = '_performer'
LABEL_PERFORMER = 'Performer'


def _parameter_value_label(parameter_name): return 'Parameter Value[' + parameter_name + ']'


def _set_protocol_cols(protrefcount, prottypes, process, cols, col_map):
    obj_process_key = 'protocol[' + str(protrefcount) + ']'
    cols.append(obj_process_key)
    col_map[obj_process_key] = LABEL_PROTOCOL_REF
    if process.date is not None:
        cols.append(obj_process_key + KEY_POSTFIX_DATE)
        col_map[obj_process_key + KEY_POSTFIX_DATE] = LABEL_DATE
    if process.performer is not None:
        cols.append(obj_process_key + KEY_POSTFIX_PERFORMER)
        col_map[obj_process_key + KEY_POSTFIX_PERFORMER] = LABEL_PERFORMER
    for pv in reversed(sorted(process.parameter_values, key=lambda x: x.category.parameter_name.name)):
        obj_process_pv_key = '_pv[' + pv.category.parameter_name.name + ']'
        if isinstance(pv.value, (int, float)):
            cols.extend((obj_process_key + obj_process_pv_key,
                         obj_process_key + obj_process_pv_key + KEY_POSTFIX_UNIT,
                         obj_process_key + obj_process_pv_key + KEY_POSTFIX_UNIT + KEY_POSTFIX_TERMSOURCE,
                         obj_process_key + obj_process_pv_key + KEY_POSTFIX_UNIT + KEY_POSTFIX_TERMACCESSION))
            col_map[obj_process_key + obj_process_pv_key] = _parameter_value_label(pv.category.parameter_name.name)
            col_map[obj_process_key + obj_process_pv_key + KEY_POSTFIX_UNIT] = LABEL_UNIT
            col_map[obj_process_key + obj_process_pv_key + KEY_POSTFIX_UNIT + KEY_POSTFIX_TERMSOURCE] = LABEL_TERM_SOURCE
            col_map[obj_process_key + obj_process_pv_key + KEY_POSTFIX_UNIT + KEY_POSTFIX_TERMACCESSION] = LABEL_TERM_ACCESSION
        elif isinstance(pv.value, OntologyAnnotation):
            cols.extend((obj_process_key + obj_process_pv_key,
                         obj_process_key + obj_process_pv_key + KEY_POSTFIX_TERMSOURCE,
                         obj_process_key + obj_process_pv_key + KEY_POSTFIX_TERMACCESSION))
            col_map[obj_process_key + obj_process_pv_key] = _parameter_value_label(pv.category.parameter_name.name)
            col_map[obj_process_key + obj_process_pv_key + KEY_POSTFIX_TERMSOURCE] = LABEL_TERM_SOURCE
            col_map[obj_process_key + obj_process_pv_key + KEY_POSTFIX_TERMACCESSION] = LABEL_TERM_ACCESSION
        else:
            cols.append(obj_process_key + obj_process_pv_key)
            col_map[obj_process_key + obj_process_pv_key] = _parameter_value_label(pv.category.parameter_name.name)
    for prop in reversed(sorted(process.additional_properties.keys())):
        cols.append(obj_process_key + '_prop[' + prop + ']')
        col_map[obj_process_key + '_prop[' + prop + ']'] = prop
    for output in (x for x in process.outputs if isinstance(x, DataFile)):
        cols.append('data[' + output.label + ']')
        col_map['data[' + output.label + ']'] = output.label
        for comment in output.comments:
            cols.append('data[' + output.label + ']_comment[' + comment.name + ']')
            col_map['data[' + output.label + ']_comment[' + comment.name + ']'] = 'Comment[' + comment.name + ']'
    if process.executes_protocol.protocol_type.name not in prottypes.values():
        prottypes[protrefcount] = process.executes_protocol.protocol_type.name
        protrefcount += 1


def write_assay_table_files(inv_obj, output_dir):
    """
        Writes out assay table files according to pattern defined by

        Sample Name,
        Protocol Ref: 'sample collection', [ ParameterValue[], ... ],
        Material Name, [ Characteristics[], ... ]
        [ FactorValue[], ... ]


    """
    if isinstance(inv_obj, Investigation):
        for study_obj in inv_obj.studies:
            for assay_obj in study_obj.assays:
                if assay_obj.graph is None: break
                cols = list()
                mcount = 0
                protrefcount = 0
                protnames = {}
                col_map = {}
                for node in _longest_path_and_attrs(assay_obj.graph):
                    if isinstance(node, Sample):
                        cols.append('sample')
                        col_map['sample'] = 'Sample Name'
                    elif isinstance(node, Material):
                        if node.type == 'Labeled Extract Name':
                            cols.append('lextract')
                            cols.append('lextract_label')
                            cols.append('lextract_label_termsource')
                            cols.append('lextract_label_termaccession')
                            col_map['lextract'] = 'Labeled Extract Name'
                            col_map['lextract_label'] = 'Label'
                            col_map['lextract_label_termsource'] = 'Term Source REF'
                            col_map['lextract_label_termaccession'] = 'Term Accession Number'
                        elif node.type == 'Extract Name':
                            cols.append('extract')
                            col_map['extract'] = 'Extract Name'
                            _set_charac_cols('extract', node.characteristics, cols, col_map)
                        else:
                            cols.append('material[' + str(mcount) + ']')
                            col_map['material[' + str(mcount) + ']'] = 'Material Name'
                            _set_charac_cols('material', node.characteristics, cols, col_map)
                            mcount += 1
                    elif isinstance(node, Process):
                        cols.append('protocol[' + str(protrefcount) + ']')
                        col_map['protocol[' + str(protrefcount) + ']'] = 'Protocol REF'
                        if node.date is not None:
                            cols.append('protocol[' + str(protrefcount) + ']_date')
                            col_map['protocol[' + str(protrefcount) + ']_date'] = 'Date'
                        if node.performer is not None:
                            cols.append('protocol[' + str(protrefcount) + ']_performer')
                            col_map['protocol[' + str(protrefcount) + ']_performer'] = 'Performer'
                        for pv in reversed(sorted(node.parameter_values, key=lambda x: x.category.parameter_name.term)):
                            if isinstance(pv.value, (int, float)):
                                cols.extend(('protocol[' + str(protrefcount) + ']_pv[' + pv.category.parameter_name.term + ']',
                                             'protocol[' + str(protrefcount) + ']_pv[' + pv.category.parameter_name.term + ']_unit',
                                             'protocol[' + str(protrefcount) + ']_pv[' + pv.category.parameter_name.term + ']_unit_termsource',
                                             'protocol[' + str(protrefcount) + ']_pv[' + pv.category.parameter_name.term + ']_unit_termaccession'))
                                col_map['protocol[' + str(protrefcount) + ']_pv[' + pv.category.parameter_name.term + ']'] = 'Parameter Value[' + pv.category.parameter_name.term + ']'
                                col_map['protocol[' + str(protrefcount) + ']_pv[' + pv.category.parameter_name.term + ']_unit'] = 'Unit'
                                col_map['protocol[' + str(protrefcount) + ']_pv[' + pv.category.parameter_name.term + ']_unit_termsource'] = 'Term Source REF'
                                col_map['protocol[' + str(protrefcount) + ']_pv[' + pv.category.parameter_name.term + ']_unit_termaccession'] = 'Term Accession Number'
                            elif isinstance(pv.value, OntologyAnnotation):
                                cols.extend(('protocol[' + str(protrefcount) + ']_pv[' + pv.category.parameter_name.term + ']',
                                             'protocol[' + str(protrefcount) + ']_pv[' + pv.category.parameter_name.term + ']_termsource',
                                             'protocol[' + str(protrefcount) + ']_pv[' + pv.category.parameter_name.term + ']_termaccession',))
                                col_map['protocol[' + str(protrefcount) + ']_pv[' + pv.category.parameter_name.term + ']'] = 'Parameter Value[' + pv.category.parameter_name.term + ']'
                                col_map['protocol[' + str(protrefcount) + ']_pv[' + pv.category.parameter_name.term + ']_termsource'] = 'Term Source REF'
                                col_map['protocol[' + str(protrefcount) + ']_pv[' + pv.category.parameter_name.term + ']_termaccession'] = 'Term Accession Number'
                            else:
                                cols.append('protocol[' + str(protrefcount) + ']_pv[' + pv.category.parameter_name.term + ']',)
                                col_map['protocol[' + str(protrefcount) + ']_pv[' + pv.category.parameter_name.term + ']'] = 'Parameter Value[' + pv.category.parameter_name.term + ']'
                        # TODO Check how model objects are used, do all additional_prop now go into .name?
                        for prop in reversed(sorted(node.additional_properties.keys())):
                            cols.append('protocol[' + str(protrefcount) + ']_prop[' + prop + ']')
                            col_map['protocol[' + str(protrefcount) + ']_prop[' + prop + ']'] = prop
                        if node.executes_protocol.protocol_type.term == 'nucleic acid sequencing':
                            cols.append('protocol[' + str(protrefcount) + ']_prop[' + 'Assay Name' + ']')
                            col_map['protocol[' + str(protrefcount) + ']_prop[' + 'Assay Name' + ']'] = 'Assay Name'
                        elif node.executes_protocol.protocol_type.term == 'nucleic acid hybridization':
                            cols.append('protocol[' + str(protrefcount) + ']_prop[' + 'Hybridization Assay Name' + ']')
                            col_map['protocol[' + str(protrefcount) + ']_prop[' + 'Hybridization Assay Name' + ']'] = 'Hybridization Assay Name'
                            cols.append('protocol[' + str(protrefcount) + ']_prop[' + 'Array Design REF' + ']')
                            col_map['protocol[' + str(protrefcount) + ']_prop[' + 'Array Design REF' + ']'] = 'Array Design REF'
                        elif node.executes_protocol.protocol_type.term == 'data collection':
                            cols.append('protocol[' + str(protrefcount) + ']_prop[' + 'Scan Name' + ']')
                            col_map['protocol[' + str(protrefcount) + ']_prop[' + 'Scan Name' + ']'] = 'Scan Name'

                        for output in (x for x in node.outputs if isinstance(x, DataFile)):
                            cols.append('data[' + output.label + ']')
                            col_map['data[' + output.label + ']'] = output.label
                            if output.comments:
                                for comment in output.comments:
                                    cols.append('data[' + output.label + ']_comment[' + comment.name + ']')
                                    col_map['data[' + output.label + ']_comment[' + comment.name + ']'] = 'Comment[' + comment.name + ']'
                        if node.executes_protocol.name not in protnames:
                            protnames[node.executes_protocol.name] = protrefcount
                            protrefcount += 1
                        # protrefcount = _set_protocol_cols(protrefcount, prottypes, node, cols, col_map)
                    elif isinstance(node, DataFile):
                        pass  # we process DataFile above inside Process
                import pandas as pd
                df = pd.DataFrame(columns=cols)
                i = 0
                start_nodes, end_nodes = _get_start_end_nodes(assay_obj.graph)
                for path in _all_end_to_end_paths(assay_obj.graph, start_nodes, end_nodes):
                    mcount = 0
                    #compound_key = str()
                    compound_key = []
                    for node in path:
                        if isinstance(node, Sample):
                            df.loc[i, 'sample'] = node.name
                            #compound_key += node.name + '/'
                            compound_key.append(node.name)
                        elif isinstance(node, Material):
                            if node.type == 'Labeled Extract Name':
                                df.loc[i, 'lextract'] = node.name
                                #compound_key += node.name + '/'
                                compound_key.append(node.name)
                                df.loc[i, 'lextract_label'] = node.characteristics[0].value.term
                                df.loc[i, 'lextract_label_termsource'] = node.characteristics[0].value.term_source.name if node.characteristics[0].value.term_source else ''
                                df.loc[i, 'lextract_label_termaccession'] = node.characteristics[0].value.term_accession
                            elif node.type == 'Extract Name':
                                df.loc[i, 'extract'] = node.name
                                #compound_key += node.name + '/'
                                compound_key.append(node.name)
                                _set_charac_vals('extract', node.characteristics, df, i)
                            else:
                                df.loc[i, 'material[' + str(mcount) + ']'] = node.name
                                #compound_key += node.name + '/'
                                compound_key.append(node.name)
                                _set_charac_vals('material', node.characteristics, df, i)
                                mcount += 1
                        elif isinstance(node, Process):
                            def find(n):
                                v = 0
                                for k, v in six.iteritems(protnames):
                                    if k == n.executes_protocol.name:
                                        return v
                                return v
                            protrefcount = find(node)
                            df.loc[i, 'protocol[' + str(protrefcount) + ']'] = node.executes_protocol.name
                            #compound_key += str(protrefcount) + '/' + node.name + '/'
                            compound_key.extend([str(protrefcount), node.name])
                            if node.date is not None:
                                df.loc[i, 'protocol[' + str(protrefcount) + ']_date'] = node.date
                            if node.performer is not None:
                                df.loc[i, 'protocol[' + str(protrefcount) + ']_performer'] = node.performer
                            for pv in reversed(sorted(node.parameter_values, key=lambda x: x.category.parameter_name.term)):
                                if isinstance(pv.value, (int, float)):
                                    df.loc[i, 'protocol[' + str(protrefcount) + ']_pv[' + pv.category.parameter_name.term + ']'] = pv.value
                                    df.loc[i, 'protocol[' + str(protrefcount) + ']_pv[' + pv.category.parameter_name.term + ']_unit'] = pv.unit.name
                                    df.loc[i, 'protocol[' + str(protrefcount) + ']_pv[' + pv.category.parameter_name.term + ']_unit_termsource'] = pv.unit.term_source.name if pv.unit.term_source else ''
                                    df.loc[i, 'protocol[' + str(protrefcount) + ']_pv[' + pv.category.parameter_name.term + ']_unit_termaccession'] = pv.unit.term_accession
                                elif isinstance(pv.value, OntologyAnnotation):
                                    df.loc[i, 'protocol[' + str(protrefcount) + ']_pv[' + pv.category.parameter_name.term + ']'] = pv.value.term
                                    df.loc[i, 'protocol[' + str(protrefcount) + ']_pv[' + pv.category.parameter_name.term + ']_termsource'] = pv.value.term_source.name if pv.value.term_source else ''
                                    df.loc[i, 'protocol[' + str(protrefcount) + ']_pv[' + pv.category.parameter_name.term + ']_termaccession'] = pv.value.term_accession
                                else:
                                    df.loc[i, 'protocol[' + str(protrefcount) + ']_pv[' + pv.category.parameter_name.term + ']'] = pv.value
                            # TODO Check how model objects are used, do all additional_prop now go into .name?
                            for prop in reversed(sorted(node.additional_properties.keys())):
                                df.loc[i, 'protocol[' + str(protrefcount) + ']_prop[' + prop + ']'] = node.additional_properties[prop]
                                #compound_key += str(protrefcount) + '/' + prop + '/' + node.additional_properties[prop]
                                compound_key.extend([str(protrefcount), prop, node.additional_properties[prop]])
                            if node.executes_protocol.protocol_type.term == 'nucleic acid sequencing':
                                df.loc[i, 'protocol[' + str(protrefcount) + ']_prop[' + 'Assay Name' + ']'] = node.name
                                #compound_key += str(protrefcount) + '/' + 'Assay Name' + '/' + node.name
                                compound_key.extend([str(protrefcount), 'Assay Name', node.name])
                            elif node.executes_protocol.protocol_type.term == 'nucleic acid hybridization':
                                df.loc[i, 'protocol[' + str(protrefcount) + ']_prop[' + 'Hybridization Assay Name' + ']'] = node.name
                                #compound_key += str(protrefcount) + '/' + 'Hybridization Assay Name' + '/' + node.name
                                compound_key.extend([str(protrefcount), 'Hybridization Assay Name', node.name])
                                df.loc[i, 'protocol[' + str(protrefcount) + ']_prop[' + 'Array Design REF' + ']'] = node.array_design_ref
                                #compound_key += str(protrefcount) + '/' + 'Array Design REF' + '/' + node.array_design_ref
                                compound_key.extend([str(protrefcount), 'Array Design REF', node.array_design_ref])
                            elif node.executes_protocol.protocol_type.term == 'data collection':
                                df.loc[i, 'protocol[' + str(protrefcount) + ']_prop[' + 'Scan Name' + ']'] = node.name
                                #compound_key += str(protrefcount) + '/' + 'Scan Name' + '/' + node.name
                                compound_key.extend([str(protrefcount), 'Scan Name', node.name])
                            for output in (x for x in node.outputs if isinstance(x, DataFile)):
                                df.loc[i, 'data[' + output.label + ']'] = output.filename
                                if output.comments:
                                    for comment in output.comments:
                                        df.loc[i, 'data[' + output.label + ']_comment[' + comment.name + ']'] = comment.value
                    df.loc[i, 'compound_key'] = '/'.join(compound_key)

                    i += 1

                # reduce rows of data on separate lines

                # can we group by matching all columns minus the data columns?
                # cols_no_data = [col for col in cols if not _RX_DATA.match(col)]  # column list without data cols

                # calculate groupings
                def rolling_group(val):
                    global prev
                    if val != prev:
                        rolling_group.group += 1  # val != prev is signal to switch group; rows sorted by cols_no_data
                    prev = val
                    return rolling_group.group
                rolling_group.group = 0  # static variable
                groups = df.groupby(df['compound_key'].apply(rolling_group), as_index=True)  # groups by column 1 only

                # merge items in column groups
                def reduce(group, column):
                    col = group[column]
                    s = [str(each) for each in col if pd.notnull(each)]
                    if s:
                        return s[0]
                    else:
                        return ''
                df = groups.apply(lambda g: pd.Series([reduce(g, col) for col in g.columns], index=g.columns))

                #  cleanup column headers before writing out df
                # WARNING: don't just dump out col_map.values() as we need to put columns back in order
                df = df.sort_values(by=df.columns[0], ascending=True)  # arbitrary sort on column 0 (Sample name)
                del df['compound_key']  # release compound_key as we don't write it out
                for i, col in enumerate(df.columns):
                    cols[i] = col_map[col]
                    if col_map[col] == 'Characteristics[Material Type]':
                        cols[i] = 'Material Type'
                    if col_map[col] == 'Parameter Value[Array Design REF]':
                        cols[i] = 'Array Design REF'
                    if _RX_DATA.match(col) is not None:
                        if _RX_DATA.findall(col)[0] == 'Raw Data File':
                            if assay_obj.technology_type.term == 'DNA microarray':
                                cols[i] = 'Array Data File'
                df.columns = cols  # reset column headers
                # drop completely empty columns
                import numpy as np
                df = df.replace('', np.nan)
                df = df.dropna(axis=1, how='all')
                assay_obj.df = df
                #with open(os.path.join(output_dir, assay_obj.filename)) as fp:
                df.to_csv(path_or_buf=os.path.join(output_dir, assay_obj.filename), mode='w', index=False, sep=str('\t'), encoding='utf-8',)


def write_study_table_files(inv_obj, output_dir):
    """
        Writes out study table files according to pattern defined by

        Source Name, [ Characteristics[], ... ],
        Protocol Ref*: 'sample collection', [ ParameterValue[], ... ],
        Sample Name, [ Characteristics[], ... ]
        [ FactorValue[], ... ]

        which should be equivalent to studySample.xml in default config

    """

    if not isinstance(inv_obj, Investigation):
        raise NotImplementedError
    for study_obj in inv_obj.studies:
        if study_obj.graph is None: break
        cols = list()
        protrefcount = 0
        protnames = {}
        col_map = {}

        for node in _longest_path_and_attrs(study_obj.graph):
            if isinstance(node, Source):
                cols.append('source')
                col_map['source'] = 'Source Name'
                _set_charac_cols('source', node.characteristics, cols, col_map)
            elif isinstance(node, Process):

                cols.append('protocol[' + str(protrefcount) + ']')
                col_map['protocol[' + str(protrefcount) + ']'] = 'Protocol REF'
                if node.date is not None:
                    cols.append('protocol[' + str(protrefcount) + ']_date')
                    col_map['protocol[' + str(protrefcount) + ']_date'] = 'Date'
                if node.performer is not None:
                    cols.append('protocol[' + str(protrefcount) + ']_performer')
                    col_map['protocol[' + str(protrefcount) + ']_performer'] = 'Performer'
                for pv in reversed(sorted(node.parameter_values, key=lambda x: x.category.parameter_name.term)):
                    if isinstance(pv.value, (int, float)):
                        cols.extend(('protocol[' + str(protrefcount) + ']_pv[' + pv.category.parameter_name.term + ']',
                                     'protocol[' + str(protrefcount) + ']_pv[' + pv.category.parameter_name.term + ']_unit',
                                     'protocol[' + str(protrefcount) + ']_pv[' + pv.category.parameter_name.term + ']_unit_termsource',
                                     'protocol[' + str(protrefcount) + ']_pv[' + pv.category.parameter_name.term + ']_unit_termaccession'))
                        col_map['protocol[' + str(protrefcount) + ']_pv[' + pv.category.parameter_name.term + ']'] = 'Parameter Value[' + pv.category.parameter_name.term + ']'
                        col_map['protocol[' + str(protrefcount) + ']_pv[' + pv.category.parameter_name.term + ']_unit'] = 'Unit'
                        col_map['protocol[' + str(protrefcount) + ']_pv[' + pv.category.parameter_name.term + ']_unit_termsource'] = 'Term Source REF'
                        col_map['protocol[' + str(protrefcount) + ']_pv[' + pv.category.parameter_name.term + ']_unit_termaccession'] = 'Term Accession Number'
                    elif isinstance(pv.value, OntologyAnnotation):
                        cols.extend(('protocol[' + str(protrefcount) + ']_pv[' + pv.category.parameter_name.term + ']',
                                     'protocol[' + str(protrefcount) + ']_pv[' + pv.category.parameter_name.term + ']_termsource',
                                     'protocol[' + str(protrefcount) + ']_pv[' + pv.category.parameter_name.term + ']_termaccession',))
                        col_map['protocol[' + str(protrefcount) + ']_pv[' + pv.category.parameter_name.term + ']'] = 'Parameter Value[' + pv.category.parameter_name.term + ']'
                        col_map['protocol[' + str(protrefcount) + ']_pv[' + pv.category.parameter_name.term + ']_termsource'] = 'Term Source REF'
                        col_map['protocol[' + str(protrefcount) + ']_pv[' + pv.category.parameter_name.term + ']_termaccession'] = 'Term Accession Number'
                    else:
                        cols.append('protocol[' + str(protrefcount) + ']_pv[' + pv.category.parameter_name.term + ']')
                        col_map['protocol[' + str(protrefcount) + ']_pv[' + pv.category.parameter_name.term + ']'] = 'Parameter Value[' + pv.category.parameter_name.term + ']'
                if node.executes_protocol.name not in protnames:
                    protnames[node.executes_protocol.name] = protrefcount
                    protrefcount += 1
            elif isinstance(node, Sample):
                cols.append('sample')
                col_map['sample'] = 'Sample Name'
                _set_charac_cols('sample', node.characteristics, cols, col_map)
                _set_factor_value_cols('sample', node.factor_values, cols, col_map)
        import pandas as pd
        df = pd.DataFrame(columns=cols)
        i = 0

        start_nodes, end_nodes = _get_start_end_nodes(study_obj.graph)
        for path in _all_end_to_end_paths(study_obj.graph, start_nodes, end_nodes):
            for node in path:
                if isinstance(node, Source):
                    df.loc[i, 'source'] = node.name
                    _set_charac_vals('source', node.characteristics, df, i)
                elif isinstance(node, Process):
                    def find(n):
                        v = 0
                        for k, v in six.iteritems(protnames):
                            if k == n.executes_protocol.name:
                                return v
                        return v
                    protrefcount = find(node)
                    df.loc[i, 'protocol[' + str(protrefcount) + ']'] = node.executes_protocol.name
                    if node.date is not None:
                        df.loc[i, 'protocol[' + str(protrefcount) + ']_date'] = node.date
                    if node.performer is not None:
                        df.loc[i, 'protocol[' + str(protrefcount) + ']_performer'] = node.performer
                    for pv in reversed(sorted(node.parameter_values, key=lambda x: x.category.parameter_name.term)):
                        if isinstance(pv.value, (int, float)):
                            df.loc[i, 'protocol[' + str(protrefcount) + ']_pv[' + pv.category.parameter_name.term + ']'] = pv.value
                            df.loc[i, 'protocol[' + str(protrefcount) + ']_pv[' + pv.category.parameter_name.term + ']_unit'] = pv.unit.term
                            df.loc[i, 'protocol[' + str(protrefcount) + ']_pv[' + pv.category.parameter_name.term + ']_unit_termsource'] = pv.unit.term_source.name if pv.unit.term_source else ''
                            df.loc[i, 'protocol[' + str(protrefcount) + ']_pv[' + pv.category.parameter_name.term + ']_unit_termaccession'] = pv.unit.term_accession
                        elif isinstance(pv.value, OntologyAnnotation):
                            df.loc[i, 'protocol[' + str(protrefcount) + ']_pv[' + pv.category.parameter_name.term + ']'] = pv.value.term
                            df.loc[i, 'protocol[' + str(protrefcount) + ']_pv[' + pv.category.parameter_name.term + ']_termsource'] = pv.value.term_source
                            df.loc[i, 'protocol[' + str(protrefcount) + ']_pv[' + pv.category.parameter_name.term + ']_termaccession'] = pv.value.term_accession
                        else:
                            df.loc[i, i, 'protocol[' + str(protrefcount) + ']_pv[' + pv.category.characteristic_type.name + ']'] = pv.value
                elif isinstance(node, Sample):
                    df.loc[i, 'sample'] = node.name
                    _set_charac_vals('sample', node.characteristics, df, i)
                    _set_factor_value_vals('sample', node.factor_values, df, i)
            i += 1
        # WARNING: don't just dump out col_map.values() as we need to put columns back in order
        df = df.drop_duplicates()
        df = df.sort_values(by=df.columns[0], ascending=True)  # arbitrary sort on column 0 (Sample name)
        for i, col in enumerate(df.columns):
            if col_map[col] in {'Characteristics[Material Type]', 'Characteristics[material type]'}:
                cols[i] = 'Material Type'
            else:
                cols[i] = col_map[col]
        df.columns = cols  # reset column headers
        import numpy as np
        df = df.replace('', np.nan)
        df = df.dropna(axis=1, how='all')
        df = df.sort_values(by=df.columns[0], ascending=True)  # arbitrary sort on column 0
        df.to_csv(path_or_buf=os.path.join(output_dir, study_obj.filename), mode='w', index=False, sep=str('\t'), encoding='utf-8',)


def read_investigation_file(fp):

    def _peek(f):
        position = f.tell()
        l = f.readline()
        f.seek(position)

        if isinstance(l, six.binary_type):
            l = l.decode("utf-8")

        return l

    def _read_tab_section(f, sec_key, next_sec_key=None):

        line = f.readline()
        if isinstance(line, six.binary_type):
            line = line.decode("utf-8")

        normed_line = line.rstrip().strip('"')

        if not normed_line == sec_key:
            raise IOError("Expected: " + sec_key + " section, but got: " + normed_line)
        memf = six.StringIO()
        while not _peek(f=f).rstrip() == next_sec_key:

            line = f.readline()
            if isinstance(line, six.binary_type):
                line = line.decode("utf-8")

            if not line:
                break
            memf.write(line.rstrip() + '\n')
        memf.seek(0)
        return memf

    def _build_section_df(f):
        import numpy as np
        df = pd.read_csv(f, sep='\t').T  # Load and transpose ISA file section
        df.replace(np.nan, '', regex=True, inplace=True)  # Strip out the nan entries
        df.reset_index(inplace=True)  # Reset index so it is accessible as column
        df.columns = df.iloc[0]  # If all was OK, promote this row to the column headers
        df = df.reindex(df.index.drop(0))  # Reindex the DataFrame
        return df

    df_dict = {}

    # Read in investigation file into DataFrames first
    df_dict['ontology_sources'] = _build_section_df(_read_tab_section(
        f=fp,
        sec_key='ONTOLOGY SOURCE REFERENCE',
        next_sec_key='INVESTIGATION'
    ))
    # assert({'Term Source Name', 'Term Source File', 'Term Source Version', 'Term Source Description'}
    #        .issubset(set(ontology_sources_df.columns.values)))  # Check required labels are present
    df_dict['investigation']  = _build_section_df(_read_tab_section(
        f=fp,
        sec_key='INVESTIGATION',
        next_sec_key='INVESTIGATION PUBLICATIONS'
    ))
    df_dict['i_publications']  = _build_section_df(_read_tab_section(
        f=fp,
        sec_key='INVESTIGATION PUBLICATIONS',
        next_sec_key='INVESTIGATION CONTACTS'
    ))
    df_dict['i_contacts']  = _build_section_df(_read_tab_section(
        f=fp,
        sec_key='INVESTIGATION CONTACTS',
        next_sec_key='STUDY'
    ))
    df_dict['studies'] = list()
    df_dict['s_design_descriptors'] = list()
    df_dict['s_publications'] = list()
    df_dict['s_factors'] = list()
    df_dict['s_assays'] = list()
    df_dict['s_protocols'] = list()
    df_dict['s_contacts'] = list()
    while _peek(fp):  # Iterate through STUDY blocks until end of file
        df_dict['studies'].append(_build_section_df(_read_tab_section(
            f=fp,
            sec_key='STUDY',
            next_sec_key='STUDY DESIGN DESCRIPTORS'
        )))
        df_dict['s_design_descriptors'] .append(_build_section_df(_read_tab_section(
            f=fp,
            sec_key='STUDY DESIGN DESCRIPTORS',
            next_sec_key='STUDY PUBLICATIONS'
        )))
        df_dict['s_publications'].append(_build_section_df(_read_tab_section(
            f=fp,
            sec_key='STUDY PUBLICATIONS',
            next_sec_key='STUDY FACTORS'
        )))
        df_dict['s_factors'].append(_build_section_df(_read_tab_section(
            f=fp,
            sec_key='STUDY FACTORS',
            next_sec_key='STUDY ASSAYS'
        )))
        df_dict['s_assays'].append(_build_section_df(_read_tab_section(
            f=fp,
            sec_key='STUDY ASSAYS',
            next_sec_key='STUDY PROTOCOLS'
        )))
        df_dict['s_protocols'].append(_build_section_df(_read_tab_section(
            f=fp,
            sec_key='STUDY PROTOCOLS',
            next_sec_key='STUDY CONTACTS'
        )))
        df_dict['s_contacts'].append(_build_section_df(_read_tab_section(
            f=fp,
            sec_key='STUDY CONTACTS',
            next_sec_key='STUDY'
        )))
    return df_dict


def check_utf8(fp):
    """Used for rule 0010"""
    import chardet
    with open(fp.name, 'rb') as binary_fp:
        charset = chardet.detect(binary_fp.read())
    if charset['encoding'] not in {'UTF-8', 'ascii'}:
        warnings.append({
            "message": "File should be UTF8 encoding",
            "supplemental": "Encoding is '{0}' with confidence {1}".format(charset['encoding'], charset['confidence']),
            "code": 10
        })
        logger.warning("File should be UTF-8 encoding but found it is '{0}' encoding with {1} confidence"
                       .format(charset['encoding'], charset['confidence']))
        raise SystemError()


def load2(fp):
    """Used for rules 0005"""
    def _read_investigation_file(fp):

        def _peek(f):
            position = f.tell()
            try:
                l = _strip_label(f.readline())
            except IndexError:
                l = None
            finally:
                f.seek(position)

            #try:
            if isinstance(l, six.binary_type):
                l = l.decode('utf-8')

            return l
            # except AttributeError:
            #     return l
            # except UnicodeEncodeError:
            #     return l.encode("utf-8").decode("utf-8")

        def _strip_label(s):
            if isinstance(s, six.binary_type):
                s = s.decode('utf-8')

            return s.rstrip().strip('"')
            #try:
            #    return s.decode('utf-8').rstrip().strip('"')
            #except AttributeError:
            #    return s.rstrip().strip('"')

        def _read_tab_section(f, sec_key, next_sec_key=None):

            line = _strip_label(f.readline())

            if isinstance(line, six.binary_type):
                line = line.decode('utf-8')

            if not line == sec_key:
                raise IOError("Expected: " + sec_key + " section, but got: " + line)
            memf = six.StringIO()
            while not _peek(f=f) == next_sec_key:
                line = f.readline()

                if isinstance(line, six.binary_type):
                    line = line.decode('utf-8')

                if not line:
                    break
                memf.write(line.rstrip() + '\n')

            memf.seek(0)
            return memf

        def _build_section_df(f):
            import numpy as np
            df = pd.read_csv(f, sep='\t', error_bad_lines=False).T  # Load and transpose ISA file section
            df.replace(np.nan, '', regex=True, inplace=True)  # Strip out the nan entries
            df.reset_index(inplace=True)  # Reset index so it is accessible as column
            df.columns = df.iloc[0]  # If all was OK, promote this row to the column headers
            df = df.reindex(df.index.drop(0))  # Reindex the DataFrame
            return df

        df_dict = {}

        def check_labels(section, labels_expected, df):
            labels_found = set(df.columns)

            if not labels_expected.issubset(labels_found):
                missing_labels = labels_expected - labels_found
                logger.fatal("(F) In {} section, expected labels {} not found in {}"
                             .format(section, missing_labels, labels_found))
            if labels_found - labels_expected:
                # check extra labels, i.e. make sure they're all comments
                extra_labels = labels_found - labels_expected
                for label in extra_labels:
                    if _RX_COMMENT.match(label) is None:
                        logger.fatal("(F) In {} section, label {} is not allowed".format(section, label))

        # Read in investigation file into DataFrames first
        logger.info("Loading ONTOLOGY SOURCE REFERENCE section")
        df_dict['ONTOLOGY SOURCE REFERENCE'] = _build_section_df(_read_tab_section(
            f=fp,
            sec_key='ONTOLOGY SOURCE REFERENCE',
            next_sec_key='INVESTIGATION'
        ))
        labels_expected = {'Term Source Name', 'Term Source File', 'Term Source Version', 'Term Source Description'}
        check_labels('ONTOLOGY SOURCE REFERENCE', labels_expected, df_dict['ONTOLOGY SOURCE REFERENCE'])
        logger.info("Loading INVESTIGATION section")
        df_dict['INVESTIGATION'] = _build_section_df(_read_tab_section(
            f=fp,
            sec_key='INVESTIGATION',
            next_sec_key='INVESTIGATION PUBLICATIONS'
        ))
        labels_expected = {'Investigation Identifier', 'Investigation Title', 'Investigation Description',
                           'Investigation Submission Date', 'Investigation Public Release Date'}
        check_labels('INVESTIGATION', labels_expected, df_dict['INVESTIGATION'])
        logger.info("Loading INVESTIGATION PUBLICATIONS section")
        df_dict['INVESTIGATION PUBLICATIONS'] = _build_section_df(_read_tab_section(
            f=fp,
            sec_key='INVESTIGATION PUBLICATIONS',
            next_sec_key='INVESTIGATION CONTACTS'
        ))
        labels_expected = {'Investigation PubMed ID', 'Investigation Publication DOI',
                           'Investigation Publication Author List', 'Investigation Publication Title',
                           'Investigation Publication Status', 'Investigation Publication Status Term Accession Number',
                           'Investigation Publication Status Term Source REF'}
        check_labels('INVESTIGATION PUBLICATIONS', labels_expected, df_dict['INVESTIGATION PUBLICATIONS'])
        logger.info("Loading INVESTIGATION CONTACTS section")
        df_dict['INVESTIGATION CONTACTS'] = _build_section_df(_read_tab_section(
            f=fp,
            sec_key='INVESTIGATION CONTACTS',
            next_sec_key='STUDY'
        ))
        labels_expected = {'Investigation Person Last Name', 'Investigation Person First Name',
                           'Investigation Person Mid Initials', 'Investigation Person Email',
                           'Investigation Person Phone', 'Investigation Person Fax',
                           'Investigation Person Address', 'Investigation Person Affiliation',
                           'Investigation Person Roles', 'Investigation Person Roles',
                           'Investigation Person Roles Term Accession Number',
                           'Investigation Person Roles Term Source REF'}
        check_labels('INVESTIGATION CONTACTS', labels_expected, df_dict['INVESTIGATION CONTACTS'])

        df_dict['STUDY'] = list()
        df_dict['STUDY DESIGN DESCRIPTORS'] = list()
        df_dict['STUDY PUBLICATIONS'] = list()
        df_dict['STUDY FACTORS'] = list()
        df_dict['STUDY ASSAYS'] = list()
        df_dict['STUDY PROTOCOLS'] = list()
        df_dict['STUDY CONTACTS'] = list()
        while _peek(fp):  # Iterate through STUDY blocks until end of file
            logger.info("Loading STUDY section")
            df_dict['STUDY'].append(_build_section_df(_read_tab_section(
                f=fp,
                sec_key='STUDY',
                next_sec_key='STUDY DESIGN DESCRIPTORS'
            )))
            labels_expected = {'Study Identifier', 'Study Title', 'Study Description',
                               'Study Submission Date', 'Study Public Release Date',
                               'Study File Name'}
            check_labels('STUDY', labels_expected, df_dict['STUDY'][-1])
            logger.info("Loading STUDY DESIGN DESCRIPTORS section")
            df_dict['STUDY DESIGN DESCRIPTORS'] .append(_build_section_df(_read_tab_section(
                f=fp,
                sec_key='STUDY DESIGN DESCRIPTORS',
                next_sec_key='STUDY PUBLICATIONS'
            )))
            labels_expected = {'Study Design Type', 'Study Design Type Term Accession Number',
                               'Study Design Type Term Source REF'}
            check_labels('STUDY DESIGN DESCRIPTORS', labels_expected,
                         df_dict['STUDY DESIGN DESCRIPTORS'][-1])
            logger.info("Loading STUDY PUBLICATIONS section")
            df_dict['STUDY PUBLICATIONS'].append(_build_section_df(_read_tab_section(
                f=fp,
                sec_key='STUDY PUBLICATIONS',
                next_sec_key='STUDY FACTORS'
            )))
            labels_expected = {'Study PubMed ID', 'Study Publication DOI',
                               'Study Publication Author List', 'Study Publication Title',
                               'Study Publication Status',
                               'Study Publication Status Term Accession Number',
                               'Study Publication Status Term Source REF'}
            check_labels('STUDY PUBLICATIONS', labels_expected,
                         df_dict['STUDY PUBLICATIONS'][-1])
            logger.info("Loading STUDY FACTORS section")
            df_dict['STUDY FACTORS'].append(_build_section_df(_read_tab_section(
                f=fp,
                sec_key='STUDY FACTORS',
                next_sec_key='STUDY ASSAYS'
            )))
            labels_expected = {'Study Factor Name', 'Study Factor Type', 'Study Factor Type Term Accession Number',
                               'Study Factor Type Term Source REF'}
            check_labels('STUDY FACTORS', labels_expected, df_dict['STUDY FACTORS'][-1])
            logger.info("Loading STUDY ASSAYS section")
            df_dict['STUDY ASSAYS'].append(_build_section_df(_read_tab_section(
                f=fp,
                sec_key='STUDY ASSAYS',
                next_sec_key='STUDY PROTOCOLS'
            )))
            labels_expected = {'Study Assay Measurement Type', 'Study Assay Measurement Type Term Accession Number',
                               'Study Assay Measurement Type Term Source REF', 'Study Assay Technology Type',
                               'Study Assay Technology Type Term Accession Number',
                               'Study Assay Technology Type Term Source REF', 'Study Assay Technology Platform',
                               'Study Assay File Name'}
            check_labels('STUDY ASSAYS', labels_expected, df_dict['STUDY ASSAYS'][-1])
            logger.info("Loading STUDY PROTOCOLS section")
            df_dict['STUDY PROTOCOLS'].append(_build_section_df(_read_tab_section(
                f=fp,
                sec_key='STUDY PROTOCOLS',
                next_sec_key='STUDY CONTACTS'
            )))
            labels_expected = {'Study Protocol Name', 'Study Protocol Type',
                               'Study Protocol Type Term Accession Number', 'Study Protocol Type Term Source REF',
                               'Study Protocol Description', 'Study Protocol URI', 'Study Protocol Version',
                               'Study Protocol Parameters Name', 'Study Protocol Parameters Name Term Accession Number',
                               'Study Protocol Parameters Name Term Source REF', 'Study Protocol Components Name',
                               'Study Protocol Components Type', 'Study Protocol Components Type Term Accession Number',
                               'Study Protocol Components Type Term Source REF'}
            check_labels('STUDY PROTOCOLS', labels_expected, df_dict['STUDY PROTOCOLS'][-1])
            logger.info("Loading STUDY CONTACTS section")
            df_dict['STUDY CONTACTS'].append(_build_section_df(_read_tab_section(
                f=fp,
                sec_key='STUDY CONTACTS',
                next_sec_key='STUDY'
            )))
            labels_expected = {'Study Person Last Name', 'Study Person First Name',
                               'Study Person Mid Initials', 'Study Person Email',
                               'Study Person Phone', 'Study Person Fax',
                               'Study Person Address', 'Study Person Affiliation',
                               'Study Person Roles', 'Study Person Roles',
                               'Study Person Roles Term Accession Number',
                               'Study Person Roles Term Source REF'}
            check_labels('STUDY CONTACTS', labels_expected,
                         df_dict['STUDY CONTACTS'][-1])

        return df_dict

    i_dfs = _read_investigation_file(fp)
    return i_dfs


def check_filenames_present(i_df):
    """Used for rule 3005"""
    for s_pos, study_df in enumerate(i_df['STUDY']):
        if not study_df.iloc[0]['Study File Name']:
            warnings.append({
                "message": "Missing study file name",
                "supplemental": "STUDY.{}".format(s_pos),
                "code": 3005
            })
            logger.warning("(W) A study filename is missing for STUDY.{}".format(s_pos))
        for a_pos, filename in enumerate(i_df['STUDY ASSAYS'][s_pos]['Study Assay File Name'].tolist()):
            if not filename:
                warnings.append({
                    "message": "Missing assay file name",
                    "supplemental": "STUDY.{}, STUDY ASSAY.{}".format(s_pos, a_pos),
                    "code": 3005
                })
                logger.warning("(W) An assay filename is missing for STUDY ASSAY.{}".format(a_pos))


def check_date_formats(i_df):
    """Used for rule 3001"""
    def check_iso8601_date(date_str):
        if date_str:
            try:
                iso8601.parse_date(date_str)
            except iso8601.ParseError:
                warnings.append({
                    "message": "Date is not ISO8601 formatted",
                    "supplemental": "Found {} in date field".format(date_str),
                    "code": 3001
                })
                logger.warning("(W) Date {} does not conform to ISO8601 format".format(date_str))
<<<<<<< HEAD

    try: check_iso8601_date(i_df['INVESTIGATION']['Investigation Public Release Date'].tolist()[0])
    except IndexError: pass

    try: check_iso8601_date(i_df['INVESTIGATION']['Investigation Submission Date'].tolist()[0])
    except IndexError: pass

    for i, study_df in enumerate(i_df['STUDY']):
        try: check_iso8601_date(study_df['Study Public Release Date'].tolist()[0])
        except IndexError: pass

        try: check_iso8601_date(study_df['Study Submission Date'].tolist()[0])
        except IndexError: pass

=======
    import iso8601
    release_date_vals = i_df['INVESTIGATION']['Investigation Public Release Date'].tolist()
    if len(release_date_vals) > 0:
        check_iso8601_date(release_date_vals[0])
    sub_date_values = i_df['INVESTIGATION']['Investigation Submission Date'].tolist()
    if len(sub_date_values) > 0:
        check_iso8601_date(sub_date_values[0])
    for i, study_df in enumerate(i_df['STUDY']):
        release_date_vals = study_df['Study Public Release Date'].tolist()
        if len(release_date_vals) > 0:
            check_iso8601_date(release_date_vals[0])
        sub_date_values = study_df['Study Submission Date'].tolist()
        if len(sub_date_values) > 0:
            check_iso8601_date(sub_date_values[0])
>>>>>>> 7a1206b5
        # for process in study['processSequence']:
        #     check_iso8601_date(process['date'])


def check_dois(i_df):
    """Used for rule 3002"""
    def check_doi(doi_str):
<<<<<<< HEAD
        if doi_str:
            regexDOI = re.compile('(10[.][0-9]{4,}(?:[.][0-9]+)*/(?:(?![%"#? ])\\S)+)')
            if not regexDOI.match(doi_str):
=======
        if doi_str is not '':
            if not _RX_DOI.match(doi_str):
>>>>>>> 7a1206b5
                warnings.append({
                    "message": "DOI is not valid format",
                    "supplemental": "Found {} in DOI field".format(doi_str),
                    "code": 3002
                })
                logger.warning("(W) DOI {} does not conform to DOI format".format(doi_str))
    for doi in i_df['INVESTIGATION PUBLICATIONS']['Investigation Publication DOI'].tolist():
        check_doi(doi)
    for i, study_df in enumerate(i_df['STUDY PUBLICATIONS']):
        for doi in study_df['Study Publication DOI'].tolist():
            check_doi(doi)


def check_pubmed_ids_format(i_df):
    """Used for rule 3003"""
    def check_pubmed_id(pubmed_id_str):
<<<<<<< HEAD
        if pubmed_id_str:
            pmid_regex = re.compile('[0-9]{8}')
            pmcid_regex = re.compile('PMC[0-9]{8}')
            if pmid_regex.match(pubmed_id_str) is None and pmcid_regex.match(pubmed_id_str) is None:
=======
        if pubmed_id_str is not '':
            if (_RX_PMID.match(pubmed_id_str) is None) and (_RX_PMCID.match(pubmed_id_str) is None):
>>>>>>> 7a1206b5
                warnings.append({
                    "message": "PubMed ID is not valid format",
                    "supplemental": "Found PubMedID {}".format(pubmed_id_str),
                    "code": 3003
                })
                logger.warning("(W) PubMed ID {} is not valid format".format(pubmed_id_str))
    for doi in i_df['INVESTIGATION PUBLICATIONS']['Investigation PubMed ID'].tolist():
        check_pubmed_id(doi)
    for study_pubs_df in i_df['STUDY PUBLICATIONS']:
        for doi in study_pubs_df['Study PubMed ID'].tolist():
            check_pubmed_id(doi)


def check_protocol_names(i_df):
    """Used for rule 1010"""
    for study_protocols_df in i_df['STUDY PROTOCOLS']:
        for i, protocol_name in enumerate(study_protocols_df['Study Protocol Name'].tolist()):
            if not protocol_name or 'Unnamed: ' in protocol_name:  #  DataFrames labels empty cells as 'Unnamed: n'
                warnings.append({
                    "message": "Protocol missing name",
                    "supplemental": "pos={}".format(i),
                    "code": 1010
                })
                logger.warning("(W) A Protocol at position {} is missing Protocol Name, so can't be referenced in "
                               "ISA-tab".format(i))

def check_protocol_parameter_names(i_df):
    """Used for rule 1011"""
    for study_protocols_df in i_df['STUDY PROTOCOLS']:
        for i, protocol_parameters_names in enumerate(study_protocols_df['Study Protocol Parameters Name'].tolist()):
            if len(protocol_parameters_names.split(';')) > 1:  # There's an empty cell if no protocols
                for protocol_parameter_name in protocol_parameters_names.split(';'):
                    if not protocol_parameter_name or 'Unnamed: ' in protocol_parameter_name:  # DataFrames labels empty cells as 'Unnamed: n'
                        warnings.append({
                            "message": "Protocol Parameter missing name",
                            "supplemental": "Protocol Parameter at pos={}".format(i),
                            "code": 1011
                        })
                        logger.warning(
                            "(W) A Protocol Parameter used in Protocol position {} is missing a Name, so can't be referenced in ISA-tab".format(i))

def check_study_factor_names(i_df):
    """Used for rule 1012"""
    for study_protocols_df in i_df['STUDY FACTORS']:
        for i, protocol_name in enumerate(study_protocols_df['Study Factor Name'].tolist()):
            if not protocol_name or 'Unnamed: ' in protocol_name:  #  DataFrames labels empty cells as 'Unnamed: n'
                warnings.append({
                    "message": "Study Factor missing name",
                    "supplemental": "Study Factor pos={}".format(i),
                    "code": 1012
                })
                logger.warning("(W) A Study Factor at position {} is missing a name, so can't be referenced in ISA-tab".format(i))


def check_ontology_sources(i_df):
    """Used for rule 3008"""
    for i, ontology_source_name in enumerate(i_df['ONTOLOGY SOURCE REFERENCE']['Term Source Name'].tolist()):
        if not ontology_source_name or 'Unnamed: ' in ontology_source_name:
            warnings.append({
                "message": "Ontology Source missing name ref",
                "supplemental": "pos={}".format(i),
                "code": 3008
            })
            logger.warning("(W) An Ontology Source Reference at position {} is missing Term Source Name, so can't be "
                           "referenced".format(i))


def check_table_files_read(i_df, dir_context):
    """Used for rules 0006 and 0008"""
    for i, study_df in enumerate(i_df['STUDY']):
        study_filename = study_df.iloc[0]['Study File Name']
        if study_filename and not os.path.exists(os.path.join(dir_context, study_filename)):
            errors.append({
                    "message": "Missing study tab file(s)",
                    "supplemental": "Study File {} does not appear to exist".format(study_filename),
                    "code": 6
            })
            logger.error("(E) Study File {} does not appear to exist".format(study_filename))
        # if study_filename:
        #     try:
        #         open(os.path.join(dir_context, study_filename)).close()
        #     except IOError:
        #         logger.error("(E) Study File {} does not appear to exist".format(study_filename))
        for j, assay_filename in enumerate(i_df['STUDY ASSAYS'][i]['Study Assay File Name'].tolist()):
            if assay_filename and not os.path.exists(os.path.join(dir_context, assay_filename)):
                errors.append({
                        "message": "Missing assay tab file(s)",
                        "supplemental": "Assay File {} does not appear to exist".format(assay_filename),
                        "code": 8
                })
                logger.error("(E) Assay File {} does not appear to exist".format(assay_filename))
            # if assay_filename:
            #     try:
            #         open(os.path.join(dir_context, assay_filename)).close()
            #     except IOError:
            #         logger.error("(E) Assay File {} does not appear to exist".format(assay_filename))



def check_table_files_load(i_df, dir_context):
    """Used for rules 0007 and 0009"""
    for i, study_df in enumerate(i_df['STUDY']):
        study_filename = study_df.iloc[0]['Study File Name']
        if study_filename:
            try:
                # with open(os.path.join(dir_context, study_filename)) as fp:
                #     load_table_checks(fp)
                load_table_checks(os.path.join(dir_context, study_filename))
            except IOError:
                pass
        for j, assay_filename in enumerate(i_df['STUDY ASSAYS'][i]['Study Assay File Name'].tolist()):
            if assay_filename:
                try:
                    # with open(os.path.join(dir_context, assay_filename)) as fp:
                    #     load_table_checks(fp)
                    load_table_checks(os.path.join(dir_context, assay_filename))
                except IOError:
                    pass


def check_samples_not_declared_in_study_used_in_assay(i_df, dir_context):
    for i, study_df in enumerate(i_df['STUDY']):
        study_filename = study_df.iloc[0]['Study File Name']
        if study_filename:
            try:
                study_df = load_table(os.path.join(dir_context, study_filename))
                study_samples = set(study_df['Sample Name'])
            except IOError:
                pass
        for j, assay_filename in enumerate(i_df['STUDY ASSAYS'][i]['Study Assay File Name'].tolist()):
            if assay_filename:
                try:
                    assay_df = load_table(os.path.join(dir_context, assay_filename))
                    assay_samples = set(assay_df['Sample Name'])
                    if not assay_samples.issubset(study_samples):
                        logger.error("(E) Some samples in an assay file {} are not declared in the study file {}: {}".format(assay_filename, study_filename, list(assay_samples - study_samples)))
                except IOError:
                    pass


def check_protocol_usage(i_df, dir_context):
    """Used for rules 1007 and 1019"""
    for i, study_df in enumerate(i_df['STUDY']):
        protocols_declared = set(i_df['STUDY PROTOCOLS'][i]['Study Protocol Name'].tolist())
        study_filename = study_df.iloc[0]['Study File Name']
        if study_filename:
            try:
                protocol_refs_used = set()
                study_df = load_table(os.path.join(dir_context, study_filename))
                for protocol_ref_col in (k for k in study_df.columns if k.startswith('Protocol REF')):
                    protocol_refs_used = protocol_refs_used.union(study_df[protocol_ref_col])
                protocol_refs_used = {r for r in protocol_refs_used if pd.notnull(r)}
                if not protocol_refs_used.issubset(protocols_declared):
                    errors.append({
                        "message": "Missing Protocol declaration",
                        "supplemental": "protocols in study file {} are not declared in the investigation file: "
                                        "{}".format(study_filename, diff),
                        "code": 1007
                    })
                    logger.error(
                        "(E) Some protocols used in a study file {} are not declared in the investigation file: {}".format(
                            study_filename, list(protocol_refs_used - protocols_declared)))
            except IOError:
                pass
        for j, assay_filename in enumerate(i_df['STUDY ASSAYS'][i]['Study Assay File Name'].tolist()):
            if assay_filename:
                try:
                    protocol_refs_used = set()
                    assay_df = load_table(os.path.join(dir_context, assay_filename))
                    for protocol_ref_col in (k for k in assay_df.columns if k.startswith('Protocol REF')):
                        protocol_refs_used = protocol_refs_used.union(assay_df[protocol_ref_col])
                    protocol_refs_used = {r for r in protocol_refs_used if pd.notnull(r)}
                    if not protocol_refs_used.issubset(protocols_declared):
                        errors.append({
                            "message": "Missing Protocol declaration",
                            "supplemental": "protocols in study file {} are not declared in the investigation file: "
                                            "{}".format(study_filename, diff),
                            "code": 1007
                        })
                        logger.error(
                            "(E) Some protocols used in an assay file {} are not declared in the investigation file: {}".format(
                                assay_filename, list(protocol_refs_used - protocols_declared)))
                except IOError:
                    pass
        # now collect all protocols in all assays to compare to declared protocols
        protocol_refs_used = set()
        if study_filename:
            try:
                study_df = load_table(os.path.join(dir_context, study_filename))
                for protocol_ref_col in (k for k in study_df.columns if k.startswith('Protocol REF')):
                    protocol_refs_used = protocol_refs_used.union(study_df[protocol_ref_col])
            except IOError:
                pass
        for j, assay_filename in enumerate(i_df['STUDY ASSAYS'][i]['Study Assay File Name'].tolist()):
            if assay_filename:
                try:
                    assay_df = load_table(os.path.join(dir_context, assay_filename))
                    for protocol_ref_col in (k for k in assay_df.columns if k.startswith('Protocol REF')):
                        protocol_refs_used = protocol_refs_used.union(assay_df[protocol_ref_col])
                except IOError:
                    pass
        diff = protocols_declared - protocol_refs_used
        if diff:
            warnings.append({
                "message": "Protocol declared but not used",
                "supplemental": "protocols declared in the file {} are not used in any assay file: "
                                "{}".format(study_filename, diff),
                "code": 1019
            })
            logger.warning(
                "(W) Some protocols declared in the investigation file {} are not used in any assay file: {}".format(
                    study_filename, list(diff)))

def load_table(fp):
    try:
        df = pd.read_csv(fp, sep='\t', encoding='utf-8')
    except UnicodeDecodeError:
        logger.warning("Could not load file with UTF-8, trying ISO-8859-1")
        df = pd.read_csv(fp, sep='\t', encoding='latin1')
    return df


<<<<<<< HEAD
def load_table_checks(f):
    characteristics_regex = re.compile('Characteristics\[(.*?)\]')
    parameter_value_regex = re.compile('Parameter Value\[(.*?)\]')
    factor_value_regex = re.compile('Factor Value\[(.*?)\]')
    comment_regex = re.compile('Comment\[(.*?)\]')
    indexed_col_regex = re.compile('(.*?)\.\d+')
    df = load_table(f)
=======
def load_table_checks(fp):

    df = load_table(fp)
>>>>>>> 7a1206b5
    columns = df.columns
    for x, column in enumerate(columns):  # check if columns have valid labels
        if _RX_INDEXED_COL.match(column):
            column = column[:column.rfind('.')]
        if (column not in {'Source Name', 'Sample Name', 'Term Source REF', 'Protocol REF', 'Term Accession Number',
                           'Unit', 'Assay Name', 'Extract Name', 'Raw Data File', 'Material Type', 'MS Assay Name',
                           'Raw Spectral Data File', 'Labeled Extract Name', 'Label', 'Hybridization Assay Name',
                           'Array Design REF', 'Scan Name', 'Array Data File', 'Protein Assignment File',
                           'Peptide Assignment File', 'Post Translational Modification Assignment File',
                           'Data Transformation Name', 'Derived Spectral Data File', 'Normalization Name',
<<<<<<< HEAD
                           'Derived Array Data File', 'Image File'}) and not characteristics_regex.match(column) and not parameter_value_regex.match(column) and not factor_value_regex.match(column) and not comment_regex.match(column):
=======
                           'Derived Array Data File', 'Image File']) and not _RX_CHARACTERISTICS.match(column) and not _RX_PARAMETER_VALUE.match(column) and not _RX_FACTOR_VALUE.match(column) and not _RX_COMMENT.match(column):
>>>>>>> 7a1206b5
            logger.error("Unrecognised column heading {} at column position {} in table file {}".format(column, x, os.path.basename(fp.name)))
    norm_columns = list()
    for x, column in enumerate(columns):
        if _RX_INDEXED_COL.match(column):
            norm_columns.append(column[:column.rfind('.')])
        else:
            norm_columns.append(column)
    object_index = (k for k, x in enumerate(norm_columns) if x in {'Source Name', 'Sample Name', 'Protocol REF',
                                                              'Extract Name', 'Labeled Extract Name', 'Raw Data File',
                                                              'Raw Spectral Data File', 'Array Data File',
                                                              'Protein Assignment File', 'Peptide Assignment File',
                                                              'Post Translational Modification Assignment File',
<<<<<<< HEAD
                                                              'Derived Spectral Data File', 'Derived Array Data File'}
                    or factor_value_regex.match(x))
=======
                                                              'Derived Spectral Data File', 'Derived Array Data File']
                    or _RX_FACTOR_VALUE.match(x)]
>>>>>>> 7a1206b5
    # this bit strips out the postfix .n that DataFrames adds to multiples of column labels
    object_columns_list = list()
    prev_i = next(object_index) # this will also automatically skip first one
    for curr_i in object_index:  # collect each object's columns
        if prev_i == curr_i: pass  # skip if there's no diff, i.e. first one
        else: object_columns_list.append(norm_columns[prev_i:curr_i])
        prev_i = curr_i
    object_columns_list.append(norm_columns[prev_i:])  # finally collect last object's columns

    for object_columns in object_columns_list:
        prop_name = object_columns[0]
        if prop_name in {'Sample Name', 'Source Name'}:
            for x, col in enumerate(object_columns[1:]):
<<<<<<< HEAD
                if col not in {'Term Source REF', 'Term Accession Number', 'Unit'} and not characteristics_regex.match(col) and not factor_value_regex.match(col) and not comment_regex.match(col):
                    logger.error("(E) Expected only Characteristics, Factor Values or Comments following {} columns but found {} at offset {}".format(prop_name, col, x+1))
        elif prop_name == 'Protocol REF':
            for x, col in enumerate(object_columns[1:]):
                if col not in {'Term Source REF', 'Term Accession Number', 'Unit', 'Assay Name',
                               'Hybridization Assay Name', 'Array Design REF', 'Scan Name'} and not parameter_value_regex.match(col) and not comment_regex.match(col):
=======
                if col not in ['Term Source REF', 'Term Accession Number', 'Unit'] and not _RX_CHARACTERISTICS.match(col) and not _RX_FACTOR_VALUE.match(col) and not _RX_COMMENT.match(col):
                    logger.error("(E) Expected only Characteristics, Factor Values or Comments following {} columns but found {} at offset {}".format(prop_name, col, x+1))
        elif prop_name == 'Protocol REF':
            for x, col in enumerate(object_columns[1:]):
                if col not in ['Term Source REF', 'Term Accession Number', 'Unit', 'Assay Name',
                               'Hybridization Assay Name', 'Array Design REF', 'Scan Name'] and not _RX_PARAMETER_VALUE.match(col) and not _RX_COMMENT.match(col):
>>>>>>> 7a1206b5
                    logger.error("(E) Unexpected column heading following {} column. Found {} at offset {}".format(prop_name, col, x+1))
        elif prop_name == 'Extract Name':
            if len(object_columns) > 1:
                logger.error(
                    "Unexpected column heading(s) following {} column. Found {} at offset {}".format(prop_name, object_columns[1:], 2))
        elif prop_name == 'Labeled Extract Name':
            if len(object_columns) > 1:
                if object_columns[1] == 'Label':
                    for x, col in enumerate(object_columns[2:]):
                        if col not in {'Term Source REF', 'Term Accession Number'}:
                            logger.error("(E) Unexpected column heading following {} column. Found {} at offset {}".format(prop_name, col, x+1))
                else:
                    logger.error("(E) Unexpected column heading following {} column. Found {} at offset {}".format(prop_name, object_columns[1:], 2))
            else:
                logger.error("Expected Label column after Labeled Extract Name but none found")
        elif prop_name in {'Raw Data File', 'Derived Spectral Data File', 'Derived Array Data File', 'Array Data File',
                           'Raw Spectral Data File', 'Protein Assignment File', 'Peptide Assignment File',
                           'Post Translational Modification Assignment File'}:
            for x, col in enumerate(object_columns[1:]):
                if not _RX_COMMENT.match(col):
                    logger.error("(E) Expected only Comments following {} columns but found {} at offset {}".format(prop_name, col, x+1))
        elif _RX_FACTOR_VALUE.match(prop_name):
            for x, col in enumerate(object_columns[2:]):
                if col not in {'Term Source REF', 'Term Accession Number'}:
                    logger.error(
                        "(E) Unexpected column heading following {} column. Found {} at offset {}".format(prop_name,
                                                                                                      col, x + 1))
        else:
            logger.info("Need to implement a rule for... " + prop_name)
            logger.info(object_columns)
    return df


def check_study_factor_usage(i_df, dir_context):
    """Used for rules 1008 and 1021"""
    for i, study_df in enumerate(i_df['STUDY']):
        study_factors_declared = set(i_df['STUDY FACTORS'][i]['Study Factor Name'].tolist())
        study_filename = study_df.iloc[0]['Study File Name']
        if study_filename:
            try:
                study_factors_used = set()
<<<<<<< HEAD
                study_df = load_table(os.path.join(dir_context, study_filename))
                study_factor_ref_cols = (k for k in study_df.columns if factor_value_regex.match(k))
=======
                study_df = load_table(open(os.path.join(dir_context, study_filename)))
                study_factor_ref_cols = [i for i in study_df.columns if _RX_FACTOR_VALUE.match(i)]
>>>>>>> 7a1206b5
                for col in study_factor_ref_cols:
                    fv = _RX_FACTOR_VALUE.findall(col)
                    study_factors_used = study_factors_used.union(set(fv))
                if not study_factors_used.issubset(study_factors_declared):
                    logger.error(
                        "(E) Some factors used in an study file {} are not declared in the investigation file: {}".format(
                            study_filename, list(study_factors_used - study_factors_declared)))
            except IOError:
                pass
        for j, assay_filename in enumerate(i_df['STUDY ASSAYS'][i]['Study Assay File Name'].tolist()):
            if assay_filename:
                try:
                    study_factors_used = set()
<<<<<<< HEAD
                    assay_df = load_table(os.path.join(dir_context, assay_filename))
                    study_factor_ref_cols = {k for k in assay_df.columns if factor_value_regex.match(k)}
=======
                    assay_df = load_table(open(os.path.join(dir_context, assay_filename)))
                    study_factor_ref_cols = set([i for i in assay_df.columns if _RX_FACTOR_VALUE.match(i)])
>>>>>>> 7a1206b5
                    for col in study_factor_ref_cols:
                        fv = _RX_FACTOR_VALUE.findall(col)
                        study_factors_used = study_factors_used.union(set(fv))
                    if not study_factors_used.issubset(study_factors_declared):
                        logger.error(
                            "(E) Some factors used in an assay file {} are not declared in the investigation file: {}".format(
                                assay_filename, list(study_factors_used - study_factors_declared)))
                except IOError:
                    pass
        study_factors_used = set()
        if study_filename:
            try:
<<<<<<< HEAD
                study_df = load_table(os.path.join(dir_context, study_filename))
                study_factor_ref_cols = (k for k in study_df.columns if factor_value_regex.match(k))
=======
                study_df = load_table(open(os.path.join(dir_context, study_filename)))
                study_factor_ref_cols = [i for i in study_df.columns if _RX_FACTOR_VALUE.match(i)]
>>>>>>> 7a1206b5
                for col in study_factor_ref_cols:
                    fv = _RX_FACTOR_VALUE.findall(col)
                    study_factors_used = study_factors_used.union(set(fv))
            except IOError:
                pass
        for j, assay_filename in enumerate(i_df['STUDY ASSAYS'][i]['Study Assay File Name'].tolist()):
            if assay_filename:
                try:
<<<<<<< HEAD
                    study_df = load_table(os.path.join(dir_context, assay_filename))
                    study_factor_ref_cols = (k for k in assay_df.columns if factor_value_regex.match(k))
=======
                    assay_df = load_table(open(os.path.join(dir_context, assay_filename)))
                    study_factor_ref_cols = set([i for i in assay_df.columns if _RX_FACTOR_VALUE.match(i)])
>>>>>>> 7a1206b5
                    for col in study_factor_ref_cols:
                        fv = _RX_FACTOR_VALUE.findall(col)
                        study_factors_used = study_factors_used.union(set(fv))
                except IOError:
                    pass
        if study_factors_declared - study_factors_used:
            logger.warning(
                "(W) Some study factors declared in the investigation file are not used in any assay file: {}".format(
                    list(study_factors_declared - study_factors_used)))


def check_protocol_parameter_usage(i_df, dir_context):
    """Used for rules 1009 and 1020"""
    for i, study_df in enumerate(i_df['STUDY']):
        protocol_parameters_declared = set()
        protocol_parameters_per_protocol = set(i_df['STUDY PROTOCOLS'][i]['Study Protocol Parameters Name'].tolist())
        for protocol_parameters in protocol_parameters_per_protocol:
            parameters_list = protocol_parameters.split(';')
            protocol_parameters_declared = protocol_parameters_declared.union(set(parameters_list))
        protocol_parameters_declared = protocol_parameters_declared - {''}  # empty string is not a valid protocol parameter
        study_filename = study_df.iloc[0]['Study File Name']
        if study_filename:
            try:
                protocol_parameters_used = set()
<<<<<<< HEAD
                study_df = load_table(os.path.join(dir_context, study_filename))
                parameter_value_cols = (k for k in study_df.columns if parameter_value_regex.match(k))
=======
                study_df = load_table(open(os.path.join(dir_context, study_filename)))
                parameter_value_cols = [i for i in study_df.columns if _RX_PARAMETER_VALUE.match(i)]
>>>>>>> 7a1206b5
                for col in parameter_value_cols:
                    pv = _RX_PARAMETER_VALUE.findall(col)
                    protocol_parameters_used = protocol_parameters_used.union(set(pv))
                if not protocol_parameters_used.issubset(protocol_parameters_declared):
                    logger.error(
                        "(E) Some protocol parameters referenced in an study file {} are not declared in the investigation file: {}".format(
                            study_filename, list(protocol_parameters_used - protocol_parameters_declared)))
            except IOError:
                pass
        for j, assay_filename in enumerate(i_df['STUDY ASSAYS'][i]['Study Assay File Name'].tolist()):
            if assay_filename:
                try:
                    protocol_parameters_used = set()
<<<<<<< HEAD
                    assay_df = load_table(os.path.join(dir_context, assay_filename))
                    parameter_value_cols = (k for k in assay_df.columns if parameter_value_regex.match(k))
=======
                    assay_df = load_table(open(os.path.join(dir_context, assay_filename)))
                    parameter_value_cols = [i for i in assay_df.columns if _RX_PARAMETER_VALUE.match(i)]
>>>>>>> 7a1206b5
                    for col in parameter_value_cols:
                        pv = _RX_PARAMETER_VALUE.findall(col)
                        protocol_parameters_used = protocol_parameters_used.union(set(pv))
                    if not protocol_parameters_used.issubset(protocol_parameters_declared):
                        logger.error(
                            "(E) Some protocol parameters referenced in an assay file {} are not declared in the investigation file: {}".format(
                                assay_filename, list(protocol_parameters_used - protocol_parameters_declared)))
                except IOError:
                    pass
        # now collect all protocol parameters in all assays to compare to declared protocol parameters
        protocol_parameters_used = set()
        if study_filename:
            try:
<<<<<<< HEAD
                study_df = load_table(os.path.join(dir_context, study_filename))
                parameter_value_cols = (k for k in study_df.columns if parameter_value_regex.match(k))
=======
                study_df = load_table(open(os.path.join(dir_context, study_filename)))
                parameter_value_cols = [i for i in study_df.columns if _RX_PARAMETER_VALUE.match(i)]
>>>>>>> 7a1206b5
                for col in parameter_value_cols:
                    pv = _RX_PARAMETER_VALUE.findall(col)
                    protocol_parameters_used = protocol_parameters_used.union(set(pv))
            except IOError:
                pass
        for j, assay_filename in enumerate(i_df['STUDY ASSAYS'][i]['Study Assay File Name'].tolist()):
            if assay_filename:
                try:
<<<<<<< HEAD
                    assay_df = load_table(os.path.join(dir_context, assay_filename))
                    parameter_value_cols = (k for k in assay_df.columns if parameter_value_regex.match(k))
=======
                    assay_df = load_table(open(os.path.join(dir_context, assay_filename)))
                    parameter_value_cols = [i for i in assay_df.columns if _RX_PARAMETER_VALUE.match(i)]
>>>>>>> 7a1206b5
                    for col in parameter_value_cols:
                        pv = _RX_PARAMETER_VALUE.findall(col)
                        protocol_parameters_used = protocol_parameters_used.union(set(pv))
                except IOError:
                    pass
        if protocol_parameters_declared - protocol_parameters_used:
            logger.warning(
                "(W) Some protocol parameters declared in the investigation file are not used in any assay file: {}".format(
                    list(protocol_parameters_declared - protocol_parameters_used)))


def get_ontology_source_refs(i_df):
    return i_df['ONTOLOGY SOURCE REFERENCE']['Term Source Name'].tolist()


def check_term_source_refs_in_investigation(i_df):
    """Used for rules 3007 and 3009"""
    ontology_sources_list = get_ontology_source_refs(i_df)

    def check_study_term_sources_in_secton_field(section_label, pos, column_label):
        section_term_source_refs = (k for k in i_df[section_label][pos][column_label].tolist() if k)
        # this for loop deals with semicolon separated lists of term source refs
        section_term_source_refs_to_remove = list()
        for section_term_source_ref in section_term_source_refs:
            if ';' in section_term_source_ref:
                term_sources = [k for k in section_term_source_ref.split(';') if k]
                section_term_source_refs_to_remove.append(section_term_source_ref)
                section_term_source_refs.extend(term_sources)
        for section_term_source_ref_to_remove in section_term_source_refs_to_remove:
            section_term_source_refs.remove(section_term_source_ref_to_remove)
        if not set(section_term_source_refs).issubset(ontology_sources_list):
            warnings.append({
                "message": "Missing Term Source",
                "supplemental": "Ontology sources missing {}".format(list(set(ontology_sources_list) - set(section_term_source_refs))),
                "code": 3009
            })
            logger.warning("(W) In {} one or more of {} has not been declared in {}.{} section".format(column_label,
                                                                                                section_term_source_refs,
                                                                                                section_label, pos))

    i_publication_status_term_source_ref = [k for k in i_df['INVESTIGATION PUBLICATIONS']['Investigation Publication Status Term Source REF'].tolist() if k]
    if not set(i_publication_status_term_source_ref).issubset(ontology_sources_list):
        warnings.append({
            "message": "Missing Term Source",
            "supplemental": "Ontology sources missing {}".format(list(set(i_publication_status_term_source_ref) - set(ontology_sources_list))),
            "code": 3009
        })
        logger.warning("(W) Investigation Publication Status Term Source REF {} has not been declared in ONTOLOGY SOURCE REFERENCE section".format(i_publication_status_term_source_ref))
    i_person_roles_term_source_ref = [k for k in i_df['INVESTIGATION CONTACTS']['Investigation Person Roles Term Source REF'].tolist() if k]
    diff = set(i_person_roles_term_source_ref) - set(ontology_sources_list)
    if diff:
        warnings.append({
            "message": "Missing Term Source",
            "supplemental": "Ontology sources missing {}".format(list(diff)),
            "code": 3009
        })
        logger.warning("(W) Investigation Person Roles Term Source REF {} has not been declared in ONTOLOGY SOURCE "
                    "REFERENCE section".format(i_person_roles_term_source_ref))
    for i, study_df in enumerate(i_df['STUDY']):
        check_study_term_sources_in_secton_field('STUDY DESIGN DESCRIPTORS', i, 'Study Design Type Term Source REF')
        check_study_term_sources_in_secton_field('STUDY PUBLICATIONS', i, 'Study Publication Status Term Source REF')
        check_study_term_sources_in_secton_field('STUDY ASSAYS', i, 'Study Assay Measurement Type Term Source REF')
        check_study_term_sources_in_secton_field('STUDY ASSAYS', i, 'Study Assay Technology Type Term Source REF')
        check_study_term_sources_in_secton_field('STUDY PROTOCOLS', i, 'Study Protocol Type Term Source REF')
        check_study_term_sources_in_secton_field('STUDY PROTOCOLS', i, 'Study Protocol Parameters Name Term Source REF')
        check_study_term_sources_in_secton_field('STUDY PROTOCOLS', i, 'Study Protocol Components Type Term Source REF')
        check_study_term_sources_in_secton_field('STUDY CONTACTS', i, 'Study Person Roles Term Source REF')


def check_term_source_refs_in_assay_tables(i_df, dir_context):
    """Used for rules 3007 and 3009"""
    import math
    ontology_sources_list = set(get_ontology_source_refs(i_df))
    for i, study_df in enumerate(i_df['STUDY']):
        study_filename = study_df.iloc[0]['Study File Name']
        if study_filename:
            try:
                df = load_table(os.path.join(dir_context, study_filename))
                columns = df.columns
                object_index = (k for k, x in enumerate(columns) if x.startswith('Term Source REF'))
                prev_i = next(object_index)
                object_columns_list = [columns[prev_i]]
                for curr_i in object_index:  # collect each object's columns
                    if prev_i == curr_i:
                        pass  # skip if there's no diff, i.e. first one
                    else:
                        object_columns_list.append(columns[curr_i])
                    prev_i = curr_i
                for x, col in enumerate(object_columns_list):
                    for y, row in enumerate(df[col]):
                        if row not in ontology_sources_list:
                            if isinstance(row, float):
                                if not math.isnan(row):
                                    warnings.append({
                                        "message": "Missing Term Source",
                                        "supplemental": "Ontology sources missing {} at column position {} and row {} "
                                                        "in {} not declared in ontology "
                                                        "sources {}".format(row+1, object_index[x], y+1, study_filename,
                                                                            list(ontology_sources_list)),
                                        "code": 3009
                                    })
                                    logger.warning("(W) Term Source REF {} at column position {} and row {} in {} not declared in ontology sources {}".format(row+1, object_index[x], y+1, study_filename, list(ontology_sources_list)))
                            else:
                                warnings.append({
                                    "message": "Missing Term Source",
                                    "supplemental": "Ontology sources missing {} at column position {} and row {} "
                                                    "in {} not declared in ontology "
                                                    "sources {}".format(row + 1, object_index[x], y + 1, study_filename,
                                                                        list(ontology_sources_list)),
                                    "code": 3009
                                })
                                logger.warning("(W) Term Source REF {} at column position {} and row {} in {} not in declared ontology sources {}".format(row+1, object_index[x], y+1, study_filename, list(ontology_sources_list)))
            except IOError:
                pass
            for j, assay_filename in enumerate(i_df['STUDY ASSAYS'][i]['Study Assay File Name'].tolist()):
                if assay_filename:
                    try:
                        df = load_table(os.path.join(dir_context, assay_filename))
                        columns = df.columns
                        object_index = (k for k, x in enumerate(columns) if x.startswith('Term Source REF'))
                        prev_i = next(object_index)
                        object_columns_list = [columns[prev_i]]
                        for curr_i in object_index:  # collect each object's columns
                            if prev_i == curr_i:
                                pass  # skip if there's no diff, i.e. first one
                            else:
                                object_columns_list.append(columns[curr_i])
                            prev_i = curr_i
                        for x, col in enumerate(object_columns_list):
                            for y, row in enumerate(df[col]):
                                if row not in ontology_sources_list:
                                    if isinstance(row, float):
                                        if not math.isnan(row):
                                            warnings.append({
                                                "message": "Missing Term Source",
                                                "supplemental": "Ontology sources missing {} at column position {} and "
                                                                "row {} in {} not declared in ontology sources {}"
                                                    .format(row + 1, object_index[x], y + 1, study_filename,
                                                            list(ontology_sources_list)),
                                                "code": 3009
                                            })
                                            logger.warning(
                                                "(W) Term Source REF {} at column position {} and row {} in {} not declared in ontology sources {}".format(
                                                    row+1, object_index[x], y+1, study_filename,
                                                    list(ontology_sources_list)))
                                    else:
                                        warnings.append({
                                            "message": "Missing Term Source",
                                            "supplemental": "Ontology sources missing {} at column position {} and row "
                                                            "{} in {} not declared in ontology sources {}"
                                                .format(row + 1, object_index[x], y + 1, study_filename,
                                                        list(ontology_sources_list)),
                                            "code": 3009
                                        })
                                        logger.warning(
                                            "(W) Term Source REF {} at column position {} and row {} in {} not in declared ontology sources {}".format(
                                                row+1, object_index[x], y+1, study_filename, list(ontology_sources_list)))
                    except IOError:
                        pass


def check_term_source_refs_usage(i_df, dir_context):
    check_term_source_refs_in_investigation(i_df)
    check_term_source_refs_in_assay_tables(i_df, dir_context)


def load_config(config_dir):
    """Rule 4001"""
    from isatools.io import isatab_configurator
    configs = None
    try:
        configs = isatab_configurator.load(config_dir)
    except (IOError, OSError) as e:
        errors.append({
            "message": "Configurations could not be loaded",
            "supplemental": "On loading {}".format(config_dir),
            "code": 4001
        })
        logger.error("(E) {} on trying to load from {}".format(type(e).__name__, config_dir))
    if not configs:
        errors.append({
            "message": "Configurations could not be loaded",
            "supplemental": "On loading {}".format(config_dir),
            "code": 4001
        })
        logger.error("(E) Could not load configurations from {}".format(config_dir))
    else:
        for k in six.iterkeys(configs):
            logger.info("Loaded table configuration '{}' for measurement and technology {}"
                        .format(configs[k].get_isatab_configuration()[0].table_name, k))
    return configs


def check_measurement_technology_types(i_df, configs):
    """Rule 4002"""
    for i, assay_df in enumerate(i_df['STUDY ASSAYS']):
        measurement_types = assay_df['Study Assay Measurement Type'].tolist()
        technology_types = assay_df['Study Assay Technology Type'].tolist()
        if len(measurement_types) == len(technology_types):
            for x, measurement_type in enumerate(measurement_types):
                if (measurement_types[x], technology_types[x]) not in configs:
                    errors.append({
                        "message": "Measurement/technology type invalid",
                        "supplemental": "Measurement {}/technology {}, STUDY ASSAY.{}"
                            .format(measurement_types[x], technology_types[x], i),
                        "code": 4002
                    })
                    logger.error("(E) Could not load configuration for measurement type '{}' and technology type '{}' "
                                 "for STUDY ASSAY.{}'".format(measurement_types[x], technology_types[x], i))


def check_investigation_against_config(i_df, configs):
    import math

    def check_section_against_required_fields_one_value(section, required, i=0):
        fields_required = (k for k in section.columns if k in required)
        for col in fields_required:
            required_values = section[col]
            for x, required_value in enumerate(required_values):
                required_value = required_values.iloc[x]
                if isinstance(required_value, float):
                    if math.isnan(required_value):
                        if i > 0:
                            warnings.append({
                                "message": "A required property is missing",
                                "supplemental": "A property value in {}.{} of investigation file at column {} is "
                                                "required".format(col, i + 1, x + 1),
                                "code": 4003
                            })
                            logger.warning(
                                "(W) A property value in {}.{} of investigation file at column {} is required".format(
                                    col, i+1, x + 1))
                        else:
                            warnings.append({
                                "message": "A required property is missing",
                                "supplemental": "A property value in {} of investigation file at column {} is "
                                                "required".format(col, x + 1),
                                "code": 4003
                            })
                            logger.warning(
                                "(W) A property value in {} of investigation file at column {} is required".format(
                                    col, x + 1))
                else:
                    if not required_value or str('Unnamed: ') in required_value:
                        if i > 0:
                            warnings.append({
                                "message": "A required property is missing",
                                "supplemental": "A property value in {}.{} of investigation file at column {} is "
                                                "required".format(col, i+1, x + 1),
                                "code": 4003
                            })
                            logger.warning(
                                "(W) A property value in {}.{} of investigation file at column {} is required".format(
                                    col, i+1, x + 1))
                        else:
                            warnings.append({
                                "message": "A required property is missing",
                                "supplemental": "A property value in {} of investigation file at column {} is "
                                                "required".format(col, x + 1),
                                "code": 4003
                            })
                            logger.warning(
                                "(W) A property value in {} of investigation file at column {} is required".format(
                                    col, x + 1))

    required_fields = [k.header for k in configs[('[investigation]', '')].get_isatab_configuration()[0].get_field() if k.is_required]
    check_section_against_required_fields_one_value(i_df['INVESTIGATION'], required_fields)
    check_section_against_required_fields_one_value(i_df['INVESTIGATION PUBLICATIONS'], required_fields)
    check_section_against_required_fields_one_value(i_df['INVESTIGATION CONTACTS'], required_fields)

    for x, study_df in enumerate(i_df['STUDY']):
        check_section_against_required_fields_one_value(i_df['STUDY'][x], required_fields, x)
        check_section_against_required_fields_one_value(i_df['STUDY DESIGN DESCRIPTORS'][x], required_fields, x)
        check_section_against_required_fields_one_value(i_df['STUDY PUBLICATIONS'][x], required_fields, x)
        check_section_against_required_fields_one_value(i_df['STUDY FACTORS'][x], required_fields, x)
        check_section_against_required_fields_one_value(i_df['STUDY ASSAYS'][x], required_fields, x)
        check_section_against_required_fields_one_value(i_df['STUDY PROTOCOLS'][x], required_fields, x)
        check_section_against_required_fields_one_value(i_df['STUDY CONTACTS'][x], required_fields, x)


def check_study_table_against_config(s_df, protocols_declared, config):
    # We are assuming the table load validation earlier passed

    # First check column order is correct against the configuration
    columns = s_df.columns
    object_index = ((k, x) for k, x in enumerate(columns) if x in {'Source Name', 'Sample Name',
                                                              'Extract Name', 'Labeled Extract Name', 'Raw Data File',
                                                              'Raw Spectral Data File', 'Array Data File',
                                                              'Protein Assignment File', 'Peptide Assignment File',
                                                              'Post Translational Modification Assignment File',
                                                              'Derived Spectral Data File',
                                                              'Derived Array Data File'} or 'Protocol REF' in x or
                    'Characteristics[' in x or 'Factor Value[' in x or 'Parameter Value[' in x)
    fields = [k.header for k in config.get_isatab_configuration()[0].get_field()]
    protocols = [(i.pos, i.protocol_type) for i in config.get_isatab_configuration()[0].get_protocol_field()]
    for protocol in protocols:
        fields.insert(protocol[0], 'Protocol REF')
    # strip out non-config columns
    object_index = (k for k in object_index if k[1] in fields)
    for x, object in enumerate(object_index):
        if fields[x] != object[1]:
            warnings.append({
                "message": "The column order in assay table is not valid",
                "supplemental": "Unexpected heading found. Expected {} but found {} at column number {}"
                    .format(fields[x], object[1], object[0]),
                "code": 4005
            })
            logger.warning("(W) Unexpected heading found. Expected {} but found {} at column number {}"
                        .format(fields[x], object[1], object[0]))

    # Second, check if Protocol REFs are of valid types
    for row in s_df['Protocol REF']:
        print("{}: {} {}".format(row, protocols_declared[row] in [k[1] for k in protocols], [k[1] for k in protocols]))
    # Third, check if required values are present


def check_assay_table_against_config(s_df, config):
    import itertools
    # We are assuming the table load validation earlier passed
    # First check column order is correct against the configuration
    columns = s_df.columns
    norm_columns = list()
    for x, column in enumerate(columns):
        if _RX_INDEXED_COL.match(column):
            norm_columns.append(column[:column.rfind('.')])
        else:
            norm_columns.append(column)
    norm_columns = (k for k, g in itertools.groupby(norm_columns))  # remove adjacent dups - i.e. chained Protocol REFs
    object_index = ((k, x) for k, x in enumerate(norm_columns) if x in {'Source Name', 'Sample Name',
                                                              'Extract Name', 'Labeled Extract Name', 'Raw Data File',
                                                              'Raw Spectral Data File', 'Array Data File',
                                                              'Protein Assignment File', 'Peptide Assignment File',
                                                              'Post Translational Modification Assignment File',
                                                              'Derived Spectral Data File',
                                                              'Derived Array Data File', 'Assay Name'} or 'Protocol REF' in x or
                    'Characteristics[' in x or 'Factor Value[' in x or 'Parameter Value[' in x or 'Comment[' in x)
    fields = [k.header for k in config.get_isatab_configuration()[0].get_field()]
    protocols = [(k.pos, k.protocol_type) for k in config.get_isatab_configuration()[0].get_protocol_field()]
    for protocol in protocols:
        fields.insert(protocol[0], 'Protocol REF')
    # strip out non-config columns
    object_index = (k for k in object_index if k[1] in fields)
    for x, object in enumerate(object_index):
        if fields[x] != object[1]:
            warnings.append({
                "message": "The column order in assay table is not valid",
                "supplemental": "Unexpected heading found. Expected {} but found {} at column number {}"
                    .format(fields[x], object[1], object[0]),
                "code": 4005
            })
            logger.warning("(W) Unexpected heading found. Expected {} but found {} at column number {}".format(fields[x], object[1], object[0]))


def cell_has_value(cell):
    if isinstance(cell, float):
        if math.isnan(cell):
            return True
        else:
            return False
    else:
        if not cell.strip():
            return False
        elif 'Unnamed: ' in cell:
            return False
        else:
            return True


def check_assay_table_with_config(df, config, filename, protocol_names_and_types):
    columns = list(df.columns)
    # Get required headers from config and check if they are present in the table; Rule 4010
    required_fields = (k.header for k in config.get_isatab_configuration()[0].get_field() if k.is_required)
    for required_field in required_fields:
        if required_field not in columns:
            warnings.append({
                "message": "A required column in assay table is not present",
                "supplemental": "In {} the required column {} missing from column headings"
                    .format(filename, required_field),
                "code": 4010
            })
            logger.warning("(W) In {} the required column {} missing from column headings".format(filename, required_field))
        else:
            # Now check that the required column cells all have values, Rules 4003-4008
            for y, cell in enumerate(df[required_field]):
                if not cell_has_value(cell):
                    warnings.append({
                        "message": "A required cell value is missing",
                        "supplemental": "Cell at row {} in column '{}' has no value".format(y, required_field),
                        "code": 4012
                    })
                    logger.warning("(W) Cell at row {} in column '{}' has no value, but it is required by the "
                                "configuration".format(y, required_field))

    # Check if protocol ref column values are consistently structured
    protocol_ref_index = (k for k in columns if 'protocol ref' in k.lower())
    prots_ok = True
    for each in protocol_ref_index:
        prots_found = set()
        for cell in df[each]:
            prots_found.add(cell)
        if len(prots_found) > 1:
            warnings.append({
                "message": "Multiple protocol references in Protocol REF column",
                "supplemental": "Multiple protocol references {} are found in {}".format(prots_found, each),
                "code": 4999
            })
            logger.warning("(W) Multiple protocol references {} are found in {}".format(prots_found, each))
            logger.warning("(W) Only one protocol reference should be used in a Protocol REF column.")
            prots_ok = False


def check_study_assay_tables_against_config(i_df, dir_context, configs):
    """Used for rules 4003-4008"""
    for i, study_df in enumerate(i_df['STUDY']):
        study_filename = study_df.iloc[0]['Study File Name']
        protocol_names = i_df['STUDY PROTOCOLS'][i]['Study Protocol Name'].tolist()
        protocol_types = i_df['STUDY PROTOCOLS'][i]['Study Protocol Type'].tolist()
        protocol_names_and_types = dict(zip(protocol_names, protocol_types))
        if study_filename:
            try:
                df = load_table(os.path.join(dir_context, study_filename))
                config = configs[('[Sample]', '')]
                logger.info("Checking study file {} against default study table configuration...".format(study_filename))
                check_assay_table_with_config(df, config, study_filename, protocol_names_and_types)
            except IOError:
                pass
        for j, assay_df in enumerate(i_df['STUDY ASSAYS']):
            assay_filename = assay_df['Study Assay File Name'].tolist()[0]
            measurement_type = assay_df['Study Assay Measurement Type'].tolist()[0]
            technology_type = assay_df['Study Assay Technology Type'].tolist()[0]
            if assay_filename:
                try:
                    df = load_table(os.path.join(dir_context, assay_filename))
                    config = configs[(measurement_type, technology_type)]
                    logger.info(
                        "Checking assay file {} against default table configuration ({}, {})...".format(assay_filename, measurement_type, technology_type))
                    check_assay_table_with_config(df, config, assay_filename, protocol_names_and_types)
                    # check_assay_table_with_config(df, protocols, config, assay_filename)
                except IOError:
                    pass
        # TODO: Check protocol usage - Rule 4009


def check_factor_value_presence(table):
    factor_fields = (k for k in table.columns if k.lower().startswith('factor value'))
    for factor_field in factor_fields:
        for x, cell_value in enumerate(table.fillna('')[factor_field]):
            if not str(cell_value):
                warnings.append({
                    "message": "A required node factor value is missing value",
                    "supplemental": "(W) Missing value for '" + factor_field + "' at row " + str(x) + " in " +
                                    table.filename,
                    "code": 4007
                })
                logger.warning("(W) Missing value for '" + factor_field + "' at row " + str(x) + " in " + table.filename)


def check_required_fields(table, cfg):
    for fheader in (k.header for k in cfg.get_isatab_configuration()[0].get_field() if k.is_required):
        found_field = [k for k in table.columns if k.lower() == fheader.lower()]
        if not found_field:
            warnings.append({
                "message": "A required column in assay table is not present",
                "supplemental": "Required field '" + fheader + "' not found in the file '" + table.filename + "'",
                "code": 4010
            })
            logger.warning("(W) Required field '" + fheader + "' not found in the file '" + table.filename + "'")
        elif len(found_field) > 1:
            warnings.append({
                "message": "Multiple columns found",
                "supplemental": "Field '" + fheader + "' cannot have multiple values in the file '" + table.filename,
                "code": 4013
            })
            logger.warning("(W) Field '" + fheader + "' cannot have multiple values in the file '" + table.filename)


def check_sample_names(study_sample_table, assay_tables=list()):
    if assay_tables:
        study_samples = set(study_sample_table['Sample Name'])
        for assay_table in assay_tables:
            assay_samples = set(assay_table['Sample Name'])
            for assay_sample in assay_samples:
                if assay_sample not in study_samples:
                    warnings.append({
                        "message": "Missing Sample",
                        "supplemental": "{} is a Sample Name in {}, but it is not defined in the Study Sample File {}."
                                .format(assay_sample, assay_table.filename, study_sample_table.filename),
                        "code": 1003
                    })
                    logger.warning("(W) {} is a Sample Name in {}, but it is not defined in the Study Sample File {}."
                                .format(assay_sample, assay_table.filename, study_sample_table.filename))


def check_field_values(table, cfg):
    def check_single_field(cell_value, cfg_field):
        # First check if the value is required by config
        if isinstance(cell_value, float):
            if math.isnan(cell_value):
                if cfg_field.is_required:
                    warnings.append({
                        "message": "A required column in assay table is not present",
                        "supplemental": "Missing value for the required field '" + cfg_field.header
                                        + "' in the file '" + table.filename + "'",
                        "code": 4010
                    })
                    logger.warning("(W) Missing value for the required field '" + cfg_field.header + "' in the file '" +
                                table.filename + "'")
                return True
        elif isinstance(cell_value, str):
            value = cell_value.strip()
            if not value:
                if cfg_field.is_required:
                    warnings.append({
                        "message": "A required cell value is missing",
                        "supplemental": "Missing value for the required field '" + cfg_field.header + "' in the file '" +
                                table.filename + "'",
                        "code": 4012
                    })
                    logger.warning("(W) Missing value for the required field '" + cfg_field.header + "' in the file '" +
                                table.filename + "'")
                return True
        is_valid_value = True
        data_type = cfg_field.data_type.lower().strip()
        if not data_type or data_type == 'string':
            return True
        if 'boolean' == data_type:
            is_valid_value = 'true' == cell_value.strip() or 'false' == cell_value.strip()
        elif 'date' == data_type:
            try:
                iso8601.parse_date(cell_value)
            except iso8601.ParseError:
                is_valid_value = False
        elif 'integer' == data_type:
            try:
                int(cell_value)
            except ValueError:
                is_valid_value = False
        elif 'float' == data_type:
            try:
                float(cell_value)
            except ValueError:
                is_valid_value = False
        elif data_type == 'list':
            list_values = {k.lower() for k in cfg_field.list_values.split(',')}
            if cell_value.lower() not in list_values:
                is_valid_value = False
        elif data_type in {'ontology-term', 'ontology term'}:
            return True  # Structure and values checked in check_ontology_fields()
        else:
            warnings.append({
                "message": "Unknown data type found",
                "supplemental": "Unknown data type '" + data_type + "' for field '" + cfg_field.header +
                                "' in the file '" + table.filename + "'",
                "code": 4011
            })
            logger.warning("(W) Unknown data type '" + data_type + "' for field '" + cfg_field.header +
                        "' in the file '" + table.filename + "'")
            return False
        if not is_valid_value:
            warnings.append({
                "message": "A value does not correspond to the correct data type",
                "supplemental": "Invalid value '" + cell_value + "' for type '" + data_type + "' of the field '"
                                + cfg_field.header + "'",
                "code": 4011
            })
            logger.warning("(W) Invalid value '" + cell_value + "' for type '" + data_type + "' of the field '" +
                        cfg_field.header + "'")
            if data_type == 'list':
                logger.warning("(W) Value must be one of: " + cfg_field.list_values)
        return is_valid_value

    result = True
    for irow in six.moves.range(len(table.index)):
        ncols = len(table.columns)
        for icol in six.moves.range(ncols):
            # cfields = [k for k in cfg.get_isatab_configuration()[0].get_field() if k.header == table.columns[icol]]
            # if len(cfields) == 1:
            #     cfield = cfields[0]
            #     result = result and check_single_field(table.iloc[irow][cfield.header], cfield)
            try:
                cfield = next(k for k in cfg.get_isatab_configuration()[0].get_field() if k.header==table.columns[icol])
                result = result and check_single_field(table.iloc[irow][cfield.header], cfield)
            except StopIteration:
                pass

    return result


def check_unit_field(table, cfg):
    def check_unit_value(cell_value, unit_value, cfield, filename):
        if cell_has_value(cell_value) or cell_has_value(unit_value):
            warnings.append({
                "message": "Cell found has unit but no value",
                "supplemental": "Field '" + cfield.header + "' has a unit but not a value in the file '" + filename
                                + "'",
                "code": 4999
            })
            logger.warning("(W) Field '" + cfield.header + "' has a unit but not a value in the file '" + filename + "'")
            return False
        return True

    result = True
    for icol, header in enumerate(table.columns):

        try: cfield = next(k for k in cfg.get_isatab_configuration()[0].get_field() if k.header==header)
        except StopIteration: continue

        try: ucfield= next(k for k in cfg.get_isatab_configuration()[0].get_unit_field() if k.pos==cfield.pos+1)
        except StopIteration: continue

        if ucfield.is_required:
            rheader = None
            rindx = icol + 1
            if rindx < len(table.columns):
                rheader = table.columns[rindx]
            if rheader is None or rheader.lower() != 'unit':
                warnings.append({
                    "message": "Cell requires a Unit",
                    "supplemental": "The field '" + header + "' in the file '" + table.filename + "' misses a required "
                                                                                                  "'Unit' column",
                    "code": 4999
                })
                logger.warning("(W) The field '" + header + "' in the file '" + table.filename +
                            "' misses a required 'Unit' column")
                result = False
            else:
                for irow in six.moves.range(len(table.index)):
                    result = result and check_unit_value(table.iloc[irow][icol], table.iloc[irow][rindx],
                                                         cfield, table.filename)
    return result


def check_protocol_fields(table, cfg, proto_map):
    from itertools import tee

    def pairwise(iterable):  # A lovely pairwise iterator
        a, b = tee(iterable)
        next(b, None)
        return zip(a, b)

    proto_ref_index = (k for k in table.columns if 'protocol ref' in k.lower())
    result = True
    for each in proto_ref_index:
        prots_found = set()
        for cell in table[each]:
            prots_found.add(cell)
        if len(prots_found) > 1:
            logger.warning("(W) Multiple protocol references {} are found in {}".format(prots_found, each))
            logger.warning("(W) Only one protocol reference should be used in a Protocol REF column.")
            result = False
    if result:
        field_headers = [k for k in table.columns if
                         k.lower().endswith((' name', ' data file', ' data matrix file'))]
        protos = [k for k in table.columns if k.lower() == 'protocol ref']

        try: last_proto_indx = table.columns.get_loc(protos[-1])
        except IndexError: last_proto_indx = -1

        try: last_mat_or_dat_indx = table.columns.get_loc(field_headers[-1])
        except IndexError: last_mat_or_dat_indx = -1

        if last_proto_indx > last_mat_or_dat_indx:
            logger.warning("(W) Protocol REF column without output in file '{}'".format(table.filename))
        for left, right in pairwise(field_headers):
            cleft = next((k for k in cfg.get_isatab_configuration()[0].get_field() if k.header.lower()==left.lower()), None)
            cright = next((k for k in cfg.get_isatab_configuration()[0].get_field() if k.header.lower()==right.lower()), None)
            if cleft is not None and cright is not None:
                cprotos = {k.protocol_type for k in cfg.get_isatab_configuration()[0].get_protocol_field() if
                           cleft.pos < k.pos and cright.pos > k.pos}
                fprotos_headers = (k for k in table.columns[
                                              table.columns.get_loc(cleft.header):table.columns.get_loc(
                                                  cright.header)] if
                                   'protocol ref' in k.lower())
                fprotos = set()
                for header in fprotos_headers:
                    proto_name = table.iloc[0][header]
                    try:
                        proto_type = proto_map[proto_name]
                        fprotos.add(proto_type)
                    except KeyError:
                        warnings.append({
                            "message": "Missing Protocol declaration",
                            "supplemental": " Could not find protocol type for protocol name '{}', trying to validate "
                                            "against name only".format(proto_name),
                            "code": 1007
                        })
                        logger.warning("(W) Could not find protocol type for protocol name '{}', trying to validate "
                                    "against name only".format(proto_name))
                        fprotos.append(proto_name)
                invalid_protos = cprotos - fprotos
                if invalid_protos:
                    warnings.append({
                        "message": "Missing Protocol declaration",
                        "supplemental": "Protocol(s) of type " + str(list(invalid_protos))
                                        + " defined in the ISA-configuration expected as a between '"
                                        + cleft.header + "' and '" + cright.header
                                        + "' but has not been found, in the file '" + table.filename + "'",
                        "code": 1007
                    })
                    logger.warning("(W) Protocol(s) of type " + str(
                        list(invalid_protos)) + " defined in the ISA-configuration expected as a between '" +
                                cleft.header + "' and '" + cright.header + "' but has not been found, in the file '" + table.filename + "'")
                    result = False
    return result


def check_ontology_fields(table, cfg):
    def check_single_field(cell_value, source, acc, cfield, filename):
        if cell_has_value(cell_value) or cell_has_value(source) or cell_has_value(acc):
            warnings.append({
                "message": "Missing Term Source REF in annotation or missing Term Source Name",
                "supplemental": "Incomplete values for ontology headers, for the field '"
                                + cfield.header + "' in the file '"
                                + filename + "'. Check that all the label/accession/source are provided.",
                "code": 3008
            })
            logger.warning(
                "(W) Incomplete values for ontology headers, for the field '" + cfield.header + "' in the file '" +
                filename + "'. Check that all the label/accession/source are provided.")
            return False
        # TODO: Implement check against declared ontology sources in investigation file
        return True

    result = True
    nfields = len(table.columns)
    for icol, header in enumerate(table.columns):

        try: cfield = next(k for k in cfg.get_isatab_configuration()[0].get_field() if k.header==header)
        except StopIteration: continue

        if cfield.get_recommended_ontologies() is None:
            continue

        rindx = icol + 1
        rrindx = icol + 2
        rheader = ''
        rrheader = ''
        if rindx < nfields:
            rheader = table.columns[rindx]
        if rrindx < nfields:
            rrheader = table.columns[rrindx]
        if 'term source ref' not in rheader.lower() or 'term accession number' not in rrheader.lower():
            logger.warning(
                "(W) The Field '" + header + "' should have values from ontologies and has no ontology headers instead")
            result = False
            continue

        for irow in six.moves.range(len(table.index)):
            result = result and check_single_field(table.iloc[irow][icol], table.iloc[irow][rindx],
                                                   table.iloc[irow][rrindx], cfield, table.filename)

    return result


BASE_DIR = os.path.dirname(__file__)
default_config_dir = os.path.join(BASE_DIR, 'config', 'xml')


def validate2(fp, config_dir=default_config_dir, log_level=logging.INFO):
    global errors
    global warnings
    errors = list()
    warnings = list()
    logger.setLevel(log_level)
    logger.info("ISA tab Validator from ISA tools API v0.3")
    stream = six.StringIO()
    handler = logging.StreamHandler(stream)
    logger.addHandler(handler)
    validation_finished = False
    try:
        # check_utf8(fp)  # skip as does not correctly report right now
        logger.info("Loading... {}".format(fp.name))
        i_df = load2(fp=fp)
        logger.info("Running prechecks...")
        check_filenames_present(i_df)  # Rule 3005
        check_table_files_read(i_df, os.path.dirname(fp.name))  # Rules 0006 and 0008
        # check_table_files_load(i_df, os.path.dirname(fp.name))  # Rules 0007 and 0009, covered by later validation?
        check_samples_not_declared_in_study_used_in_assay(i_df, os.path.dirname(fp.name))  # Rule 1003
        check_study_factor_usage(i_df, os.path.dirname(fp.name))  # Rules 1008 and 1021
        check_protocol_usage(i_df, os.path.dirname(fp.name))  # Rules 1007 and 1019
        check_protocol_parameter_usage(i_df, os.path.dirname(fp.name))  # Rules 1009 and 1020
        check_date_formats(i_df)  # Rule 3001
        check_dois(i_df)  # Rule 3002
        check_pubmed_ids_format(i_df)  # Rule 3003
        check_protocol_names(i_df)  # Rule 1010
        check_protocol_parameter_names(i_df)  # Rule 1011
        check_study_factor_names(i_df)  # Rule 1012
        check_ontology_sources(i_df)  # Rule 3008
        logger.info("Finished prechecks...")
        logger.info("Loading configurations found in {}".format(config_dir))
        configs = load_config(config_dir)  # Rule 4001
        if not configs:
            raise SystemError("No configuration to load so cannot proceed with validation!")
        logger.info("Using configurations found in {}".format(config_dir))
        check_measurement_technology_types(i_df, configs)  # Rule 4002
        logger.info("Checking investigation file against configuration...")
        check_investigation_against_config(i_df, configs)  # Rule 4003 for investigation file only
        logger.info("Finished checking investigation file")
        for i, study_df in enumerate(i_df['STUDY']):
            study_filename = study_df.iloc[0]['Study File Name']
<<<<<<< HEAD
            if study_filename:
                study_sample_table = None
                assay_tables = list()
=======
            study_sample_table = None
            assay_tables = list()
            if study_filename is not '':
>>>>>>> 7a1206b5
                protocol_names = i_df['STUDY PROTOCOLS'][i]['Study Protocol Name'].tolist()
                protocol_types = i_df['STUDY PROTOCOLS'][i]['Study Protocol Type'].tolist()
                protocol_names_and_types = dict(zip(protocol_names, protocol_types))
                try:
                    logger.info("Loading... {}".format(study_filename))
                    study_sample_table = load_table(open(os.path.join(os.path.dirname(fp.name), study_filename)))
                    study_sample_table.filename = study_filename
                    config = configs[('[Sample]', '')]
                    logger.info(
                        "Validating {} against default study table configuration".format(study_filename))
                    logger.info("Checking Factor Value presence...")
                    check_factor_value_presence(study_sample_table)  # Rule 4007
                    logger.info("Checking required fields...")
                    check_required_fields(study_sample_table, config)  # Rule 4003-8, 4010
                    logger.info("Checking generic fields...")
                    if not check_field_values(study_sample_table, config):  # Rule 4011
                        logger.warning("(W) There are some field value inconsistencies in {} against {} "
                                    "configuration".format(study_sample_table.filename, 'Study Sample'))
                    logger.info("Checking unit fields...")
                    if not check_unit_field(study_sample_table, config):
                        logger.warning("(W) There are some unit value inconsistencies in {} against {} "
                                    "configuration".format(study_sample_table.filename, 'Study Sample'))
                    logger.info("Checking protocol fields...")
                    if not check_protocol_fields(study_sample_table, config, protocol_names_and_types):  # Rule 4009
                        logger.warning("(W) There are some protocol inconsistencies in {} against {} "
                                    "configuration".format(study_sample_table.filename, 'Study Sample'))
                    logger.info("Checking ontology fields...")
                    if not check_ontology_fields(study_sample_table, config):  # Rule 3010
                        logger.warning("(W) There are some ontology annotation inconsistencies in {} against {} "
                                    "configuration".format(study_sample_table.filename, 'Study Sample'))
                    logger.info("Finished validation on {}".format(study_filename))
                except IOError:
                    pass
                assay_df = i_df['STUDY ASSAYS'][i]
                for x, assay_filename in enumerate(assay_df['Study Assay File Name'].tolist()):
                    measurement_type = assay_df['Study Assay Measurement Type'].tolist()[x]
                    technology_type = assay_df['Study Assay Technology Type'].tolist()[x]
                    if assay_filename is not '':
                        try:
                            logger.info("Loading... {}".format(assay_filename))
                            assay_table = load_table(open(os.path.join(os.path.dirname(fp.name), assay_filename)))
                            assay_table.filename = assay_filename
                            assay_tables.append(assay_table)
                            config = configs[(measurement_type, technology_type)]
                            logger.info(
                                "Validating {} against assay table configuration ({}, {})...".format(
                                    assay_filename, measurement_type, technology_type))
                            logger.info("Checking Factor Value presence...")
                            check_factor_value_presence(assay_table)  # Rule 4007
                            logger.info("Checking required fields...")
                            check_required_fields(assay_table, config)  # Rule 4003-8, 4010
                            logger.info("Checking generic fields...")
                            if not check_field_values(assay_table, config):  # Rule 4011
                                logger.warning(
                                    "(W) There are some field value inconsistencies in {} against {} configuration".format(
                                        assay_table.filename, (measurement_type, technology_type)))
                            logger.info("Checking unit fields...")
                            if not check_unit_field(assay_table, config):
                                logger.warning(
                                    "(W) There are some unit value inconsistencies in {} against {} configuration".format(
                                        assay_table.filename, (measurement_type, technology_type)))
                            logger.info("Checking protocol fields...")
                            if not check_protocol_fields(assay_table, config, protocol_names_and_types):  # Rule 4009
                                logger.warning("(W) There are some protocol inconsistencies in {} against {} "
                                            "configuration".format(assay_table.filename, (measurement_type, technology_type)))
                            logger.info("Checking ontology fields...")
                            if not check_ontology_fields(assay_table, config):  # Rule 3010
                                logger.warning("(W) There are some ontology annotation inconsistencies in {} against {} "
                                            "configuration".format(assay_table.filename, (measurement_type, technology_type)))
                            logger.info("Finished validation on {}".format(assay_filename))
                        except IOError:
                            pass
            if study_sample_table is not None:
                logger.info("Checking consistencies between study sample table and assay tables...")
                check_sample_names(study_sample_table, assay_tables)
                logger.info("Finished checking study sample table against assay tables...")
        logger.info("Finished validation...")
        validation_finished = True
    except CParserError as cpe:
        errors.append({
            "message": "Unknown/System Error",
            "supplemental": "The validator could not identify what the error is: {}".format(str(cpe)),
            "code": 0
        })
        logger.fatal("(F) There was an error when trying to parse the ISA tab")
        logger.fatal(cpe)
    except ValueError as ve:
        errors.append({
            "message": "Unknown/System Error",
            "supplemental": "The validator could not identify what the error is: {}".format(str(ve)),
            "code": 0
        })
        logger.fatal("(F) There was an error when trying to parse the ISA tab")
        logger.fatal(ve)
    except SystemError as se:
        errors.append({
            "message": "Unknown/System Error",
            "supplemental": "The validator could not identify what the error is: {}".format(str(se)),
            "code": 0
        })
        logger.fatal("(F) Something went very very wrong! :(")
        logger.fatal(se)
    except BaseException as b:
        logger.fatal("(F) A {} was raised!".format(type(b).__name__))
        logger.fatal("Value: {}".format(b))
    finally:
        handler.flush()
        return {
            "errors": errors,
            "warnings": warnings,
            "validation_finished": validation_finished
        }


def batch_validate(tab_dir_list):
    """ Validate a batch of ISA-Tab archives
    :param tab_dir_list: List of file paths to the ISA-Tab archives to validate
    :return: batch report as JSON

    Example:
        from isatools import isatab
        my_tabs = [
            '/path/to/study1/',
            '/path/to/study2/'
        ]
        batch_report = isatab.batch_validate(my_tabs, '/path/to/report.txt')
    """
    batch_report = {
        "batch_report": []
    }
    for tab_dir in tab_dir_list:
        logger.info("***Validating {}***\n".format(tab_dir))
<<<<<<< HEAD
        try:
            i_file = next(glob.iglob(os.path.join(tab_dir, 'i_*.txt')))
            with open(i_file) as fp:
=======
        i_files = glob.glob(os.path.join(tab_dir, 'i_*.txt'))
        if len(i_files) != 1:
            logger.warn("Could not find an investigation file, skipping {}".format(tab_dir))
        else:
            with open(i_files[0]) as fp:
>>>>>>> 7a1206b5
                batch_report['batch_report'].append(
                    {
                        "filename": fp.name,
                        "report": validate2(fp)
                    }
                )
        except StopIteration:
            logger.warning("Could not find an investigation file, skipping {}".format(tab_dir))
    return batch_report


def dumps(isa_obj):
    import tempfile
    import shutil
    tmp = None
    output = []
    try:
        tmp = tempfile.mkdtemp()
        dump(isa_obj=isa_obj, output_path=tmp)
<<<<<<< HEAD
        with open(os.path.join(tmp, 'i_investigation.txt')) as i_fp:
            output.append(os.path.join(tmp, 'i_investigation.txt'))
            output.append(i_fp.read())
        s_files = glob.iglob(os.path.join(tmp, 's_*'))
        for s_file in s_files:
            with open(s_file) as s_fp:
                output.append("--------")
                output.append(s_file)
                output.append(s_fp.read())
        a_files = glob.iglob(os.path.join(tmp, 'a_*'))
        for a_file in a_files:
            with open(a_file) as a_fp:
                output.append("--------")
                output.append(a_file)
                output.append(a_fp.read())
=======
        with open(os.path.join(tmp, 'i_investigation.txt'), 'r') as i_fp:
            output += os.path.join(tmp, 'i_investigation.txt') + '\n'
            output += i_fp.read()
        for s_file in glob.iglob(os.path.join(tmp, 's_*')):
            with open(s_file, 'r') as s_fp:
                output += "--------\n"
                output += s_file + '\n'
                output += s_fp.read()
        for a_file in glob.iglob(os.path.join(tmp, 'a_*')):
            with open(a_file, 'r') as a_fp:
                output += "--------\n"
                output += a_file + '\n'
                output += a_fp.read()
>>>>>>> 7a1206b5
    finally:
        if tmp is not None:
            shutil.rmtree(tmp)
    return '\n'.join(output)<|MERGE_RESOLUTION|>--- conflicted
+++ resolved
@@ -5,11 +5,9 @@
 import sys
 import pandas as pd
 from pandas.parser import CParserError
-<<<<<<< HEAD
-=======
+
 import io
 import glob
->>>>>>> 7a1206b5
 import networkx as nx
 import itertools
 import logging
@@ -34,8 +32,6 @@
 warnings = list()
 
 
-<<<<<<< HEAD
-=======
 ## REGEXES
 _RX_I_FILE_NAME = re.compile('i_(.*?)\.txt')
 _RX_DATA = re.compile('data\[(.*?)\]')
@@ -48,7 +44,6 @@
 _RX_FACTOR_VALUE = re.compile('Factor Value\[(.*?)\]')
 _RX_INDEXED_COL = re.compile('(.*?)\.\d+')
 
->>>>>>> 7a1206b5
 
 def validate(isatab_dir, config_dir):
     """ Validate an ISA-Tab archive using the Java validator that is embedded in the Python ISA-API (deprecated)
@@ -78,21 +73,10 @@
         roles = roles or []
         roles_names, roles_accession_numbers, roles_source_refs = [], [], []
         for role in roles:
-<<<<<<< HEAD
-            roles_names.append(role.term)
-            roles_accession_numbers.append(role.term_accession)
+            roles_names.append(role.term if role.term else '')
+            roles_accession_numbers.append(role.term_accession if role.term_accession else '')
             roles_source_refs.append(role.term_source.name if role.term_source else '')
         return ";".join(roles_names), ";".join(roles_accession_numbers), ";".join(roles_source_refs)
-=======
-            roles_names += (role.term if role.term else '') + ';'
-            roles_accession_numbers += (role.term_accession if role.term_accession else '') + ';'
-            roles_source_refs += (role.term_source.name if role.term_source else '') + ';'
-        if len(roles) > 0:
-            roles_names = roles_names[:-1]
-            roles_accession_numbers = roles_accession_numbers[:-1]
-            roles_source_refs = roles_source_refs[:-1]
-        return roles_names, roles_accession_numbers, roles_source_refs
->>>>>>> 7a1206b5
 
     def _build_contacts_section_df(prefix='Investigation', contacts=list()):
         contacts_df_cols = [prefix + ' Person Last Name',
@@ -1321,7 +1305,6 @@
                     "code": 3001
                 })
                 logger.warning("(W) Date {} does not conform to ISO8601 format".format(date_str))
-<<<<<<< HEAD
 
     try: check_iso8601_date(i_df['INVESTIGATION']['Investigation Public Release Date'].tolist()[0])
     except IndexError: pass
@@ -1336,37 +1319,13 @@
         try: check_iso8601_date(study_df['Study Submission Date'].tolist()[0])
         except IndexError: pass
 
-=======
-    import iso8601
-    release_date_vals = i_df['INVESTIGATION']['Investigation Public Release Date'].tolist()
-    if len(release_date_vals) > 0:
-        check_iso8601_date(release_date_vals[0])
-    sub_date_values = i_df['INVESTIGATION']['Investigation Submission Date'].tolist()
-    if len(sub_date_values) > 0:
-        check_iso8601_date(sub_date_values[0])
-    for i, study_df in enumerate(i_df['STUDY']):
-        release_date_vals = study_df['Study Public Release Date'].tolist()
-        if len(release_date_vals) > 0:
-            check_iso8601_date(release_date_vals[0])
-        sub_date_values = study_df['Study Submission Date'].tolist()
-        if len(sub_date_values) > 0:
-            check_iso8601_date(sub_date_values[0])
->>>>>>> 7a1206b5
-        # for process in study['processSequence']:
-        #     check_iso8601_date(process['date'])
 
 
 def check_dois(i_df):
     """Used for rule 3002"""
     def check_doi(doi_str):
-<<<<<<< HEAD
         if doi_str:
-            regexDOI = re.compile('(10[.][0-9]{4,}(?:[.][0-9]+)*/(?:(?![%"#? ])\\S)+)')
-            if not regexDOI.match(doi_str):
-=======
-        if doi_str is not '':
             if not _RX_DOI.match(doi_str):
->>>>>>> 7a1206b5
                 warnings.append({
                     "message": "DOI is not valid format",
                     "supplemental": "Found {} in DOI field".format(doi_str),
@@ -1383,15 +1342,9 @@
 def check_pubmed_ids_format(i_df):
     """Used for rule 3003"""
     def check_pubmed_id(pubmed_id_str):
-<<<<<<< HEAD
+
         if pubmed_id_str:
-            pmid_regex = re.compile('[0-9]{8}')
-            pmcid_regex = re.compile('PMC[0-9]{8}')
-            if pmid_regex.match(pubmed_id_str) is None and pmcid_regex.match(pubmed_id_str) is None:
-=======
-        if pubmed_id_str is not '':
             if (_RX_PMID.match(pubmed_id_str) is None) and (_RX_PMCID.match(pubmed_id_str) is None):
->>>>>>> 7a1206b5
                 warnings.append({
                     "message": "PubMed ID is not valid format",
                     "supplemental": "Found PubMedID {}".format(pubmed_id_str),
@@ -1614,19 +1567,10 @@
     return df
 
 
-<<<<<<< HEAD
-def load_table_checks(f):
-    characteristics_regex = re.compile('Characteristics\[(.*?)\]')
-    parameter_value_regex = re.compile('Parameter Value\[(.*?)\]')
-    factor_value_regex = re.compile('Factor Value\[(.*?)\]')
-    comment_regex = re.compile('Comment\[(.*?)\]')
-    indexed_col_regex = re.compile('(.*?)\.\d+')
-    df = load_table(f)
-=======
+
 def load_table_checks(fp):
 
     df = load_table(fp)
->>>>>>> 7a1206b5
     columns = df.columns
     for x, column in enumerate(columns):  # check if columns have valid labels
         if _RX_INDEXED_COL.match(column):
@@ -1637,11 +1581,8 @@
                            'Array Design REF', 'Scan Name', 'Array Data File', 'Protein Assignment File',
                            'Peptide Assignment File', 'Post Translational Modification Assignment File',
                            'Data Transformation Name', 'Derived Spectral Data File', 'Normalization Name',
-<<<<<<< HEAD
-                           'Derived Array Data File', 'Image File'}) and not characteristics_regex.match(column) and not parameter_value_regex.match(column) and not factor_value_regex.match(column) and not comment_regex.match(column):
-=======
-                           'Derived Array Data File', 'Image File']) and not _RX_CHARACTERISTICS.match(column) and not _RX_PARAMETER_VALUE.match(column) and not _RX_FACTOR_VALUE.match(column) and not _RX_COMMENT.match(column):
->>>>>>> 7a1206b5
+                           'Derived Array Data File', 'Image File'}) and not _RX_CHARACTERISTICS.match(column) and not _RX_PARAMETER_VALUE.match(column) and not _RX_FACTOR_VALUE.match(column) and not _RX_COMMENT.match(column):
+
             logger.error("Unrecognised column heading {} at column position {} in table file {}".format(column, x, os.path.basename(fp.name)))
     norm_columns = list()
     for x, column in enumerate(columns):
@@ -1654,13 +1595,9 @@
                                                               'Raw Spectral Data File', 'Array Data File',
                                                               'Protein Assignment File', 'Peptide Assignment File',
                                                               'Post Translational Modification Assignment File',
-<<<<<<< HEAD
                                                               'Derived Spectral Data File', 'Derived Array Data File'}
-                    or factor_value_regex.match(x))
-=======
-                                                              'Derived Spectral Data File', 'Derived Array Data File']
-                    or _RX_FACTOR_VALUE.match(x)]
->>>>>>> 7a1206b5
+                                                                or _RX_FACTOR_VALUE.match(x))
+
     # this bit strips out the postfix .n that DataFrames adds to multiples of column labels
     object_columns_list = list()
     prev_i = next(object_index) # this will also automatically skip first one
@@ -1674,21 +1611,12 @@
         prop_name = object_columns[0]
         if prop_name in {'Sample Name', 'Source Name'}:
             for x, col in enumerate(object_columns[1:]):
-<<<<<<< HEAD
-                if col not in {'Term Source REF', 'Term Accession Number', 'Unit'} and not characteristics_regex.match(col) and not factor_value_regex.match(col) and not comment_regex.match(col):
+                if col not in {'Term Source REF', 'Term Accession Number', 'Unit'} and not _RX_CHARACTERISTICS.match(col) and not _RX_FACTOR_VALUE.match(col) and not _RX_COMMENT.match(col):
                     logger.error("(E) Expected only Characteristics, Factor Values or Comments following {} columns but found {} at offset {}".format(prop_name, col, x+1))
         elif prop_name == 'Protocol REF':
             for x, col in enumerate(object_columns[1:]):
                 if col not in {'Term Source REF', 'Term Accession Number', 'Unit', 'Assay Name',
-                               'Hybridization Assay Name', 'Array Design REF', 'Scan Name'} and not parameter_value_regex.match(col) and not comment_regex.match(col):
-=======
-                if col not in ['Term Source REF', 'Term Accession Number', 'Unit'] and not _RX_CHARACTERISTICS.match(col) and not _RX_FACTOR_VALUE.match(col) and not _RX_COMMENT.match(col):
-                    logger.error("(E) Expected only Characteristics, Factor Values or Comments following {} columns but found {} at offset {}".format(prop_name, col, x+1))
-        elif prop_name == 'Protocol REF':
-            for x, col in enumerate(object_columns[1:]):
-                if col not in ['Term Source REF', 'Term Accession Number', 'Unit', 'Assay Name',
-                               'Hybridization Assay Name', 'Array Design REF', 'Scan Name'] and not _RX_PARAMETER_VALUE.match(col) and not _RX_COMMENT.match(col):
->>>>>>> 7a1206b5
+                               'Hybridization Assay Name', 'Array Design REF', 'Scan Name'} and not _RX_PARAMETER_VALUE.match(col) and not _RX_COMMENT.match(col):
                     logger.error("(E) Unexpected column heading following {} column. Found {} at offset {}".format(prop_name, col, x+1))
         elif prop_name == 'Extract Name':
             if len(object_columns) > 1:
@@ -1730,13 +1658,8 @@
         if study_filename:
             try:
                 study_factors_used = set()
-<<<<<<< HEAD
-                study_df = load_table(os.path.join(dir_context, study_filename))
-                study_factor_ref_cols = (k for k in study_df.columns if factor_value_regex.match(k))
-=======
                 study_df = load_table(open(os.path.join(dir_context, study_filename)))
-                study_factor_ref_cols = [i for i in study_df.columns if _RX_FACTOR_VALUE.match(i)]
->>>>>>> 7a1206b5
+                study_factor_ref_cols = {k for k in study_df.columns if _RX_FACTOR_VALUE.match(k)}
                 for col in study_factor_ref_cols:
                     fv = _RX_FACTOR_VALUE.findall(col)
                     study_factors_used = study_factors_used.union(set(fv))
@@ -1750,13 +1673,8 @@
             if assay_filename:
                 try:
                     study_factors_used = set()
-<<<<<<< HEAD
-                    assay_df = load_table(os.path.join(dir_context, assay_filename))
-                    study_factor_ref_cols = {k for k in assay_df.columns if factor_value_regex.match(k)}
-=======
                     assay_df = load_table(open(os.path.join(dir_context, assay_filename)))
-                    study_factor_ref_cols = set([i for i in assay_df.columns if _RX_FACTOR_VALUE.match(i)])
->>>>>>> 7a1206b5
+                    study_factor_ref_cols = {k for k in assay_df.columns if _RX_FACTOR_VALUE.match(k)}
                     for col in study_factor_ref_cols:
                         fv = _RX_FACTOR_VALUE.findall(col)
                         study_factors_used = study_factors_used.union(set(fv))
@@ -1769,13 +1687,8 @@
         study_factors_used = set()
         if study_filename:
             try:
-<<<<<<< HEAD
-                study_df = load_table(os.path.join(dir_context, study_filename))
-                study_factor_ref_cols = (k for k in study_df.columns if factor_value_regex.match(k))
-=======
                 study_df = load_table(open(os.path.join(dir_context, study_filename)))
-                study_factor_ref_cols = [i for i in study_df.columns if _RX_FACTOR_VALUE.match(i)]
->>>>>>> 7a1206b5
+                study_factor_ref_cols = (k for k in study_df.columns if _RX_FACTOR_VALUE.match(k))
                 for col in study_factor_ref_cols:
                     fv = _RX_FACTOR_VALUE.findall(col)
                     study_factors_used = study_factors_used.union(set(fv))
@@ -1784,13 +1697,8 @@
         for j, assay_filename in enumerate(i_df['STUDY ASSAYS'][i]['Study Assay File Name'].tolist()):
             if assay_filename:
                 try:
-<<<<<<< HEAD
-                    study_df = load_table(os.path.join(dir_context, assay_filename))
-                    study_factor_ref_cols = (k for k in assay_df.columns if factor_value_regex.match(k))
-=======
                     assay_df = load_table(open(os.path.join(dir_context, assay_filename)))
-                    study_factor_ref_cols = set([i for i in assay_df.columns if _RX_FACTOR_VALUE.match(i)])
->>>>>>> 7a1206b5
+                    study_factor_ref_cols = {k for k in assay_df.columns if _RX_FACTOR_VALUE.match(k)}
                     for col in study_factor_ref_cols:
                         fv = _RX_FACTOR_VALUE.findall(col)
                         study_factors_used = study_factors_used.union(set(fv))
@@ -1815,13 +1723,8 @@
         if study_filename:
             try:
                 protocol_parameters_used = set()
-<<<<<<< HEAD
-                study_df = load_table(os.path.join(dir_context, study_filename))
-                parameter_value_cols = (k for k in study_df.columns if parameter_value_regex.match(k))
-=======
                 study_df = load_table(open(os.path.join(dir_context, study_filename)))
-                parameter_value_cols = [i for i in study_df.columns if _RX_PARAMETER_VALUE.match(i)]
->>>>>>> 7a1206b5
+                parameter_value_cols = (k for k in study_df.columns if _RX_PARAMETER_VALUE.match(k))
                 for col in parameter_value_cols:
                     pv = _RX_PARAMETER_VALUE.findall(col)
                     protocol_parameters_used = protocol_parameters_used.union(set(pv))
@@ -1835,13 +1738,8 @@
             if assay_filename:
                 try:
                     protocol_parameters_used = set()
-<<<<<<< HEAD
-                    assay_df = load_table(os.path.join(dir_context, assay_filename))
-                    parameter_value_cols = (k for k in assay_df.columns if parameter_value_regex.match(k))
-=======
                     assay_df = load_table(open(os.path.join(dir_context, assay_filename)))
-                    parameter_value_cols = [i for i in assay_df.columns if _RX_PARAMETER_VALUE.match(i)]
->>>>>>> 7a1206b5
+                    parameter_value_cols = (k for k in assay_df.columns if _RX_PARAMETER_VALUE.match(k))
                     for col in parameter_value_cols:
                         pv = _RX_PARAMETER_VALUE.findall(col)
                         protocol_parameters_used = protocol_parameters_used.union(set(pv))
@@ -1855,13 +1753,8 @@
         protocol_parameters_used = set()
         if study_filename:
             try:
-<<<<<<< HEAD
-                study_df = load_table(os.path.join(dir_context, study_filename))
-                parameter_value_cols = (k for k in study_df.columns if parameter_value_regex.match(k))
-=======
                 study_df = load_table(open(os.path.join(dir_context, study_filename)))
-                parameter_value_cols = [i for i in study_df.columns if _RX_PARAMETER_VALUE.match(i)]
->>>>>>> 7a1206b5
+                parameter_value_cols = (k for k in study_df.columns if _RX_PARAMETER_VALUE.match(k))
                 for col in parameter_value_cols:
                     pv = _RX_PARAMETER_VALUE.findall(col)
                     protocol_parameters_used = protocol_parameters_used.union(set(pv))
@@ -1870,13 +1763,8 @@
         for j, assay_filename in enumerate(i_df['STUDY ASSAYS'][i]['Study Assay File Name'].tolist()):
             if assay_filename:
                 try:
-<<<<<<< HEAD
-                    assay_df = load_table(os.path.join(dir_context, assay_filename))
-                    parameter_value_cols = (k for k in assay_df.columns if parameter_value_regex.match(k))
-=======
                     assay_df = load_table(open(os.path.join(dir_context, assay_filename)))
-                    parameter_value_cols = [i for i in assay_df.columns if _RX_PARAMETER_VALUE.match(i)]
->>>>>>> 7a1206b5
+                    parameter_value_cols = (k for k in assay_df.columns if _RX_PARAMETER_VALUE.match(k))
                     for col in parameter_value_cols:
                         pv = _RX_PARAMETER_VALUE.findall(col)
                         protocol_parameters_used = protocol_parameters_used.union(set(pv))
@@ -2677,15 +2565,9 @@
         logger.info("Finished checking investigation file")
         for i, study_df in enumerate(i_df['STUDY']):
             study_filename = study_df.iloc[0]['Study File Name']
-<<<<<<< HEAD
-            if study_filename:
-                study_sample_table = None
-                assay_tables = list()
-=======
             study_sample_table = None
             assay_tables = list()
-            if study_filename is not '':
->>>>>>> 7a1206b5
+            if study_filename:
                 protocol_names = i_df['STUDY PROTOCOLS'][i]['Study Protocol Name'].tolist()
                 protocol_types = i_df['STUDY PROTOCOLS'][i]['Study Protocol Type'].tolist()
                 protocol_names_and_types = dict(zip(protocol_names, protocol_types))
@@ -2818,25 +2700,17 @@
     }
     for tab_dir in tab_dir_list:
         logger.info("***Validating {}***\n".format(tab_dir))
-<<<<<<< HEAD
-        try:
-            i_file = next(glob.iglob(os.path.join(tab_dir, 'i_*.txt')))
-            with open(i_file) as fp:
-=======
         i_files = glob.glob(os.path.join(tab_dir, 'i_*.txt'))
         if len(i_files) != 1:
             logger.warn("Could not find an investigation file, skipping {}".format(tab_dir))
         else:
             with open(i_files[0]) as fp:
->>>>>>> 7a1206b5
                 batch_report['batch_report'].append(
                     {
                         "filename": fp.name,
                         "report": validate2(fp)
                     }
                 )
-        except StopIteration:
-            logger.warning("Could not find an investigation file, skipping {}".format(tab_dir))
     return batch_report
 
 
@@ -2848,7 +2722,6 @@
     try:
         tmp = tempfile.mkdtemp()
         dump(isa_obj=isa_obj, output_path=tmp)
-<<<<<<< HEAD
         with open(os.path.join(tmp, 'i_investigation.txt')) as i_fp:
             output.append(os.path.join(tmp, 'i_investigation.txt'))
             output.append(i_fp.read())
@@ -2864,21 +2737,6 @@
                 output.append("--------")
                 output.append(a_file)
                 output.append(a_fp.read())
-=======
-        with open(os.path.join(tmp, 'i_investigation.txt'), 'r') as i_fp:
-            output += os.path.join(tmp, 'i_investigation.txt') + '\n'
-            output += i_fp.read()
-        for s_file in glob.iglob(os.path.join(tmp, 's_*')):
-            with open(s_file, 'r') as s_fp:
-                output += "--------\n"
-                output += s_file + '\n'
-                output += s_fp.read()
-        for a_file in glob.iglob(os.path.join(tmp, 'a_*')):
-            with open(a_file, 'r') as a_fp:
-                output += "--------\n"
-                output += a_file + '\n'
-                output += a_fp.read()
->>>>>>> 7a1206b5
     finally:
         if tmp is not None:
             shutil.rmtree(tmp)
