# -*- coding: utf-8 -*-
"""Functions for reading, writing and validating ISA-Tab.

Functions for reading and writing ISA-Tab. ISA content is loaded into an
in-memory representation using the ISA Data Model implemented in the
isatools.model package.
"""
from __future__ import absolute_import
import csv
import glob
import io
import json
import logging
import math
import os
import re
import shutil
import tempfile
from bisect import bisect_left, bisect_right
from io import StringIO
from itertools import tee, zip_longest

import iso8601
import networkx as nx
import numpy as np
import pandas as pd
from pandas.io.parsers import ParserError
from progressbar import ETA, Bar, ProgressBar, SimpleProgress

from isatools import logging as isa_logging
from isatools.io import isatab_configurator
from isatools.model import (
    Assay,
    Characteristic,
    Comment,
    DataFile,
    FactorValue,
    Investigation,
    Material,
    OntologyAnnotation,
    OntologySource,
    ParameterValue,
    Person,
    Process,
    Protocol,
    ProtocolParameter,
    Publication,
    Sample,
    Source,
    Study,
    StudyFactor,
    plink,
)

from isatools.utils import utf8_text_file_open


log = logging.getLogger('isatools')


def xml_config_contents(filename):
    """Gets the contents of a ISA Configuration XML file

    :param filename: ISA Configuration XML filename
    :return: String content of the configuration file
    """
    config_filepath = os.path.join(
        os.path.dirname(__file__),
        'resources',
        'config',
        'xml',
        filename,
    )
    with open(config_filepath) as f:
        return f.read()


STUDY_SAMPLE_XML_CONFIG = xml_config_contents('studySample.xml')
NUMBER_OF_STUDY_GROUPS = 'Comment[Number of Study Groups]'


class _Defaults(object):
    """An internal object to hold defaults for ISA-Tab features"""

    def __init__(self):
        self._tab_options = {
            # read cell quotes as part of cell values
            'readCellQuotes': False,
            # write out cell values enclosed with quotes
            'writeCellQuotes': True,
            'forceFitColumns': True,
            'validateBeforeRead': False,
            'validateAfterWrite': False
        }
        self._show_progressbar = False
        self._log_level = logging.WARNING

    def set_tab_option(self, optname, optvalue):
        self._tab_options[optname] = optvalue

    def set_defaults(self, show_progressbar=None, log_level=None):
        if show_progressbar is not None:
            self._show_progressbar = show_progressbar
        if log_level is not None:
            self._log_level = log_level

    @property
    def tab_options(self):
        return self._tab_options

    @property
    def show_progressbar(self):
        return self._show_progressbar

    @property
    def log_level(self):
        return self._log_level


defaults = _Defaults()


def set_defaults(show_progressbar=None, log_level=None):
    """Set the default ISA-Tab options

    :param show_progressbar: Boolean flag on whether to show progressbar in
    standard outputs
    :param log_level: Logging level (INFO, WARN, DEBUG) as standard Python
    logging levels.
    :return: None
    """
    defaults.set_defaults(show_progressbar, log_level)


def set_tab_option(optname, optvalue):
    """Set the default value for one of the options that gets passed into the
    IsaTabParser or IsaTabWriter constructor.

    :param optname: Option name as a string
    :param optvalue:  Option value
    :return: None
    """
    defaults.tab_options[optname] = optvalue


class TransposedTabParser(object):
    """
    Parser for transposed tables, such as the ISA-Tab investigation table,
    or the MAGE-TAB IDF table. The headings are in column 0 with values,
    perhaps multiple, reading in columns towards the right. These tables do
    not necessarily have an even shape (row lengths may differ).

    This reads the transposed table into a dictionary where key is heading and
    value is a list of cell values for the heading. No relations between
    headings is assumed and the order of values is implied by the order of the
    cell value lists.

    Does not allow duplicate labels.
    """

    def __init__(
            self, tab_options=None, show_progressbar=None, log_level=None):
        if tab_options is None:
            self.tab_options = defaults.tab_options
        else:
            self.tab_options = tab_options
        if show_progressbar is None:
            self.show_progressbar = defaults.show_progressbar
        else:
            self.show_progressbar = show_progressbar
        if log_level is None:
            self.log_level = defaults.log_level
        else:
            if not isinstance(tab_options, dict):
                raise TypeError(
                    'tab_options must be dict, not {tab_options_type}'
                    .format(tab_options_type=type(tab_options))
                )
            self.log_level = log_level

        self._ttable_dict = dict(header=list(), table=dict())

    def parse(self, filename):
        """Parse a transposed table into a dictionary for further processing
        downstream

        :param filename: Path to a table file to parse
        :return: A dictionary with the table contents indexed with keys
        corresponding to the column headers
        """
        try:
            with utf8_text_file_open(filename) as unicode_file:
                ttable_reader = csv.reader(
                    filter(lambda r: r[0] != '#', unicode_file),
                    dialect='excel-tab')
                for row in ttable_reader:
                    if len(row) > 0:
                        key = get_squashed(key=row[0])
                        self._ttable_dict['header'].append(key)
                        self._ttable_dict['table'][key] = row[1:]
        except UnicodeDecodeError:
            with open(filename, encoding='ISO8859-2') as latin2_file:
                ttable_reader = csv.reader(
                    filter(lambda r: r[0] != '#', latin2_file),
                    dialect='excel-tab')
                for row in ttable_reader:
                    if len(row) > 0:
                        key = get_squashed(key=row[0])
                        self._ttable_dict['header'].append(key)
                        self._ttable_dict['table'][key] = row[1:]

        return self._ttable_dict


validator_errors = []
validator_warnings = []
validator_info = []

# REGEXES
_RX_I_FILE_NAME = re.compile(r'i_(.*?)\.txt')
_RX_DATA = re.compile(r'data\[(.*?)\]')
_RX_COMMENT = re.compile(r'Comment\[(.*?)\]')
_RX_DOI = re.compile(r'(10[.][0-9]{4,}(?:[.][0-9]+)*/(?:(?![%"#? ])\\S)+)')
_RX_PMID = re.compile(r'[0-9]{8}')
_RX_PMCID = re.compile(r'PMC[0-9]{8}')
_RX_CHARACTERISTICS = re.compile(r'Characteristics\[(.*?)\]')
_RX_PARAMETER_VALUE = re.compile(r'Parameter Value\[(.*?)\]')
_RX_FACTOR_VALUE = re.compile(r'Factor Value\[(.*?)\]')
_RX_INDEXED_COL = re.compile(r'(.*?)\.\d+')

# column labels
_LABELS_MATERIAL_NODES = ['Source Name', 'Sample Name', 'Extract Name',
                          'Labeled Extract Name']
_LABELS_DATA_NODES = ['Raw Data File', 'Raw Spectral Data File',
                      'Derived Spectral Data File', 'Derived Array Data File',
                      'Array Data File', 'Protein Assignment File',
                      'Peptide Assignment File',
                      'Post Translational Modification Assignment File',
                      'Acquisition Parameter Data File',
                      'Free Induction Decay Data File',
                      'Derived Array Data Matrix File', 'Image File',
                      'Derived Data File', 'Metabolite Assignment File']
_LABELS_ASSAY_NODES = ['Assay Name', 'MS Assay Name', "NMR Assay Name",
                       'Hybridization Assay Name', 'Scan Name',
                       'Data Transformation Name', 'Normalization Name']


def dump(isa_obj, output_path, i_file_name='i_investigation.txt',
         skip_dump_tables=False, write_factor_values_in_assay_table=False):
    """Serializes ISA objects to ISA-Tab

    :param isa_obj: An ISA Investigation object
    :param output_path: Path to write the ISA-Tab files to
    :param i_file_name: Overrides the default name for the investigation file
    :param skip_dump_tables: Boolean flag on whether or not to write the
    study sample table files and assay table files
    :param write_factor_values_in_assay_table: Boolean flag indicating whether
    or not to write Factor Values in the assay table files
    :return: None
    """

    def build_comments(some_isa_study_object, some_associated_data_frame):
        """Build comments if multiple comments
        :param some_isa_study_object: Any of the Commentable ISA objects
        :param some_associated_data_frame: the data frames associated to the object (if implemented that ways)
        :return: the 2 input parameters augmented with the relevant information
        """
        if some_isa_study_object.comments is not None:
            for this_comment in sorted(some_isa_study_object.comments, key=lambda x: x.name):
                field = "Comment[" + this_comment.name + "]"
                some_associated_data_frame[field] = this_comment.value
        return some_isa_study_object, some_associated_data_frame

    def _build_roles_str(roles):
        """Build roles strings if multiple roles

        :param roles: A list of OntologyAnnotation objects describing the roles
        :return: Lists of strings corresponding to the list of role names,
        accession numbers and term source references.
        """
        log.debug('building roles from: %s', roles)
        if roles is None:
            roles = list()
        roles_names = ''
        roles_accession_numbers = ''
        roles_source_refs = ''
        for role in roles:
            roles_names += (role.term if role.term else '') + ';'
            roles_accession_numbers += \
                (role.term_accession if role.term_accession else '') + ';'
            roles_source_refs += \
                (role.term_source.name if role.term_source else '') + ';'
        if len(roles) > 0:
            roles_names = roles_names[:-1]
            roles_accession_numbers = roles_accession_numbers[:-1]
            roles_source_refs = roles_source_refs[:-1]
        log.debug('role_names: %s', roles)
        log.debug('roles_accession_numbers: %s', roles)
        log.debug('roles_source_refs: %s', roles)
        return roles_names, roles_accession_numbers, roles_source_refs

    def _build_ontology_reference_section(ontologies=list()):
        """Build ontology reference section DataFrame

        :param prefix: Section prefix - ''
        :param ontologies: List of Ontology objects describing the section's
        Ontology Resource
        :return: DataFrame corresponding to the ONTOLOGY REFERENCE section
        """
        log.debug('building ontology resource reference from: %s', ontologies)
        ontology_source_references_df_cols = ['Term Source Name',
                                              'Term Source File',
                                              'Term Source Version',
                                              'Term Source Description']

        seen_comments = {}
        # step1: going over each object and pulling associated comments to build a full list of those
        for ontology in ontologies:
            for comment in ontology.comments:
                if comment.name in seen_comments.keys():
                    seen_comments[comment.name].append(comment.value)
                else:
                    seen_comments[comment.name] = [comment.value]

        # step2: based on the list of unique Comments, create the relevant ISA headers
        for comment_name in seen_comments.keys():
           ontology_source_references_df_cols.append('Comment[' + comment_name + ']')

        ontology_source_references_df = pd.DataFrame(columns=tuple(ontology_source_references_df_cols))

        for i, ontology in enumerate(ontologies):
            log.debug('%s iteration, item=%s', i, ontology)
            ontology_source_references_df_row = [
                ontology.name,
                ontology.file,
                ontology.version,
                ontology.description
            ]

            # for j, _ in enumerate(max_comment):
            #     log.debug('%s iteration, item=%s', j, _)
            #     try:
            #         if 'Comment[' + ontology.comments[j].name + ']' in ontology_source_references_df_cols:
            #             ontology_source_references_df_row.append(ontology.comments[j].value)
            #         else:
            #             ontology_source_references_df_row.append('')
            #     except IndexError:
            #         ontology_source_references_df_row.append('')
            common_names = []
            for comment in ontology.comments:
                common_names.append(comment.name)

            # now check which comments are associated to it out of the full possible range of Comments
            # if a match is found, get the value and add it to the record
            for key in seen_comments.keys():
                if key in common_names:
                    for element in ontology.comments:
                        if element.name == key:
                            ontology_source_references_df_row.append(element.value)

                else:
                    ontology_source_references_df_row.append("")

            log.debug('row=%s', ontology_source_references_df_row)
            ontology_source_references_df.loc[i] = ontology_source_references_df_row

        return ontology_source_references_df.set_index('Term Source Name').T

    def _build_contacts_section_df(prefix='Investigation', contacts=list()):
        """Build contacts section DataFrame

        :param prefix: Section prefix - Investigation or Study
        :param contacts: List of Person objects describing the section's
        contacts
        :return: DataFrame corresponding to the CONTACTS section
        """
        log.debug('building contacts from: %s', contacts)
        contacts_df_cols = [prefix + ' Person Last Name',
                            prefix + ' Person First Name',
                            prefix + ' Person Mid Initials',
                            prefix + ' Person Email',
                            prefix + ' Person Phone',
                            prefix + ' Person Fax',
                            prefix + ' Person Address',
                            prefix + ' Person Affiliation',
                            prefix + ' Person Roles',
                            prefix + ' Person Roles Term Accession Number',
                            prefix + ' Person Roles Term Source REF']

        seen_comments = {}
        # step1: going over each object and pulling associated comments to build a full list of those
        for contact in contacts:
            for comment in contact.comments:
                if comment.name in seen_comments.keys():
                    seen_comments[comment.name].append(comment.value)
                else:
                    seen_comments[comment.name] = [comment.value]

        # step2: based on the list of unique Comments, create the relevant ISA headers
        for comment_name in seen_comments.keys():
            contacts_df_cols.append('Comment[' + comment_name + ']')

        contacts_df = pd.DataFrame(columns=tuple(contacts_df_cols))

        for i, contact in enumerate(contacts):
            log.debug('%s iteration, item=%s', i, contact)
            roles_names, roles_accession_numbers, roles_source_refs = \
                _build_roles_str(contact.roles)
            contacts_df_row = [
                contact.last_name,
                contact.first_name,
                contact.mid_initials,
                contact.email,
                contact.phone,
                contact.fax,
                contact.address,
                contact.affiliation,
                roles_names,
                roles_accession_numbers,
                roles_source_refs
            ]
            # for j, _ in enumerate(max_comment.comments):
            #     log.debug('%s iteration, item=%s', j, _)
            #     try:
            #         contacts_df_row.append(contact.comments[j].value)
            #     except IndexError:
            #         contacts_df_row.append('')
            common_names = []
            for comment in contact.comments:
                common_names.append(comment.name)

            # now check which comments are associated to it out of the full possible range of Comments
            # if a match is found, get the value and add it to the record
            for key in seen_comments.keys():
                if key in common_names:
                    for element in contact.comments:
                        if element.name == key:
                            contacts_df_row.append(element.value)

                else:
                    contacts_df_row.append("")

            log.debug('row=%s', contacts_df_row)
            contacts_df.loc[i] = contacts_df_row
        return contacts_df.set_index(prefix + ' Person Last Name').T

    def _build_publications_section_df(prefix='Investigation', publications=list()):
        """Build contacts section DataFrame

        :param prefix: Section prefix - Investigation or Study
        :param publications: List of Publications objects describing the
        section's publications
        :return: DataFrame corresponding to the PUBLICATIONS section
        """
        log.debug('building contacts from: %s', publications)
        publications_df_cols = [
            prefix + ' PubMed ID',
            prefix + ' Publication DOI',
            prefix + ' Publication Author List',
            prefix + ' Publication Title',
            prefix + ' Publication Status',
            prefix + ' Publication Status Term Accession Number',
            prefix + ' Publication Status Term Source REF']

        seen_comments = {}
        # step1: going over each object and pulling associated comments to build a full list of those
        for publication in publications:
            for comment in publication.comments:
                if comment.name in seen_comments.keys():
                    seen_comments[comment.name].append(comment.value)
                else:
                    seen_comments[comment.name] = [comment.value]

        # step2: based on the list of unique Comments, create the relevant ISA headers
        for comment_name in seen_comments.keys():
            publications_df_cols.append('Comment[' + comment_name + ']')

        this_publications_df = pd.DataFrame(columns=tuple(publications_df_cols))

        for i, publication in enumerate(publications):
            log.debug('%s iteration, item=%s', i, publication)
            if publication.status is not None:
                status_term = publication.status.term
                status_term_accession = publication.status.term_accession
                if publication.status.term_source is not None:
                    status_term_source_name = \
                        publication.status.term_source.name
                else:
                    status_term_source_name = ''
            else:
                status_term = ''
                status_term_accession = ''
                status_term_source_name = ''
            publications_df_row = [
                publication.pubmed_id,
                publication.doi,
                publication.author_list,
                publication.title,
                status_term,
                status_term_accession,
                status_term_source_name,
            ]

            # for j, _ in enumerate(max_comment):
            #     log.debug('%s iteration, item=%s', j, _)
            #     try:
            #         if 'Comment[' + publication.comments[j].name + ']' in publications_df_cols:
            #             publications_df_row.append(publication.comments[j].value)
            #         else:
            #             publications_df_row.append('')
            #     except IndexError:
            #         publications_df_row.append('')
            # here, given an object, we create a list comments fields  associated to it

            common_names = []
            for comment in publication.comments:
                common_names.append(comment.name)

            # now check which comments are associated to it out of the full possible range of Comments
            # if a match is found, get the value and add it to the record
            for key in seen_comments.keys():
                if key in common_names:
                    for element in publication.comments:
                        if element.name == key:
                            publications_df_row.append(element.value)

                else:
                    publications_df_row.append("")

            log.debug('row=%s', publications_df_row)
            this_publications_df.loc[i] = publications_df_row

        return this_publications_df.set_index(prefix + ' PubMed ID').T

    def _build_protocols_section_df(protocols=list()):
        """Build Protocol section DataFrame

                :param prefix: Section prefix - Investigation or Study
                :param protocols: List of Publications objects describing the
                section's protocols
                :return: DataFrame corresponding to the PROTOCOLS section
                """
        log.debug('building contacts from: %s', protocols)
        study_protocols_df_cols = [
                'Study Protocol Name',
                'Study Protocol Type',
                'Study Protocol Type Term Accession Number',
                'Study Protocol Type Term Source REF',
                'Study Protocol Description',
                'Study Protocol URI',
                'Study Protocol Version',
                'Study Protocol Parameters Name',
                'Study Protocol Parameters Name Term Accession Number',
                'Study Protocol Parameters Name Term Source REF',
                'Study Protocol Components Name',
                'Study Protocol Components Type',
                'Study Protocol Components Type Term Accession Number',
                'Study Protocol Components Type Term Source REF',
        ]

        seen_comments = {}
        # step1: going over each object and pulling associated comments to build a full list of those
        for protocol in protocols:
            for comment in protocol.comments:
                if comment.name in seen_comments.keys():
                    seen_comments[comment.name].append(comment.value)
                else:
                    seen_comments[comment.name] = [comment.value]

        # step2: based on the list of unique Comments, create the relevant ISA headers
        for comment_name in seen_comments.keys():
            study_protocols_df_cols.append('Comment[' + comment_name + ']')

        this_study_protocols_df = pd.DataFrame(columns=tuple(study_protocols_df_cols))

        protocol_type_term = ''
        protocol_type_term_accession = ''
        protocol_type_term_source_name = ''

        for i, protocol in enumerate(protocols):
            parameters_names = ''
            parameters_accession_numbers = ''
            parameters_source_refs = ''
            for parameter in protocol.parameters:
                parameters_names += parameter.parameter_name.term + ';'
                parameters_accession_numbers \
                += (parameter.parameter_name.term_accession
                    if parameter.parameter_name.term_accession is not None
                    else '') + ';'
                parameters_source_refs \
                += (parameter.parameter_name.term_source.name
                    if parameter.parameter_name.term_source else '') + ';'
            if len(protocol.parameters) > 0:
                parameters_names = parameters_names[:-1]
                parameters_accession_numbers = \
                parameters_accession_numbers[:-1]
                parameters_source_refs = parameters_source_refs[:-1]

            component_names = ''
            component_types = ''
            component_types_accession_numbers = ''
            component_types_source_refs = ''
            for component in protocol.components:
                component_names += component.name + ';'
                component_types += component.component_type.term + ';'
                component_types_accession_numbers += \
                    component.component_type.term_accession + ';'
                component_types_source_refs += \
                    component.component_type.term_source.name \
                        if component.component_type.term_source else '' + ';'
            if len(protocol.components) > 0:
                component_names = component_names[:-1]
                component_types = component_types[:-1]
                component_types_accession_numbers = \
                component_types_accession_numbers[:-1]
                component_types_source_refs = component_types_source_refs[:-1]

            if protocol.protocol_type is not None:
                protocol_type_term = protocol.protocol_type.term
                protocol_type_term_accession = protocol.protocol_type.term_accession
            if protocol.protocol_type.term_source:
                protocol_type_term_source_name = protocol.protocol_type.term_source.name

            study_protocols_df_row = [
                protocol.name,
                protocol_type_term,
                protocol_type_term_accession,
                protocol_type_term_source_name,
                protocol.description,
                protocol.uri,
                protocol.version,
                parameters_names,
                parameters_accession_numbers,
                parameters_source_refs,
                component_names,
                component_types,
                component_types_accession_numbers,
                component_types_source_refs
            ]

            # here, given an object, we create a list comments fields  associated to it
            common_names = []
            for comment in protocol.comments:
                common_names.append(comment.name)

            # now check which comments are associated to it out of the full possible range of Comments
            # if a match is found, get the value and add it to the record
            for key in seen_comments.keys():
                if key in common_names:
                    for element in protocol.comments:
                        if element.name == key:
                            study_protocols_df_row.append(element.value)

                else:
                    study_protocols_df_row.append("")

            log.debug('row=%s', study_protocols_df_row)
            this_study_protocols_df.loc[i] = study_protocols_df_row

        return this_study_protocols_df.set_index('Study Protocol Name').T

    def _build_assays_section_df(assays=list()):
        """Build Factors section DataFrame

                :param assays: List of Study Assay objects describing the
                section's assays
                :return: DataFrame corresponding to the STUDY ASSAY section
                """
        log.debug('building contacts from: %s', assays)
        study_assays_df_cols = [
                'Study Assay File Name',
                'Study Assay Measurement Type',
                'Study Assay Measurement Type Term Accession Number',
                'Study Assay Measurement Type Term Source REF',
                'Study Assay Technology Type',
                'Study Assay Technology Type Term Accession Number',
                'Study Assay Technology Type Term Source REF',
                'Study Assay Technology Platform'
            ]

        seen_comments = {}
        # step1: going over each object and pulling associated comments to build a full list of those
        for assay in assays:
            for comment in assay.comments:
                if comment.name in seen_comments.keys():
                    seen_comments[comment.name].append(comment.value)
                else:
                    seen_comments[comment.name] = [comment.value]

        # step2: based on the list of unique Comments, create the relevant ISA headers
        for comment_name in seen_comments.keys():
            study_assays_df_cols.append('Comment[' + comment_name + ']')

        this_study_assays_df = pd.DataFrame(columns=tuple(study_assays_df_cols))

        for i, assay in enumerate(assays):
            study_assays_df_row = [
                assay.filename,
                assay.measurement_type.term,
                assay.measurement_type.term_accession,
                assay.measurement_type.term_source.name
                if assay.measurement_type.term_source else '',
                assay.technology_type.term,
                assay.technology_type.term_accession,
                assay.technology_type.term_source.name
                if assay.technology_type.term_source else '',
                assay.technology_platform
            ]

            # here, given an object, we create a list comments fields  associated to it
            common_names = []
            for comment in assay.comments:
                common_names.append(comment.name)

            # now check which comments are associated to it out of the full possible range of Comments
            # if a match is found, get the value and add it to the record
            for key in seen_comments.keys():
                if key in common_names:
                    for element in assay.comments:
                        if element.name == key:
                            study_assays_df_row.append(element.value)

                else:
                    study_assays_df_row.append("")

            log.debug('row=%s', study_assays_df_row)
            this_study_assays_df.loc[i] = study_assays_df_row

        return this_study_assays_df.set_index('Study Assay File Name').T

    def _build_factors_section_df(factors=list()):
        """Build Factors section DataFrame

                :param factors: List of Study Factor objects describing the
                section's factor
                :return: DataFrame corresponding to the STUDY FACTORS section
                """
        log.debug('building contacts from: %s', factors)
        study_factors_df_cols = ['Study Factor Name',
                     'Study Factor Type',
                     'Study Factor Type Term Accession Number',
                     'Study Factor Type Term Source REF']

        seen_comments = {}
        # step1: going over each object and pulling associated comments to build a full list of those
        for factor in factors:
            for comment in factor.comments:
                if comment.name  in seen_comments.keys():
                    seen_comments[comment.name].append(comment.value)
                else:
                    seen_comments[comment.name] = [comment.value]

        # step2: based on the list of unique Comments, create the relevant ISA headers
        for comment_name in seen_comments.keys():
            study_factors_df_cols.append('Comment[' + comment_name + ']')

        this_study_factors_df = pd.DataFrame(columns=tuple(study_factors_df_cols))

        # step4: for each object, create a record
        for i, factor in enumerate(factors):

            if factor.factor_type is not None:
                factor_type_term = factor.factor_type.term
                factor_type_term_accession = factor.factor_type.term_accession
                if factor.factor_type.term_source is not None:
                    factor_type_term_term_source_name = \
                        factor.factor_type.term_source.name
                else:
                    factor_type_term_term_source_name = ''
            else:
                factor_type_term = ''
                factor_type_term_accession = ''
                factor_type_term_term_source_name = ''


            study_factors_df_row = [
                factor.name,
                factor_type_term,
                factor_type_term_accession,
                factor_type_term_term_source_name
                if factor.factor_type.term_source else ''
            ]

            # here, given an object, we create a list comments fields  associated to it
            common_names = []
            for comment in factor.comments:
                common_names.append(comment.name)

            # now check which comments are associated to it out of the full possible range of Comments
            # if a match is found, get the value and add it to the record
            for key in seen_comments.keys():
                if key in common_names:
                    for element in factor.comments:
                        if element.name == key:
                            study_factors_df_row.append(element.value)

                else:
                    study_factors_df_row.append("")

            log.debug('row=%s', study_factors_df_row)
            this_study_factors_df.loc[i] = study_factors_df_row

        return this_study_factors_df.set_index('Study Factor Name').T

    def _build_design_descriptors_section(design_descriptors=list()):

        study_design_descriptors_df_cols = ['Study Design Type',
                     'Study Design Type Term Accession Number',
                     'Study Design Type Term Source REF']
        seen_comments = {}

        # step1: going over each object and pulling associated comments to build a full list of those
        for design_descriptor in design_descriptors:
            for comment in design_descriptor.comments:
                if comment.name  in seen_comments.keys():
                    seen_comments[comment.name].append(comment.value)
                else:
                    seen_comments[comment.name] = [comment.value]
                    
        # step2: based on the list of unique Comments, create the relevant ISA headers
        for comment_name in seen_comments.keys():
            study_design_descriptors_df_cols.append('Comment[' + comment_name + ']')

        # step3: build a data frame based on the headers available from step 2
        this_study_design_descriptors_df = pd.DataFrame(columns=tuple(study_design_descriptors_df_cols))

        # step4: for each object, create a record
        for i, design_descriptor in enumerate(design_descriptors):
            study_design_descriptors_df_row = [
                design_descriptor.term,
                design_descriptor.term_accession,
                design_descriptor.term_source.name
                if design_descriptor.term_source else ''
            ]

            # here, given an object, we create a list comments fields  associated to it
            common_names = []
            for comment in design_descriptor.comments:
                common_names.append(comment.name)

            # now check which comments are associated to it out of the full possible range of Comments
            # if a match is found, get the value and add it to the record
            for key in seen_comments.keys():
                if key in common_names:
                    for element in design_descriptor.comments:
                        if element.name == key:
                            study_design_descriptors_df_row.append(element.value)

                else:
                    study_design_descriptors_df_row.append("")

            log.debug('row=%s', study_design_descriptors_df_row)
            this_study_design_descriptors_df.loc[i] = study_design_descriptors_df_row

        return this_study_design_descriptors_df.set_index('Study Design Type').T

    if not _RX_I_FILE_NAME.match(i_file_name):
        log.debug('investigation filename=', i_file_name)
        raise NameError('Investigation file must match pattern i_*.txt, got {}'
                        .format(i_file_name))

    if os.path.exists(output_path):
        fp = open(os.path.join(
            output_path, i_file_name), 'w', encoding='utf-8')
    else:
        log.debug('output_path=', i_file_name)
        raise FileNotFoundError("Can't find " + output_path)

    if not isinstance(isa_obj, Investigation):
        log.debug('object type=', type(isa_obj))
        raise NotImplementedError("Can only dump an Investigation object")

    # Process Investigation object first to write the investigation file
    investigation = isa_obj

    # Write ONTOLOGY SOURCE REFERENCE section
    ontology_source_references_df =_build_ontology_reference_section(ontologies=investigation.ontology_source_references)
    fp.write('ONTOLOGY SOURCE REFERENCE\n')
    #  Need to set index_label as top left cell
    ontology_source_references_df.to_csv(
        path_or_buf=fp, mode='a', sep='\t', encoding='utf-8',
        index_label='Term Source Name')

    #  Write INVESTIGATION section
    inv_df_cols = ['Investigation Identifier',
                   'Investigation Title',
                   'Investigation Description',
                   'Investigation Submission Date',
                   'Investigation Public Release Date']
    for comment in sorted(investigation.comments, key=lambda x: x.name):
        inv_df_cols.append('Comment[' + comment.name + ']')
    investigation_df = pd.DataFrame(columns=tuple(inv_df_cols))
    inv_df_rows = [
        investigation.identifier,
        investigation.title,
        investigation.description,
        investigation.submission_date,
        investigation.public_release_date
    ]
    for comment in sorted(investigation.comments, key=lambda x: x.name):
        inv_df_rows.append(comment.value)
    investigation_df.loc[0] = inv_df_rows
    investigation_df = investigation_df.set_index('Investigation Identifier').T
    fp.write('INVESTIGATION\n')
    investigation_df.to_csv(
        path_or_buf=fp, mode='a', sep='\t', encoding='utf-8',
        index_label='Investigation Identifier')

    # Write INVESTIGATION PUBLICATIONS section
    investigation_publications_df = _build_publications_section_df(prefix='Investigation',
        publications=investigation.publications)
    fp.write('INVESTIGATION PUBLICATIONS\n')
    investigation_publications_df.to_csv(
        path_or_buf=fp, mode='a', sep='\t', encoding='utf-8',
        index_label='Investigation PubMed ID')

    # Write INVESTIGATION CONTACTS section
    investigation_contacts_df = _build_contacts_section_df(
        contacts=investigation.contacts)
    fp.write('INVESTIGATION CONTACTS\n')
    investigation_contacts_df.to_csv(
        path_or_buf=fp, mode='a', sep='\t', encoding='utf-8',
        index_label='Investigation Person Last Name')

    # Write STUDY sections
    for study in investigation.studies:
        study_df_cols = ['Study Identifier',
                         'Study Title',
                         'Study Description',
                         'Study Submission Date',
                         'Study Public Release Date',
                         'Study File Name']
        if study.comments is not None:
            for comment in sorted(study.comments, key=lambda x: x.name):
                study_df_cols.append('Comment[' + comment.name + ']')
        study_df = pd.DataFrame(columns=tuple(study_df_cols))
        study_df_row = [
            study.identifier,
            study.title,
            study.description,
            study.submission_date,
            study.public_release_date,
            study.filename
        ]

        if study.comments is not None:
            for comment in sorted(study.comments, key=lambda x: x.name):
                study_df_row.append(comment.value)
        study_df.loc[0] = study_df_row
        study_df = study_df.set_index('Study Identifier').T
        fp.write('STUDY\n')
        study_df.to_csv(path_or_buf=fp, mode='a', sep='\t', encoding='utf-8',
                        index_label='Study Identifier')

        # Write STUDY DESIGN DESCRIPTORS section
        # study_design_descriptors_df = pd.DataFrame(
        #     columns=('Study Design Type',
        #              'Study Design Type Term Accession Number',
        #              'Study Design Type Term Source REF'))
        # for i, design_descriptor in enumerate(study.design_descriptors):
        #     study_design_descriptors_df.loc[i] = [
        #         design_descriptor.term,
        #         design_descriptor.term_accession,
        #         design_descriptor.term_source.name
        #         if design_descriptor.term_source else ''
        #     ]
        #
        #     build_comments(design_descriptor, study_design_descriptors_df.loc[i])
        #
        # study_design_descriptors_df = \
        #     study_design_descriptors_df.set_index('Study Design Type').
        study_design_descriptors_df = _build_design_descriptors_section(design_descriptors=study.design_descriptors)
        fp.write('STUDY DESIGN DESCRIPTORS\n')
        study_design_descriptors_df.to_csv(
            path_or_buf=fp, mode='a', sep='\t', encoding='utf-8',
            index_label='Study Design Type')

        # Write STUDY PUBLICATIONS section
        study_publications_df = _build_publications_section_df(
            prefix='Study', publications=study.publications)
        fp.write('STUDY PUBLICATIONS\n')
        study_publications_df.to_csv(
            path_or_buf=fp, mode='a', sep='\t', encoding='utf-8',
            index_label='Study PubMed ID')

        # Write STUDY FACTORS section
        study_factors_df = _build_factors_section_df(factors=study.factors)
        fp.write('STUDY FACTORS\n')
        study_factors_df.to_csv(
            path_or_buf=fp, mode='a', sep='\t', encoding='utf-8',
            index_label='Study Factor Name')

        # Write STUDY ASSAYS section
        # study_assays_df = pd.DataFrame(
        #     columns=(
        #         'Study Assay File Name',
        #         'Study Assay Measurement Type',
        #         'Study Assay Measurement Type Term Accession Number',
        #         'Study Assay Measurement Type Term Source REF',
        #         'Study Assay Technology Type',
        #         'Study Assay Technology Type Term Accession Number',
        #         'Study Assay Technology Type Term Source REF',
        #         'Study Assay Technology Platform',
        #     )
        # )
        # for i, assay in enumerate(study.assays):
        #     study_assays_df.loc[i] = [
        #         assay.filename,
        #         assay.measurement_type.term,
        #         assay.measurement_type.term_accession,
        #         assay.measurement_type.term_source.name
        #         if assay.measurement_type.term_source else '',
        #         assay.technology_type.term,
        #         assay.technology_type.term_accession,
        #         assay.technology_type.term_source.name
        #         if assay.technology_type.term_source else '',
        #         assay.technology_platform
        #     ]
        #     # a call to insert Comments in the Study Assay Type of the Investigation File
        #     build_comments(assay, study_assays_df)
        # study_assays_df = study_assays_df.set_index('Study Assay File Name').T

        study_assays_df= _build_assays_section_df(assays=study.assays)
        fp.write('STUDY ASSAYS\n')
        study_assays_df.to_csv(
            path_or_buf=fp, mode='a', sep='\t', encoding='utf-8',
            index_label='Study Assay File Name')

        # Write STUDY PROTOCOLS section
        study_protocols_df = _build_protocols_section_df(protocols=study.protocols)
        fp.write('STUDY PROTOCOLS\n')
        study_protocols_df.to_csv(
            path_or_buf=fp, mode='a', sep='\t', encoding='utf-8',
            index_label='Study Protocol Name')

        # Write STUDY CONTACTS section
        study_contacts_df = _build_contacts_section_df(
            prefix='Study', contacts=study.contacts)
        fp.write('STUDY CONTACTS\n')
        study_contacts_df.to_csv(
            path_or_buf=fp, mode='a', sep='\t', encoding='utf-8',
            index_label='Study Person Last Name')

    if skip_dump_tables:
        pass
    else:
        write_study_table_files(investigation, output_path)
        write_assay_table_files(
            investigation, output_path, write_factor_values_in_assay_table)

    fp.close()
    return investigation


def _get_start_end_nodes(G):
    """Find the start and end nodes of the graphs

    :param G: A DiGraph of process sequences
    :return: start nodes (Materials) and end nodes (Processes)
    """
    start_nodes = list()
    end_nodes = list()
    for process in [n for n in G.nodes() if isinstance(n, Process)]:
        if process.prev_process is None:
            for material in [
                    m for m in process.inputs if not isinstance(m, DataFile)]:
                start_nodes.append(material)
        outputs_no_data = [
            m for m in process.outputs if not isinstance(m, DataFile)]
        if process.next_process is None:
            if len(outputs_no_data) == 0:
                end_nodes.append(process)
            else:
                for material in outputs_no_data:
                    end_nodes.append(material)
    return start_nodes, end_nodes


def _longest_path_and_attrs(paths):
    """Function to find the longest paths and attributes to determine the
    most appropriate ISA-Tab header. This is calculated by adding up the length
    of each path with the number of attributes needed to describe each node in
    the graph.

    :param paths: List of end-to-end paths in the graphs
    :return: The longest path and attributes
    """
    longest = (0, None)
    for path in paths:
        length = len(path)
        for n in path:
            if isinstance(n, Source):
                length += len(n.characteristics)
            elif isinstance(n, Sample):
                length += (len(n.characteristics) + len(n.factor_values))
            elif isinstance(n, Material):
                length += (len(n.characteristics))
            elif isinstance(n, Process):
                length += len(
                    [o for o in n.outputs if isinstance(o, DataFile)])
                if n.date is not None:
                    length += 1
                if n.performer is not None:
                    length += 1
                if n.name != '':
                    length += 1
            if n.comments is not None:
                length += len(n.comments)
        if length > longest[0]:
            longest = (length, path)
    return longest[1]


def _all_end_to_end_paths(G, start_nodes):
    """Find all the end-to-end complete paths using a networkx algorithm that
    uses a modified depth-first search to generate the paths

    :param G: A DiGraph of all the assay graphs from the process sequences
    :param start_nodes: A list of start nodes
    :return: A list of paths from the start nodes
    """
    # we know graphs start with Source or Sample and end with Process
    paths = []
    num_start_nodes = len(start_nodes)
    message = 'Calculating for paths for {} start nodes: '.format(
        num_start_nodes)
    if isinstance(start_nodes[0], Source):
        message = 'Calculating for paths for {} sources: '.format(
            num_start_nodes)
    elif isinstance(start_nodes[0], Sample):
        message = 'Calculating for paths for {} samples: '.format(
            num_start_nodes)
    if isa_logging.show_pbars:
        pbar = ProgressBar(
            min_value=0, max_value=num_start_nodes, widgets=[
                message, SimpleProgress(), Bar(left=" |", right="| "),
                ETA()]).start()
    else:
        def pbar(x): return x
    for start in pbar(start_nodes):
        # Find ends
        if isinstance(start, Source):
            # only look for Sample ends if start is a Source
            for end in [x for x in nx.algorithms.descendants(G, start) if
                        isinstance(x, Sample) and len(G.out_edges(x)) == 0]:
                paths += list(nx.algorithms.all_simple_paths(G, start, end))
        elif isinstance(start, Sample):
            # only look for Process ends if start is a Sample
            for end in [x for x in nx.algorithms.descendants(G, start) if
                        isinstance(x, Process) and x.next_process is None]:
                paths += list(nx.algorithms.all_simple_paths(G, start, end))
    log.info("Found {} paths!".format(len(paths)))
    if len(paths) == 0:
        log.debug([x.name for x in start_nodes])
    return paths


def write_study_table_files(inv_obj, output_dir):
    """Writes out study table files according to pattern defined by

    Source Name, [ Characteristics[], ... ],
    Protocol Ref*: 'sample collection', [ ParameterValue[], ... ],
    Sample Name, [ Characteristics[], ... ]
    [ FactorValue[], ... ]

    which should be equivalent to studySample.xml in default config

    :param inv_obj: An Investigation object containing ISA content
    :param output_dir: A path to a directory to write the ISA-Tab study files
    :return: None
    """
    if not isinstance(inv_obj, Investigation):
        raise NotImplementedError
    for study_obj in inv_obj.studies:
        if study_obj.graph is None:
            break
        protrefcount = 0
        protnames = dict()

        def flatten(l): return [item for sublist in l for item in sublist]
        columns = []

        # start_nodes, end_nodes = _get_start_end_nodes(study_obj.graph)
        paths = _all_end_to_end_paths(
            study_obj.graph,
            [x for x in study_obj.graph.nodes() if isinstance(x, Source)])
        sample_in_path_count = 0
        for node in _longest_path_and_attrs(paths):
            if isinstance(node, Source):
                olabel = "Source Name"
                columns.append(olabel)
                columns += flatten(
                    map(lambda x: get_characteristic_columns(olabel, x),
                        node.characteristics))
                columns += flatten(
                    map(lambda x: get_comment_column(
                        olabel, x), node.comments))
            elif isinstance(node, Process):
                olabel = "Protocol REF.{}".format(node.executes_protocol.name)
                columns.append(olabel)
                if node.executes_protocol.name not in protnames.keys():
                    protnames[node.executes_protocol.name] = protrefcount
                    protrefcount += 1
                columns += flatten(map(lambda x: get_pv_columns(olabel, x),
                                       node.parameter_values))
                if node.date is not None:
                    columns.append(olabel + ".Date")
                if node.performer is not None:
                    columns.append(olabel + ".Performer")
                columns += flatten(
                    map(lambda x: get_comment_column(
                        olabel, x), node.comments))

            elif isinstance(node, Sample):
                olabel = "Sample Name.{}".format(sample_in_path_count)
                columns.append(olabel)
                sample_in_path_count += 1
                columns += flatten(
                    map(lambda x: get_characteristic_columns(olabel, x),
                        node.characteristics))
                columns += flatten(
                    map(lambda x: get_comment_column(
                        olabel, x), node.comments))
                columns += flatten(map(lambda x: get_fv_columns(olabel, x),
                                       node.factor_values))

        omap = get_object_column_map(columns, columns)
        # load into dictionary
        df_dict = dict(map(lambda k: (k, []), flatten(omap)))
        if isa_logging.show_pbars:
            pbar = ProgressBar(min_value=0, max_value=len(paths),
                               widgets=['Writing {} paths: '
                                        .format(len(paths)),
                                        SimpleProgress(),
                                        Bar(left=" |", right="| "),
                                        ETA()]).start()
        else:
            def pbar(x): return x
        for path in pbar(paths):
            for k in df_dict.keys():  # add a row per path
                df_dict[k].extend([""])

            sample_in_path_count = 0
            for node in path:
                if isinstance(node, Source):
                    olabel = "Source Name"
                    df_dict[olabel][-1] = node.name
                    for c in node.characteristics:
                        clabel = "{0}.Characteristics[{1}]".format(
                            olabel, c.category.term)
                        write_value_columns(df_dict, clabel, c)
                    for co in node.comments:
                        colabel = "{0}.Comment[{1}]".format(olabel, co.name)
                        df_dict[colabel][-1] = co.value

                elif isinstance(node, Process):
                    olabel = "Protocol REF.{}".format(
                        node.executes_protocol.name)
                    df_dict[olabel][-1] = node.executes_protocol.name
                    for pv in node.parameter_values:
                        pvlabel = "{0}.Parameter Value[{1}]".format(
                            olabel, pv.category.parameter_name.term)
                        write_value_columns(df_dict, pvlabel, pv)
                    if node.date is not None:
                        df_dict[olabel + ".Date"][-1] = node.date
                    if node.performer is not None:
                        df_dict[olabel + ".Performer"][-1] = node.performer
                    for co in node.comments:
                        colabel = "{0}.Comment[{1}]".format(olabel, co.name)
                        df_dict[colabel][-1] = co.value

                elif isinstance(node, Sample):
                    olabel = "Sample Name.{}".format(sample_in_path_count)
                    sample_in_path_count += 1
                    df_dict[olabel][-1] = node.name
                    for c in node.characteristics:
                        clabel = "{0}.Characteristics[{1}]".format(
                            olabel, c.category.term)
                        write_value_columns(df_dict, clabel, c)
                    for co in node.comments:
                        colabel = "{0}.Comment[{1}]".format(olabel, co.name)
                        df_dict[colabel][-1] = co.value
                    for fv in node.factor_values:
                        fvlabel = "{0}.Factor Value[{1}]".format(
                            olabel, fv.factor_name.name)
                        write_value_columns(df_dict, fvlabel, fv)
        if isinstance(pbar, ProgressBar):
            pbar.finish()

        DF = pd.DataFrame(columns=columns)
        DF = DF.from_dict(data=df_dict)
        DF = DF[columns]  # reorder columns
        DF = DF.sort_values(by=DF.columns[0], ascending=True)
        # arbitrary sort on column 0

        for dup_item in set([x for x in columns if columns.count(x) > 1]):
            for j, each in enumerate(
                    [i for i, x in enumerate(columns) if x == dup_item]):
                columns[each] = dup_item + str(j)

        DF.columns = columns  # reset columns after checking for dups

        for i, col in enumerate(columns):
            if "Comment[" in col:
                columns[i] = col[col.rindex(".") + 1:]
            elif col.endswith("Term Source REF"):
                columns[i] = "Term Source REF"
            elif col.endswith("Term Accession Number"):
                columns[i] = "Term Accession Number"
            elif col.endswith("Unit"):
                columns[i] = "Unit"
            elif "Characteristics[" in col:
                if "material type" in col.lower():
                    columns[i] = "Material Type"
                else:
                    columns[i] = col[col.rindex(".") + 1:]
            elif "Factor Value[" in col:
                columns[i] = col[col.rindex(".") + 1:]
            elif "Parameter Value[" in col:
                columns[i] = col[col.rindex(".") + 1:]
            elif col.endswith("Date"):
                columns[i] = "Date"
            elif col.endswith("Performer"):
                columns[i] = "Performer"
            elif "Protocol REF" in col:
                columns[i] = "Protocol REF"
            elif col.startswith("Sample Name."):
                columns[i] = "Sample Name"

        log.info("Rendered {} paths".format(len(DF.index)))

        DF_no_dups = DF.drop_duplicates()
        if len(DF.index) > len(DF_no_dups.index):
            log.info("Dropping duplicates...")
            DF = DF_no_dups

        log.info("Writing {} rows".format(len(DF.index)))
        # reset columns, replace nan with empty string, drop empty columns
        DF.columns = columns
        DF = DF.replace('', np.nan)
        DF = DF.dropna(axis=1, how='all')

        with open(os.path.join(output_dir, study_obj.filename), 'w') as out_fp:
            DF.to_csv(
                path_or_buf=out_fp, index=False, sep='\t', encoding='utf-8')


def write_assay_table_files(inv_obj, output_dir, write_factor_values=False):
    """Writes out assay table files according to pattern defined by

    Sample Name,
    Protocol Ref: 'sample collection', [ ParameterValue[], ... ],
    Material Name, [ Characteristics[], ... ]
    [ FactorValue[], ... ]

    :param inv_obj: An Investigation object containing ISA content
    :param output_dir: A path to a directory to write the ISA-Tab assay files
    :param write_factor_values: Flag to indicate whether or not to write out
    the Factor Value columns in the assay tables
    :return: None
    """

    if not isinstance(inv_obj, Investigation):
        raise NotImplementedError
    for study_obj in inv_obj.studies:
        for assay_obj in study_obj.assays:
            if assay_obj.graph is None:
                break
            protrefcount = 0
            protnames = dict()

            def flatten(l): return [item for sublist in l for item in sublist]
            columns = []

            # start_nodes, end_nodes = _get_start_end_nodes(assay_obj.graph)
            paths = _all_end_to_end_paths(
                assay_obj.graph, [x for x in assay_obj.graph.nodes()
                                  if isinstance(x, Sample)])
            if len(paths) == 0:
                log.info("No paths found, skipping writing assay file")
                continue
            if _longest_path_and_attrs(paths) is None:
                raise IOError(
                    "Could not find any valid end-to-end paths in assay graph")
            for node in _longest_path_and_attrs(paths):
                if isinstance(node, Sample):
                    olabel = "Sample Name"
                    columns.append(olabel)
                    columns += flatten(
                        map(lambda x: get_comment_column(olabel, x),
                            node.comments))
                    if write_factor_values:
                        columns += flatten(
                            map(lambda x: get_fv_columns(olabel, x),
                                node.factor_values))

                elif isinstance(node, Process):
                    olabel = "Protocol REF.{}".format(
                        node.executes_protocol.name)
                    columns.append(olabel)
                    if node.executes_protocol.name not in protnames.keys():
                        protnames[node.executes_protocol.name] = protrefcount
                        protrefcount += 1
                    columns += flatten(map(lambda x: get_pv_columns(olabel, x),
                                           node.parameter_values))
<<<<<<< HEAD

                    if node.date is not None:
                        columns.append(olabel + ".Date")
                    if node.performer is not None:
                        columns.append(olabel + ".Performer")
                    columns += flatten(
                        map(lambda x: get_comment_column(olabel, x),
                            node.comments))

=======
>>>>>>> bfd7514c
                    oname_label = None
                    if node.executes_protocol.protocol_type:
                        if node.executes_protocol.protocol_type.term in ["nucleic acid sequencing", "phenotyping"]:
                            oname_label = "Assay Name"
                        elif node.executes_protocol.protocol_type.term \
                                == "data collection":
                            oname_label = "Scan Name"
                        elif node.executes_protocol.protocol_type.term \
                                == "mass spectrometry":
                            oname_label = "MS Assay Name"
                        elif node.executes_protocol.protocol_type.term \
                                == "NMR spectroscopy":
                            oname_label = "NMR Assay Name"
                        elif node.executes_protocol.protocol_type.term \
                                == "data transformation":
                            oname_label = "Data Transformation Name"
                        elif node.executes_protocol.protocol_type.term \
                                == "sequence analysis data transformation":
                            oname_label = "Normalization Name"
                        elif node.executes_protocol.protocol_type.term \
                                == "normalization":
                            oname_label = "Normalization Name"
                        if node.executes_protocol.protocol_type.term \
                                == "unknown protocol":
                            oname_label = "Unknown Protocol Name"
                        if oname_label is not None:
                            columns.append(oname_label)
                        elif node.executes_protocol.protocol_type.term \
                                == "nucleic acid hybridization":
                            columns.extend(
                                ["Hybridization Assay Name",
                                 "Array Design REF"])

                    for output in [x for x in node.outputs if
                                   isinstance(x, DataFile)]:
                        columns.append(output.label)
                        columns += flatten(
                            map(lambda x: get_comment_column(output.label, x),
                                output.comments))

                elif isinstance(node, Material):
                    olabel = node.type
                    columns.append(olabel)
                    columns += flatten(
                        map(lambda x: get_characteristic_columns(olabel, x),
                            node.characteristics))
                    columns += flatten(
                        map(lambda x: get_comment_column(olabel, x),
                            node.comments))

                elif isinstance(node, DataFile):
                    pass  # handled in process

            omap = get_object_column_map(columns, columns)

            # load into dictionary
            df_dict = dict(map(lambda k: (k, []), flatten(omap)))

            if isa_logging.show_pbars:
                pbar = ProgressBar(min_value=0, max_value=len(paths),
                                   widgets=['Writing {} paths: '.format(
                                       len(paths)),
                    SimpleProgress(),
                    Bar(left=" |", right="| "),
                    ETA()]).start()
            else:
                def pbar(x): return x
            for path in pbar(paths):
                for k in df_dict.keys():  # add a row per path
                    df_dict[k].extend([""])

                for node in path:

                    if isinstance(node, Process):
                        olabel = "Protocol REF.{}".format(
                            node.executes_protocol.name)
                        df_dict[olabel][-1] = node.executes_protocol.name
                        oname_label = None

                        if node.date is not None:
                            df_dict[olabel + ".Date"][-1] = node.date
                        if node.performer is not None:
                            df_dict[olabel + ".Performer"][-1] = node.performer

                        if node.executes_protocol.protocol_type:
                            if node.executes_protocol.protocol_type.term == \
                                    "nucleic acid sequencing":
                                oname_label = "Assay Name"
                            elif node.executes_protocol.protocol_type.term == \
                                    "data collection":
                                oname_label = "Scan Name"
                            elif node.executes_protocol.protocol_type.term == \
                                    "mass spectrometry":
                                oname_label = "MS Assay Name"
                            elif node.executes_protocol.protocol_type.term == \
                                    "NMR spectroscopy":
                                oname_label = "NMR Assay Name"
                            elif node.executes_protocol.protocol_type.term == \
                                    "data transformation":
                                oname_label = "Data Transformation Name"
                            elif node.executes_protocol.protocol_type.term == \
                                    "sequence analysis data transformation":
                                oname_label = "Normalization Name"
                            elif node.executes_protocol.protocol_type.term == \
                                    "normalization":
                                oname_label = "Normalization Name"
                            if node.executes_protocol.protocol_type.term == \
                                    "unknown protocol":
                                oname_label = "Unknown Protocol Name"
                            if oname_label is not None:
                                df_dict[oname_label][-1] = node.name
                            elif node.executes_protocol.protocol_type.term == \
                                    "nucleic acid hybridization":
                                df_dict["Hybridization Assay Name"][-1] = \
                                    node.name
                                df_dict["Array Design REF"][-1] = \
                                    node.array_design_ref

                        for pv in node.parameter_values:
                            pvlabel = "{0}.Parameter Value[{1}]".format(
                                olabel, pv.category.parameter_name.term)
                            write_value_columns(df_dict, pvlabel, pv)
                        for co in node.comments:
                            colabel = "{0}.Comment[{1}]".format(
                                olabel, co.name)
                            df_dict[colabel][-1] = co.value
                        for output in [x for x in node.outputs if
                                       isinstance(x, DataFile)]:
                            olabel = output.label
                            df_dict[olabel][-1] = output.filename
                            for co in output.comments:
                                colabel = "{0}.Comment[{1}]".format(
                                    olabel, co.name)
                                df_dict[colabel][-1] = co.value

                    elif isinstance(node, Sample):
                        olabel = "Sample Name"
                        df_dict[olabel][-1] = node.name
                        for co in node.comments:
                            colabel = "{0}.Comment[{1}]".format(
                                olabel, co.name)
                            df_dict[colabel][-1] = co.value
                        if write_factor_values:
                            for fv in node.factor_values:
                                fvlabel = "{0}.Factor Value[{1}]".format(
                                    olabel, fv.factor_name.name)
                                write_value_columns(df_dict, fvlabel, fv)

                    elif isinstance(node, Material):
                        olabel = node.type
                        df_dict[olabel][-1] = node.name
                        for c in node.characteristics:
                            clabel = "{0}.Characteristics[{1}]".format(
                                olabel, c.category.term)
                            write_value_columns(df_dict, clabel, c)
                        for co in node.comments:
                            colabel = "{0}.Comment[{1}]".format(
                                olabel, co.name)
                            df_dict[colabel][-1] = co.value

                    elif isinstance(node, DataFile):
                        pass  # handled in process

            if isinstance(pbar, ProgressBar):
                pbar.finish()

            DF = pd.DataFrame(columns=columns)
            DF = DF.from_dict(data=df_dict)
            DF = DF[columns]  # reorder columns
            try:
                DF = DF.sort_values(by=DF.columns[0], ascending=True)
            except ValueError as e:
                log.critical('Error thrown: column labels are: {}'.format(DF.columns))
                log.critical('Error thrown: data is: {}'.format(DF))
                raise e
            # arbitrary sort on column 0

            for dup_item in set([x for x in columns if columns.count(x) > 1]):
                for j, each in enumerate(
                        [i for i, x in enumerate(columns) if x == dup_item]):
                    columns[each] = ".".join([dup_item, str(j)])

            DF.columns = columns

            for i, col in enumerate(columns):
                if col.endswith("Term Source REF"):
                    columns[i] = "Term Source REF"
                elif col.endswith("Term Accession Number"):
                    columns[i] = "Term Accession Number"
                elif col.endswith("Unit"):
                    columns[i] = "Unit"
                elif "Characteristics[" in col:
                    if "material type" in col.lower():
                        columns[i] = "Material Type"
                    elif "label" in col.lower():
                        columns[i] = "Label"
                    else:
                        columns[i] = col[col.rindex(".") + 1:]
                elif "Factor Value[" in col:
                    columns[i] = col[col.rindex(".") + 1:]
                elif "Parameter Value[" in col:
                    columns[i] = col[col.rindex(".") + 1:]
                elif col.endswith("Date"):
                    columns[i] = "Date"
                elif col.endswith("Performer"):
                    columns[i] = "Performer"
                elif "Comment[" in col:
                    columns[i] = col[col.rindex(".") + 1:]
                elif "Protocol REF" in col:
                    columns[i] = "Protocol REF"
                elif "." in col:
                    columns[i] = col[:col.rindex(".")]

            log.debug("Rendered {} paths".format(len(DF.index)))
            if len(DF.index) > 1:
                if len(DF.index) > len(DF.drop_duplicates().index):
                    log.debug("Dropping duplicates...")
                    DF = DF.drop_duplicates()

            log.debug("Writing {} rows".format(len(DF.index)))
            # reset columns, replace nan with empty string, drop empty columns
            DF.columns = columns
            DF = DF.replace('', np.nan)
            DF = DF.dropna(axis=1, how='all')

            with open(os.path.join(
                    output_dir, assay_obj.filename), 'w') as out_fp:
                DF.to_csv(path_or_buf=out_fp, index=False, sep='\t',
                          encoding='utf-8')


def get_value_columns(label, x):
    """Generates the appropriate columns based on the value of the object.
    For example, if the object's .value value is an OntologyAnnotation,
    the ISA-Tab requires extra columns Term Source REF and
    Term Accession Number

    :param label: Header label needed for the object type, e.g. "Sample Name"
    :param x: The object of interest, e.g. a Sample() object
    :return: List of column labels, e.g. ["Sample Name.Term Source REF",
    "Sample Name.Term Accession Number"]
    """
    if isinstance(x.value, (int, float)) and x.unit:
        if isinstance(x.unit, OntologyAnnotation):
            return map(lambda x: "{0}.{1}".format(label, x),
                       ["Unit", "Unit.Term Source REF",
                        "Unit.Term Accession Number"])
        else:
            return ["{0}.Unit".format(label)]
    elif isinstance(x.value, OntologyAnnotation):
        return map(lambda x: "{0}.{1}".format(label, x),
                   ["Term Source REF", "Term Accession Number"])
    else:
        return []


def get_characteristic_columns(label, c):
    """Generates Characteristics columns for a given material

    :param label: Header label needed for the material type,
    e.g. "Extract Name"
    :param c: The Characteristic object of interest
    :return: List of column labels
    """
    columns = ["{0}.Characteristics[{1}]".format(label, c.category.term)]
    columns.extend(get_value_columns(columns[0], c))
    return columns


def get_fv_columns(label, fv):
    """Generates Factor Value columns for a given material

    :param label: Header label needed for the material type,
    e.g. "Sample Name"
    :param c: The Factor Value object of interest
    :return: List of column labels
    """
    columns = ["{0}.Factor Value[{1}]".format(label, fv.factor_name.name)]
    columns.extend(get_value_columns(columns[0], fv))
    return columns


def get_comment_column(label, c):
    """Generates Comment columns for a given object

    :param label: Header label needed for the object
    :param c: The object of interest
    :return: List of column labels
    """
    columns = ["{0}.Comment[{1}]".format(label, c.name)]
    return columns


def write_value_columns(df_dict, label, x):
    """Adds values to the DataFrame dictionary when building the tables

    :param df_dict: The DataFrame dictionary to insert the relevant values
    :param label: Header label needed for the object
    :param x: Object of interest
    :return: None
    """
    if isinstance(x.value, (int, float)) and x.unit:
        if isinstance(x.unit, OntologyAnnotation):
            df_dict[label][-1] = x.value
            df_dict[label + ".Unit"][-1] = x.unit.term
            df_dict[label + ".Unit.Term Source REF"][-1] = \
                x.unit.term_source.name if x.unit.term_source else ""
            df_dict[label + ".Unit.Term Accession Number"][-1] = \
                x.unit.term_accession
        else:
            df_dict[label][-1] = x.value
            df_dict[label + ".Unit"][-1] = x.unit
    elif isinstance(x.value, OntologyAnnotation):
        df_dict[label][-1] = x.value.term
        df_dict[label + ".Term Source REF"][-1] = \
            x.value.term_source.name if x.value.term_source else ""
        df_dict[label + ".Term Accession Number"][-1] = \
            x.value.term_accession
    else:
        df_dict[label][-1] = x.value


def get_pv_columns(label, pv):
    """Generates Parameter Value columns for a given process

    :param label: Header label needed for the process
    :param c: The Parameter Value object of interest
    :return: List of column labels
    """
    columns = None
    try:
        columns = ["{0}.Parameter Value[{1}]".format(
            label, pv.category.parameter_name.term)]
    except AttributeError:
        log.fatal(label, pv)
    columns.extend(get_value_columns(columns[0], pv))
    return columns


def read_investigation_file(fp):
    """Reads an investigatin file into a dictionary of DataFrames, each
    DataFrame being each section of the investigation file. e.g. One DataFrame
    for the INVESTIGATION PUBLICATIONS section

    :param fp: A file-like buffer object of the investigation file
    :return: A dictionary holding a set of DataFrames for each section of the
    investigation file. See below implementation for detail
    """

    def _peek(f):
        """Peek at the next line without moving to the next line. This function
        get the position of the next line, reads the next line, then resets the
        file pointer to the original position

        :param f: A file-like buffer object
        :return: The next line past the current line
        """
        position = f.tell()
        line = f.readline()
        f.seek(position)
        return line

    def _read_tab_section(f, sec_key, next_sec_key=None):
        """Slices a file by section delimited by section keys

        :param f: A file-like buffer object
        :param sec_key: Delimiter key of beginning of section
        :param next_sec_key: Delimiter key of end of section
        :return: A memory file of the section slice, as a string buffer object
        """
        line = f.readline()
        normed_line = line.rstrip()
        if normed_line[0] == '"':
            normed_line = normed_line[1:]
        if normed_line[len(normed_line) - 1] == '"':
            normed_line = normed_line[:len(normed_line) - 1]
        if not normed_line == sec_key:
            raise IOError("Expected: " + sec_key + " section, but got: "
                          + normed_line)
        memf = io.StringIO()
        while not _peek(f=f).rstrip() == next_sec_key:
            line = f.readline()
            if not line:
                break
            memf.write(line.rstrip() + '\n')
        memf.seek(0)
        return memf

    def _build_section_df(f):
        """Reads a file section into a DataFrame

        :param f: A file-like buffer object
        :return: A DataFrame corresponding to the file section
        """
        df = pd.read_csv(f, names=range(0, 128), sep='\t', engine='python',
                         encoding='utf-8').dropna(axis=1, how='all')
        df = df.T
        df.replace(np.nan, '', regex=True, inplace=True)
        #  Strip out the nan entries
        df.reset_index(inplace=True)
        #  Reset index so it is accessible as column
        df.columns = df.iloc[0]
        #  If all was OK, promote this row to the column headers
        df = df.reindex(df.index.drop(0))
        #  Reindex the DataFrame
        return df

    memf = io.StringIO()
    while True:
        line = fp.readline()
        if not line:
            break
        if not line.lstrip().startswith('#'):
            memf.write(line)
    memf.seek(0)

    df_dict = dict()

    # Read in investigation file into DataFrames first
    df_dict['ontology_sources'] = _build_section_df(_read_tab_section(
        f=memf,
        sec_key='ONTOLOGY SOURCE REFERENCE',
        next_sec_key='INVESTIGATION'
    ))
    df_dict['investigation'] = _build_section_df(_read_tab_section(
        f=memf,
        sec_key='INVESTIGATION',
        next_sec_key='INVESTIGATION PUBLICATIONS'
    ))
    df_dict['i_publications'] = _build_section_df(_read_tab_section(
        f=memf,
        sec_key='INVESTIGATION PUBLICATIONS',
        next_sec_key='INVESTIGATION CONTACTS'
    ))
    df_dict['i_contacts'] = _build_section_df(_read_tab_section(
        f=memf,
        sec_key='INVESTIGATION CONTACTS',
        next_sec_key='STUDY'
    ))
    df_dict['studies'] = list()
    df_dict['s_design_descriptors'] = list()
    df_dict['s_publications'] = list()
    df_dict['s_factors'] = list()
    df_dict['s_assays'] = list()
    df_dict['s_protocols'] = list()
    df_dict['s_contacts'] = list()
    while _peek(memf):  # Iterate through STUDY blocks until end of file
        df_dict['studies'].append(_build_section_df(_read_tab_section(
            f=memf,
            sec_key='STUDY',
            next_sec_key='STUDY DESIGN DESCRIPTORS'
        )))
        df_dict['s_design_descriptors'] .append(
            _build_section_df(_read_tab_section(
                f=memf,
                sec_key='STUDY DESIGN DESCRIPTORS',
                next_sec_key='STUDY PUBLICATIONS'
            )))
        df_dict['s_publications'].append(_build_section_df(_read_tab_section(
            f=memf,
            sec_key='STUDY PUBLICATIONS',
            next_sec_key='STUDY FACTORS'
        )))
        df_dict['s_factors'].append(_build_section_df(_read_tab_section(
            f=memf,
            sec_key='STUDY FACTORS',
            next_sec_key='STUDY ASSAYS'
        )))
        df_dict['s_assays'].append(_build_section_df(_read_tab_section(
            f=memf,
            sec_key='STUDY ASSAYS',
            next_sec_key='STUDY PROTOCOLS'
        )))
        df_dict['s_protocols'].append(_build_section_df(_read_tab_section(
            f=memf,
            sec_key='STUDY PROTOCOLS',
            next_sec_key='STUDY CONTACTS'
        )))
        df_dict['s_contacts'].append(_build_section_df(_read_tab_section(
            f=memf,
            sec_key='STUDY CONTACTS',
            next_sec_key='STUDY'
        )))
    return df_dict


def check_utf8(fp):
    """Used for rule 0010

    :param fp: A file-like buffer object
    :return: None
    """
    import chardet
    with utf8_text_file_open(fp.name) as fp:
        charset = chardet.detect(fp.read())
        if charset['encoding'] is not 'UTF-8' \
                and charset['encoding'] is not 'ascii':
            validator_warnings.append({
                "message": "File should be UTF8 encoding",
                "supplemental": "Encoding is '{0}' with confidence {1}".format(
                    charset['encoding'], charset['confidence']),
                "code": 10
            })
            log.warning("File should be UTF-8 encoding but found it is '{0}' "
                        "encoding with {1} confidence".format(
                            charset['encoding'], charset['confidence']))
            raise SystemError()


def load_investigation(fp):
    """Used for rules 0005

    :param fp: A file-like buffer object pointing to an investigation file
    :return: Dictionary of DataFrames for each section
    """

    def check_labels(section, labels_expected, df):
        """Checks each section is syntactically structured correctly

        :param section: The section of interest
        :param labels_expected: The list of expected labels in the section
        :param df: The DataFrame slice of the investigation file we are
        checking
        :return: None
        """
        labels_found = set([x for x in df.columns if isinstance(x, str)])

        if not labels_expected.issubset(labels_found):
            missing_labels = labels_expected - labels_found
            log.fatal("(F) In {} section, expected labels {} not found in {}"
                      .format(section, missing_labels, labels_found))
        if len(labels_found - labels_expected) > 0:
            # check extra labels, i.e. make sure they're all comments
            extra_labels = labels_found - labels_expected
            for label in extra_labels:
                if _RX_COMMENT.match(label) is None:
                    log.fatal("(F) In {} section, label {} is not allowed"
                              .format(section, label))
                    validator_errors.append({
                        "message": "Invalid label found in investigation file",
                        "supplemental": "In {} section, label {} is not "
                                        "allowed".format(section, label),
                        "code": 5
                    })
                elif len(_RX_COMMENT.findall(label)) == 0:
                    log.warning("(W) In {} section, label {} is missing a "
                                "name".format(section, label))
                    validator_warnings.append({
                        "message": "Missing name in Comment[] label",
                        "supplemental": "In {} section, label {} is missing a "
                                        "name".format(section, label),
                        "code": 4014
                    })

    # Read in investigation file into DataFrames first
    df_dict = read_investigation_file(fp)
    log.debug("Loading ONTOLOGY SOURCE REFERENCE section")
    labels_expected = {'Term Source Name', 'Term Source File',
                       'Term Source Version', 'Term Source Description'}
    check_labels('ONTOLOGY SOURCE REFERENCE',
                 labels_expected, df_dict['ontology_sources'])

    log.debug("Loading INVESTIGATION section")
    labels_expected = {'Investigation Identifier', 'Investigation Title',
                       'Investigation Description',
                       'Investigation Submission Date',
                       'Investigation Public Release Date'}
    check_labels('INVESTIGATION', labels_expected, df_dict['investigation'])

    log.debug("Loading INVESTIGATION PUBLICATIONS section")
    labels_expected = {
        'Investigation PubMed ID',
        'Investigation Publication DOI',
        'Investigation Publication Author List',
        'Investigation Publication Title',
        'Investigation Publication Status',
        'Investigation Publication Status Term Accession Number',
        'Investigation Publication Status Term Source REF'}
    check_labels('INVESTIGATION PUBLICATIONS', labels_expected,
                 df_dict['i_publications'])

    log.debug("Loading INVESTIGATION CONTACTS section")
    labels_expected = {'Investigation Person Last Name',
                       'Investigation Person First Name',
                       'Investigation Person Mid Initials',
                       'Investigation Person Email',
                       'Investigation Person Phone',
                       'Investigation Person Fax',
                       'Investigation Person Address',
                       'Investigation Person Affiliation',
                       'Investigation Person Roles',
                       'Investigation Person Roles',
                       'Investigation Person Roles Term Accession Number',
                       'Investigation Person Roles Term Source REF'}
    check_labels('INVESTIGATION CONTACTS', labels_expected,
                 df_dict['i_contacts'])
    for i in range(0, len(df_dict['studies'])):
        log.debug("Loading STUDY section")
        labels_expected = {'Study Identifier', 'Study Title',
                           'Study Description',
                           'Study Submission Date',
                           'Study Public Release Date',
                           'Study File Name'}
        check_labels('STUDY', labels_expected, df_dict['studies'][i])

        log.debug("Loading STUDY DESIGN DESCRIPTORS section")
        labels_expected = {'Study Design Type',
                           'Study Design Type Term Accession Number',
                           'Study Design Type Term Source REF'}
        check_labels('STUDY DESIGN DESCRIPTORS', labels_expected,
                     df_dict['s_design_descriptors'][i])

        log.debug("Loading STUDY PUBLICATIONS section")
        labels_expected = {'Study PubMed ID', 'Study Publication DOI',
                           'Study Publication Author List',
                           'Study Publication Title',
                           'Study Publication Status',
                           'Study Publication Status Term Accession Number',
                           'Study Publication Status Term Source REF'}
        check_labels('STUDY PUBLICATIONS', labels_expected,
                     df_dict['s_publications'][i])

        log.debug("Loading STUDY FACTORS section")
        labels_expected = {'Study Factor Name', 'Study Factor Type',
                           'Study Factor Type Term Accession Number',
                           'Study Factor Type Term Source REF'}
        check_labels('STUDY FACTORS', labels_expected, df_dict['s_factors'][i])

        log.debug("Loading STUDY ASSAYS section")
        labels_expected = {
            'Study Assay Measurement Type',
            'Study Assay Measurement Type Term Accession Number',
            'Study Assay Measurement Type Term Source REF',
            'Study Assay Technology Type',
            'Study Assay Technology Type Term Accession Number',
            'Study Assay Technology Type Term Source REF',
            'Study Assay Technology Platform',
            'Study Assay File Name'}
        check_labels('STUDY ASSAYS', labels_expected, df_dict['s_assays'][i])

        log.debug("Loading STUDY PROTOCOLS section")
        labels_expected = {
            'Study Protocol Name', 'Study Protocol Type',
            'Study Protocol Type Term Accession Number',
            'Study Protocol Type Term Source REF',
            'Study Protocol Description', 'Study Protocol URI',
            'Study Protocol Version',
            'Study Protocol Parameters Name',
            'Study Protocol Parameters Name Term Accession Number',
            'Study Protocol Parameters Name Term Source REF',
            'Study Protocol Components Name',
            'Study Protocol Components Type',
            'Study Protocol Components Type Term Accession Number',
            'Study Protocol Components Type Term Source REF'}
        check_labels('STUDY PROTOCOLS', labels_expected,
                     df_dict['s_protocols'][i])

        log.debug("Loading STUDY CONTACTS section")
        labels_expected = {
            'Study Person Last Name', 'Study Person First Name',
            'Study Person Mid Initials', 'Study Person Email',
            'Study Person Phone', 'Study Person Fax',
            'Study Person Address', 'Study Person Affiliation',
            'Study Person Roles', 'Study Person Roles',
            'Study Person Roles Term Accession Number',
            'Study Person Roles Term Source REF'}
        check_labels('STUDY CONTACTS', labels_expected,
                     df_dict['s_contacts'][i])
    return df_dict


def check_filenames_present(i_df):
    """Used for rule 3005

    :param i_df: An investigation DataFrame
    :return: None
    """
    for s_pos, study_df in enumerate(i_df['studies']):
        if study_df.iloc[0]['Study File Name'] is '':
            validator_warnings.append({
                "message": "Missing study file name",
                "supplemental": "STUDY.{}".format(s_pos),
                "code": 3005
            })
            log.warning("(W) A study filename is missing for STUDY.{}".format(
                s_pos))
        for a_pos, filename in \
                enumerate(i_df['s_assays'][s_pos][
                    'Study Assay File Name'].tolist()):
            if filename is '':
                validator_warnings.append({
                    "message": "Missing assay file name",
                    "supplemental": "STUDY.{}, STUDY ASSAY.{}".format(
                        s_pos, a_pos),
                    "code": 3005
                })
                log.warning("(W) An assay filename is missing for "
                            "STUDY ASSAY.{}".format(a_pos))


def check_date_formats(i_df):
    """Used for rule 3001

    :param i_df: An investigation DataFrame
    :return: None
    """
    def check_iso8601_date(date_str):
        """Checks if a string conforms to ISO8601 dates

        :param date_str: The string to check, expecting a date
        :return: None
        """
        if date_str is not '':
            try:
                iso8601.parse_date(date_str)
            except iso8601.ParseError:
                validator_warnings.append({
                    "message": "Date is not ISO8601 formatted",
                    "supplemental": "Found {} in date field".format(date_str),
                    "code": 3001
                })
                log.warning("(W) Date {} does not conform to ISO8601 format"
                            .format(date_str))
    import iso8601
    release_date_vals = i_df['investigation'][
        'Investigation Public Release Date'].tolist()
    if len(release_date_vals) > 0:
        check_iso8601_date(release_date_vals[0])
    sub_date_values = i_df['investigation'][
        'Investigation Submission Date'].tolist()
    if len(sub_date_values) > 0:
        check_iso8601_date(sub_date_values[0])
    for i, study_df in enumerate(i_df['studies']):
        release_date_vals = study_df['Study Public Release Date'].tolist()
        if len(release_date_vals) > 0:
            check_iso8601_date(release_date_vals[0])
        sub_date_values = study_df['Study Submission Date'].tolist()
        if len(sub_date_values) > 0:
            check_iso8601_date(sub_date_values[0])
        # for process in study['processSequence']:
        #     check_iso8601_date(process['date'])


def check_dois(i_df):
    """Used for rule 3002

    :param i_df: An investigation DataFrame
    :return: None
    """
    def check_doi(doi_str):
        """Check if a string is a valid DOI

        :param doi_str: A string, expecting a DOI
        :return: None
        """
        if doi_str is not '':
            if not _RX_DOI.match(doi_str):
                validator_warnings.append({
                    "message": "DOI is not valid format",
                    "supplemental": "Found {} in DOI field".format(doi_str),
                    "code": 3002
                })
                log.warning("(W) DOI {} does not conform to DOI format"
                            .format(doi_str))
    for doi in i_df['i_publications'][
            'Investigation Publication DOI'].tolist():
        check_doi(doi)
    for i, study_df in enumerate(i_df['s_publications']):
        for doi in study_df['Study Publication DOI'].tolist():
            check_doi(doi)


def check_pubmed_ids_format(i_df):
    """Used for rule 3003

    :param i_df: An investigation DataFrame
    :return: None
    """
    def check_pubmed_id(pubmed_id_str):
        """Checks if a string is a valid PubMed ID

        :param pubmed_id_str: String to check, expecting a PubMed ID
        :return: None
        """
        if pubmed_id_str is not '':
            if (_RX_PMID.match(pubmed_id_str) is None) \
                    and (_RX_PMCID.match(pubmed_id_str) is None):
                validator_warnings.append({
                    "message": "PubMed ID is not valid format",
                    "supplemental": "Found PubMedID {}".format(pubmed_id_str),
                    "code": 3003
                })
                log.warning("(W) PubMed ID {} is not valid format"
                            .format(pubmed_id_str))
    for doi in i_df['i_publications']['Investigation PubMed ID'].tolist():
        check_pubmed_id(str(doi))
    for study_pubs_df in i_df['s_publications']:
        for doi in study_pubs_df['Study PubMed ID'].tolist():
            check_pubmed_id(str(doi))


def check_protocol_names(i_df):
    """Used for rule 1010

    :param i_df: An investigation DataFrame
    :return: None
    """
    for study_protocols_df in i_df['s_protocols']:
        for i, protocol_name in enumerate(study_protocols_df[
                'Study Protocol Name'].tolist()):
            # DataFrames labels empty cells as 'Unnamed: n'
            if protocol_name is '' or 'Unnamed: ' in protocol_name:
                validator_warnings.append({
                    "message": "Protocol missing name",
                    "supplemental": "pos={}".format(i),
                    "code": 1010
                })
                log.warning("(W) A Protocol at position {} is missing "
                            "Protocol Name, so can't be referenced in ISA-tab"
                            .format(i))


def check_protocol_parameter_names(i_df):
    """Used for rule 1011

    :param i_df: An investigation DataFrame
    :return: None
    """
    for study_protocols_df in i_df['s_protocols']:
        for i, protocol_parameters_names in enumerate(
                study_protocols_df['Study Protocol Parameters Name'].tolist()):
            # There's an empty cell if no protocols
            if len(protocol_parameters_names.split(sep=';')) > 1:
                for protocol_parameter_name in \
                        protocol_parameters_names.split(sep=';'):
                    if protocol_parameter_name is '' \
                            or 'Unnamed: ' in protocol_parameter_name:
                        validator_warnings.append({
                            "message": "Protocol Parameter missing name",
                            "supplemental": "Protocol Parameter at pos={}"
                                            .format(i),
                            "code": 1011
                        })
                        log.warning("(W) A Protocol Parameter used in "
                                    "Protocol position {} is missing a Name, "
                                    "so can't be referenced in ISA-tab"
                                    .format(i))


def check_study_factor_names(i_df):
    """Used for rule 1012

    :param i_df: An investigation DataFrame
    :return: None
    """
    for study_factors_df in i_df['s_factors']:
        for i, factor_name in enumerate(study_factors_df[
                'Study Factor Name'].tolist()):
            # DataFrames labels empty cells as 'Unnamed: n'
            if factor_name is '' or 'Unnamed: ' in factor_name:
                validator_warnings.append({
                    "message": "Study Factor missing name",
                    "supplemental": "Study Factor pos={}".format(i),
                    "code": 1012
                })
                log.warning("(W) A Study Factor at position {} is missing a "
                            "name, so can't be referenced in ISA-tab"
                            .format(i))


def check_ontology_sources(i_df):
    """Used for rule 3008

    :param i_df: An investigation DataFrame
    :return: None
    """
    term_source_refs = []
    for i, ontology_source_name in enumerate(
            i_df['ontology_sources']['Term Source Name'].tolist()):
        if ontology_source_name is '' or 'Unnamed: ' in ontology_source_name:
            validator_warnings.append({
                "message": "Ontology Source missing name ref",
                "supplemental": "pos={}".format(i),
                "code": 3008
            })
            log.warning("(W) An Ontology Source Reference at position {} is "
                        "missing Term Source Name, so can't be referenced"
                        .format(i))
        else:
            term_source_refs.append(ontology_source_name)
    return term_source_refs


def check_table_files_read(i_df, dir_context):
    """Used for rules 0006 and 0008

    :param i_df: An investigation DataFrame
    :param dir_context: Path to where the investigation file is found
    :return: None
    """
    for i, study_df in enumerate(i_df['studies']):
        study_filename = study_df.iloc[0]['Study File Name']
        if study_filename is not '':
            try:
                with utf8_text_file_open(os.path.join(
                        dir_context, study_filename)):
                    pass
            except FileNotFoundError:
                validator_errors.append({
                    "message": "Missing study tab file(s)",
                    "supplemental": "Study File {} does not appear to exist"
                                    .format(study_filename),
                    "code": 6
                })
                log.error("(E) Study File {} does not appear to exist"
                          .format(study_filename))
        for j, assay_filename in enumerate(i_df['s_assays'][i][
                'Study Assay File Name']
                .tolist()):
            if assay_filename is not '':
                try:
                    with utf8_text_file_open(os.path.join(
                            dir_context, assay_filename)):
                        pass
                except FileNotFoundError:
                    validator_errors.append({
                        "message": "Missing assay tab file(s)",
                        "supplemental": "Assay File {} does not appear to "
                                        "exist".format(assay_filename),
                        "code": 8
                    })
                    log.error("(E) Assay File {} does not appear to exist"
                              .format(assay_filename))


def check_table_files_load(i_df, dir_context):
    """Used for rules 0007 and 0009

    :param i_df: An investigation DataFrame
    :param dir_context: Path to where the investigation file is found
    :return: None
    """
    for i, study_df in enumerate(i_df['studies']):
        study_filename = study_df.iloc[0]['Study File Name']
        if study_filename is not '':
            try:
                with utf8_text_file_open(os.path.join(
                        dir_context, study_filename)) as fp:
                    load_table_checks(fp)
            except FileNotFoundError:
                pass
        for j, assay_filename in enumerate(
                i_df['s_assays'][i]['Study Assay File Name'].tolist()):
            if assay_filename is not '':
                try:
                    with utf8_text_file_open(os.path.join(
                            dir_context, assay_filename)) as fp:
                        load_table_checks(fp)
                except FileNotFoundError:
                    pass


def check_samples_not_declared_in_study_used_in_assay(i_df, dir_context):
    """Checks if samples found in assay tables are found in the study-sample
    table

    :param i_df: An investigation DataFrame
    :param dir_context: Path to where the investigation file is found
    :return: None
    """
    for i, study_df in enumerate(i_df['studies']):
        study_filename = study_df.iloc[0]['Study File Name']
        if study_filename is not '':
            try:
                with utf8_text_file_open(os.path.join(
                        dir_context, study_filename)) as s_fp:
                    study_df = load_table(s_fp)
                    study_samples = set(study_df['Sample Name'])
            except FileNotFoundError:
                pass
        for j, assay_filename in enumerate(
                i_df['s_assays'][i]['Study Assay File Name'].tolist()):
            if assay_filename is not '':
                try:
                    with utf8_text_file_open(os.path.join(
                            dir_context, assay_filename)) as a_fp:
                        assay_df = load_table(a_fp)
                        assay_samples = set(assay_df['Sample Name'])
                        if not assay_samples.issubset(study_samples):
                            log.error("(E) Some samples in an assay file {} "
                                      "are not declared in the study file {}: "
                                      "{}".format(assay_filename,
                                                  study_filename,
                                                  list(assay_samples -
                                                       study_samples)))
                except FileNotFoundError:
                    pass


def check_protocol_usage(i_df, dir_context):
    """Used for rules 1007 and 1019

    :param i_df: An investigation DataFrame
    :param dir_context: Path to where the investigation file is found
    :return: None
    """
    for i, study_df in enumerate(i_df['studies']):
        protocols_declared = set(i_df['s_protocols'][i][
            'Study Protocol Name'].tolist())
        protocols_declared.add('')
        study_filename = study_df.iloc[0]['Study File Name']
        if study_filename is not '':
            try:
                protocol_refs_used = set()
                with utf8_text_file_open(os.path.join(
                        dir_context, study_filename)) as s_fp:
                    study_df = load_table(s_fp)
                    for protocol_ref_col in [i for i in study_df.columns
                                             if i.startswith('Protocol REF')]:
                        protocol_refs_used = \
                            protocol_refs_used.union(
                                study_df[protocol_ref_col])
                    protocol_refs_used = set([r for r in protocol_refs_used
                                              if pd.notnull(r)])
                    diff = list(protocol_refs_used - protocols_declared)
                    if len(diff) > 0:
                        validator_errors.append({
                            "message": "Missing Protocol declaration",
                            "supplemental": "protocols in study file {} are "
                                            "not declared in the "
                                            "investigation file: {}".format(
                                                study_filename, diff),
                            "code": 1007
                        })
                        log.error(
                            "(E) Some protocols used in a study file {} are "
                            "not declared in the investigation file: {}"
                            .format(study_filename, diff))
            except FileNotFoundError:
                pass
        for j, assay_filename in enumerate(
                i_df['s_assays'][i]['Study Assay File Name'].tolist()):
            if assay_filename is not '':
                try:
                    protocol_refs_used = set()
                    with utf8_text_file_open(
                            os.path.join(dir_context, assay_filename)) as a_fp:
                        assay_df = load_table(a_fp)
                        for protocol_ref_col in [
                                i for i in assay_df.columns
                                if i.startswith('Protocol REF')]:
                            protocol_refs_used = protocol_refs_used.union(
                                assay_df[protocol_ref_col])
                        protocol_refs_used = set(
                            [r for r in protocol_refs_used if pd.notnull(r)])
                        diff = list(protocol_refs_used - protocols_declared)
                        if len(diff) > 0:
                            validator_errors.append({
                                "message": "Missing Protocol declaration",
                                "supplemental": "protocols in study file {} "
                                                "are not declared in the "
                                                "investigation file: {}"
                                                .format(study_filename, diff),
                                "code": 1007
                            })
                            log.error("(E) Some protocols used in an assay "
                                      "file {} are not declared in the "
                                      "investigation file: {}"
                                      .format(assay_filename, diff))
                except FileNotFoundError:
                    pass
        # now collect all protocols in all assays to compare to
        # declared protocols
        protocol_refs_used = set()
        if study_filename is not '':
            try:
                with utf8_text_file_open(
                        os.path.join(dir_context, study_filename)) as s_fp:
                    study_df = load_table(s_fp)
                    for protocol_ref_col in [
                            i for i in study_df.columns
                            if i.startswith('Protocol REF')]:
                        protocol_refs_used = protocol_refs_used.union(
                            study_df[protocol_ref_col])
            except FileNotFoundError:
                pass
        for j, assay_filename in enumerate(
                i_df['s_assays'][i]['Study Assay File Name'].tolist()):
            if assay_filename is not '':
                try:
                    with utf8_text_file_open(os.path.join(
                            dir_context, assay_filename)) as a_fp:
                        assay_df = load_table(a_fp)
                        for protocol_ref_col in [
                                i for i in assay_df.columns
                                if i.startswith('Protocol REF')]:
                            protocol_refs_used = protocol_refs_used.union(
                                assay_df[protocol_ref_col])
                except FileNotFoundError:
                    pass
        diff = protocols_declared - protocol_refs_used - {''}
        if len(diff) > 0:
            validator_warnings.append({
                "message": "Protocol declared but not used",
                "supplemental": "protocols declared in the file {} are not "
                                "used in any assay file: {}".format(
                                    study_filename, diff),
                "code": 1019
            })
            log.warning(
                "(W) Some protocols declared in the investigation file are "
                "not used neither in the study file {} nor in any related "
                "assay file: {}".format(study_filename, list(diff)))


def load_table(fp):
    """Loads a ISA table file into a DataFrame

    :param fp: A file-like buffer object
    :return: DataFrame of the study or assay table
    """
    try:
        fp = strip_comments(fp)
        df = pd.read_csv(
            fp, dtype=str, sep='\t', encoding='utf-8').replace(np.nan, '')
    except UnicodeDecodeError:
        log.warning("Could not load file with UTF-8, trying ISO-8859-1")
        fp = strip_comments(fp)
        df = pd.read_csv(
            fp, dtype=str, sep='\t', encoding='latin1').replace(np.nan, '')
    labels = df.columns
    new_labels = []
    for label in labels:
        any_var_regex = re.compile(r'.*\[(.*?)\]')
        hits = any_var_regex.findall(label)
        if len(hits) > 0:
            val = hits[0].strip()
            if 'Comment' in label:
                new_label = 'Comment[{val}]'.format(val=val)
            elif 'Characteristics' in label:
                new_label = 'Characteristics[{val}]'.format(val=val)
            elif 'Parameter Value' in label:
                new_label = 'Parameter Value[{val}]'.format(val=val)
            elif 'Factor Value' in label:
                new_label = 'Factor Value[{val}]'.format(val=val)
            new_labels.append(new_label)
        else:
            new_labels.append(label)
    df.columns = new_labels
    return df


def load_table_checks(fp):
    """Checks that a table can be loaded and returns the loaded table, if
    successful

    :param fp: A file-like buffer object
    :return: DataFrame of the study or assay table
    """
    df = load_table(fp)
    columns = df.columns
    for x, column in enumerate(columns):  # check if columns have valid labels
        if _RX_INDEXED_COL.match(column):
            column = column[:column.rfind('.')]
        if (column not in ['Source Name', 'Sample Name', 'Term Source REF',
                           'Protocol REF', 'Term Accession Number',
                           'Unit', 'Assay Name', 'Extract Name',
                           'Raw Data File', 'Material Type', 'MS Assay Name','NMR Assay Name'
                           'Raw Spectral Data File', 'Labeled Extract Name',
                           'Label', 'Hybridization Assay Name',
                           'Array Design REF', 'Scan Name', 'Array Data File',
                           'Protein Assignment File',
                           'Peptide Assignment File',
                           'Post Translational Modification Assignment File',
                           'Data Transformation Name',
                           'Derived Spectral Data File', 'Normalization Name',
                           'Derived Array Data File', 'Image File',
                           'Metabolite Assignment File',
                           'Free Induction Decay Data File',
                           'Acquisition Parameter Data File']) \
                and not _RX_CHARACTERISTICS.match(column) \
                and not _RX_PARAMETER_VALUE.match(column) \
                and not _RX_FACTOR_VALUE.match(column) \
                and not _RX_COMMENT.match(column):
            log.error("Unrecognised column heading {} at column position {} "
                      "in table file {}".format(column, x,
                                                os.path.basename(fp.name)))
        if _RX_COMMENT.match(column):
            if len(_RX_COMMENT.findall(column)) == 0:
                log.warning("(W) In file {}, label {} is missing a name"
                            .format(os.path.basename(fp.name), column))
                validator_warnings.append({
                    "message": "Missing name in Comment[] label",
                    "supplemental": "In file {}, label {} is missing a name"
                                    .format(os.path.basename(fp.name), column),
                    "code": 4014
                })
        if _RX_CHARACTERISTICS.match(column):
            if len(_RX_CHARACTERISTICS.findall(column)) == 0:
                log.warning("(W) In file {}, label {} is missing a name"
                            .format(os.path.basename(fp.name), column))
                validator_warnings.append({
                    "message": "Missing name in Characteristics[] label",
                    "supplemental": "In file {}, label {} is missing a name"
                                    .format(os.path.basename(fp.name), column),
                    "code": 4014
                })
        if _RX_PARAMETER_VALUE.match(column):
            if len(_RX_PARAMETER_VALUE.findall(column)) == 0:
                log.warning("(W) In file {}, label {} is missing a name"
                            .format(os.path.basename(fp.name), column))
                validator_warnings.append({
                    "message": "Missing name in Parameter Value[] label",
                    "supplemental": "In file {}, label {} is missing a name"
                                    .format(os.path.basename(fp.name), column),
                    "code": 4014
                })
        if _RX_FACTOR_VALUE.match(column):
            if len(_RX_FACTOR_VALUE.findall(column)) == 0:
                log.warning("(W) In file {}, label {} is missing a name"
                            .format(os.path.basename(fp.name), column))
                validator_warnings.append({
                    "message": "Missing name in Factor Value[] label",
                    "supplemental": "In file {}, label {} is missing a name"
                                    .format(os.path.basename(fp.name), column),
                    "code": 4014
                })
    norm_columns = list()
    for x, column in enumerate(columns):
        if _RX_INDEXED_COL.match(column):
            norm_columns.append(column[:column.rfind('.')])
        else:
            norm_columns.append(column)
    object_index = [i for i, x in enumerate(norm_columns)
                    if x in ['Source Name', 'Sample Name', 'Protocol REF',
                             'Extract Name', 'Labeled Extract Name',
                             'Raw Data File',
                             'Raw Spectral Data File', 'Array Data File',
                             'Protein Assignment File',
                             'Peptide Assignment File',
                             'Post Translational Modification Assignment File',
                             'Derived Spectral Data File',
                             'Derived Array Data File']
                    or _RX_FACTOR_VALUE.match(x)]
    object_columns_list = list()
    prev_i = object_index[0]
    for curr_i in object_index:
        if prev_i == curr_i:
            pass
        else:
            object_columns_list.append(norm_columns[prev_i:curr_i])
        prev_i = curr_i
    object_columns_list.append(norm_columns[prev_i:])

    for object_columns in object_columns_list:
        prop_name = object_columns[0]
        if prop_name in ['Sample Name', 'Source Name']:
            for x, col in enumerate(object_columns[1:]):
                if col not in ['Term Source REF', 'Term Accession Number',
                               'Unit'] and not _RX_CHARACTERISTICS.match(col) \
                        and not _RX_FACTOR_VALUE.match(col) \
                        and not _RX_COMMENT.match(col):
                    log.error("(E) Expected only Characteristics, "
                              "Factor Values or Comments following {} "
                              "columns but found {} at offset {}".format(
                                  prop_name, col, x + 1))
        elif prop_name == 'Protocol REF':
            for x, col in enumerate(object_columns[1:]):
                if col not in ['Term Source REF', 'Term Accession Number',
                               'Unit', 'Assay Name',
                               'Hybridization Assay Name', 'Array Design REF',
                               'Scan Name'] \
                        and not _RX_PARAMETER_VALUE.match(col) \
                        and not _RX_COMMENT.match(col):
                    log.error("(E) Unexpected column heading following {} "
                              "column. Found {} at offset {}".format(
                                  prop_name, col, x + 1))
        elif prop_name == 'Extract Name':
            if len(object_columns) > 1:
                log.error(
                    "Unexpected column heading(s) following {} column. "
                    "Found {} at offset {}".format(
                        prop_name, object_columns[1:], 2))
        elif prop_name == 'Labeled Extract Name':
            if len(object_columns) > 1:
                if object_columns[1] == 'Label':
                    for x, col in enumerate(object_columns[2:]):
                        if col not in ['Term Source REF',
                                       'Term Accession Number']:
                            log.error("(E) Unexpected column heading "
                                      "following {} column. Found {} at "
                                      "offset {}".format(
                                          prop_name, col, x + 1))
                else:
                    log.error("(E) Unexpected column heading following {} "
                              "column. Found {} at offset {}".format(
                                  prop_name, object_columns[1:], 2))
            else:
                log.error("Expected Label column after Labeled Extract Name "
                          "but none found")
        elif prop_name in ['Raw Data File', 'Derived Spectral Data File',
                           'Derived Array Data File', 'Array Data File',
                           'Raw Spectral Data File', 'Protein Assignment File',
                           'Peptide Assignment File',
                           'Post Translational Modification Assignment File']:
            for x, col in enumerate(object_columns[1:]):
                if not _RX_COMMENT.match(col):
                    log.error("(E) Expected only Comments following {} "
                              "columns but found {} at offset {}".format(
                                  prop_name, col, x + 1))
        elif _RX_FACTOR_VALUE.match(prop_name):
            for x, col in enumerate(object_columns[2:]):
                if col not in ['Term Source REF', 'Term Accession Number']:
                    log.error(
                        "(E) Unexpected column heading following {} column. "
                        "Found {} at offset {}".format(prop_name, col, x + 1))
        else:
            log.debug("Need to implement a rule for... " + prop_name)
            log.debug(object_columns)
    return df


def check_study_factor_usage(i_df, dir_context):
    """Used for rules 1008 and 1021

    :param i_df: An investigation DataFrame
    :param dir_context: Path to where the investigation file is found
    :return: None
    """
    for i, study_df in enumerate(i_df['studies']):
        study_factors_declared = set(
            i_df['s_factors'][i]['Study Factor Name'].tolist())
        study_filename = study_df.iloc[0]['Study File Name']
        if study_filename is not '':
            try:
                study_factors_used = set()
                with utf8_text_file_open(os.path.join(
                        dir_context, study_filename)) as s_fp:
                    study_df = load_table(s_fp)
                    study_factor_ref_cols = [i for i in study_df.columns
                                             if _RX_FACTOR_VALUE.match(i)]
                    for col in study_factor_ref_cols:
                        fv = _RX_FACTOR_VALUE.findall(col)
                        study_factors_used = study_factors_used.union(set(fv))
                    if not study_factors_used.issubset(study_factors_declared):
                        log.error(
                            "(E) Some factors used in an study file {} are "
                            "not declared in the investigation file: {}"
                            .format(study_filename, list(
                                study_factors_used - study_factors_declared)))
            except FileNotFoundError:
                pass
        for j, assay_filename in enumerate(
                i_df['s_assays'][i]['Study Assay File Name'].tolist()):
            if assay_filename is not '':
                try:
                    study_factors_used = set()
                    with utf8_text_file_open(os.path.join(
                            dir_context, assay_filename)) as a_fp:
                        assay_df = load_table(a_fp)
                        study_factor_ref_cols = set([
                            i for i in assay_df.columns
                            if _RX_FACTOR_VALUE.match(i)])
                        for col in study_factor_ref_cols:
                            fv = _RX_FACTOR_VALUE.findall(col)
                            study_factors_used = study_factors_used.union(
                                set(fv))
                        if not study_factors_used.issubset(
                                study_factors_declared):
                            log.error("(E) Some factors used in an assay file "
                                      "{} are not declared in the "
                                      "investigation file: {}".format(
                                          assay_filename, list(
                                              study_factors_used -
                                              study_factors_declared)))
                except FileNotFoundError:
                    pass
        study_factors_used = set()
        if study_filename is not '':
            try:
                with utf8_text_file_open(
                        os.path.join(dir_context, study_filename)) as s_fp:
                    study_df = load_table(s_fp)
                    study_factor_ref_cols = [i for i in study_df.columns
                                             if _RX_FACTOR_VALUE.match(i)]
                    for col in study_factor_ref_cols:
                        fv = _RX_FACTOR_VALUE.findall(col)
                        study_factors_used = study_factors_used.union(set(fv))
            except FileNotFoundError:
                pass
        for j, assay_filename in enumerate(
                i_df['s_assays'][i]['Study Assay File Name'].tolist()):
            if assay_filename is not '':
                try:
                    with utf8_text_file_open(os.path.join(
                            dir_context, assay_filename)) as a_fp:
                        assay_df = load_table(a_fp)
                        study_factor_ref_cols = set([
                            i for i in assay_df.columns
                            if _RX_FACTOR_VALUE.match(i)])
                        for col in study_factor_ref_cols:
                            fv = _RX_FACTOR_VALUE.findall(col)
                            study_factors_used = \
                                study_factors_used.union(set(fv))
                except FileNotFoundError:
                    pass
        if len(study_factors_declared - study_factors_used) > 0:
            log.warning(
                "(W) Some study factors declared in the investigation file "
                "are not used in any assay file: {}".format(
                    list(study_factors_declared - study_factors_used)))


def check_protocol_parameter_usage(i_df, dir_context):
    """Used for rules 1009 and 1020

    :param i_df: An investigation DataFrame
    :param dir_context: Path to where the investigation file is found
    :return: None
    """
    for i, study_df in enumerate(i_df['studies']):
        protocol_parameters_declared = set()
        protocol_parameters_per_protocol = set(
            i_df['s_protocols'][i]['Study Protocol Parameters Name'].tolist())
        for protocol_parameters in protocol_parameters_per_protocol:
            parameters_list = protocol_parameters.split(';')
            protocol_parameters_declared = protocol_parameters_declared.union(
                set(parameters_list))
        protocol_parameters_declared = protocol_parameters_declared - \
            {''}  # empty string is not a valid protocol parameter
        study_filename = study_df.iloc[0]['Study File Name']
        if study_filename is not '':
            try:
                protocol_parameters_used = set()
                with utf8_text_file_open(os.path.join(
                        dir_context, study_filename)) as s_fp:
                    study_df = load_table(s_fp)
                    parameter_value_cols = [
                        i for i in study_df.columns
                        if _RX_PARAMETER_VALUE.match(i)]
                    for col in parameter_value_cols:
                        pv = _RX_PARAMETER_VALUE.findall(col)
                        protocol_parameters_used = \
                            protocol_parameters_used.union(
                                set(pv))
                    if not protocol_parameters_used.issubset(
                            protocol_parameters_declared):
                        log.error("(E) Some protocol parameters referenced in "
                                  "an study file {} are not declared in the "
                                  "investigation file: {}".format(
                                      study_filename, list(
                                          protocol_parameters_used
                                          - protocol_parameters_declared)))
            except FileNotFoundError:
                pass
        for j, assay_filename in enumerate(
                i_df['s_assays'][i]['Study Assay File Name'].tolist()):
            if assay_filename is not '':
                try:
                    protocol_parameters_used = set()
                    with utf8_text_file_open(os.path.join(
                            dir_context, assay_filename)) as a_fp:
                        assay_df = load_table(a_fp)
                        parameter_value_cols = [
                            i for i in assay_df.columns
                            if _RX_PARAMETER_VALUE.match(i)]
                        for col in parameter_value_cols:
                            pv = _RX_PARAMETER_VALUE.findall(col)
                            protocol_parameters_used = \
                                protocol_parameters_used.union(set(pv))
                        if not protocol_parameters_used.issubset(
                                protocol_parameters_declared):
                            log.error("(E) Some protocol parameters "
                                      "referenced in an assay file {} are "
                                      "not declared in the investigation "
                                      "file: {}".format(
                                          assay_filename, list(
                                              protocol_parameters_used
                                              - protocol_parameters_declared)))
                except FileNotFoundError:
                    pass
        # now collect all protocol parameters in all assays to compare to
        # declared protocol parameters
        protocol_parameters_used = set()
        if study_filename is not '':
            try:
                with utf8_text_file_open(
                        os.path.join(dir_context, study_filename)) as s_fp:
                    study_df = load_table(s_fp)
                    parameter_value_cols = [
                        i for i in study_df.columns
                        if _RX_PARAMETER_VALUE.match(i)]
                    for col in parameter_value_cols:
                        pv = _RX_PARAMETER_VALUE.findall(col)
                        protocol_parameters_used = \
                            protocol_parameters_used.union(set(pv))
            except FileNotFoundError:
                pass
        for j, assay_filename in enumerate(
                i_df['s_assays'][i]['Study Assay File Name'].tolist()):
            if assay_filename is not '':
                try:
                    with utf8_text_file_open(os.path.join(
                            dir_context, assay_filename)) as a_fp:
                        assay_df = load_table(a_fp)
                        parameter_value_cols = [
                            i for i in assay_df.columns if
                            _RX_PARAMETER_VALUE.match(i)]
                        for col in parameter_value_cols:
                            pv = _RX_PARAMETER_VALUE.findall(col)
                            protocol_parameters_used = \
                                protocol_parameters_used.union(set(pv))
                except FileNotFoundError:
                    pass
        if len(protocol_parameters_declared - protocol_parameters_used) > 0:
            log.warning(
                "(W) Some protocol parameters declared in the investigation "
                "file are not used in any assay file: {}".format(
                    list(protocol_parameters_declared
                         - protocol_parameters_used)))


def get_ontology_source_refs(i_df):
    """Gets the Term Source REFs of the declared Ontology Sources

    :param i_df: An investigation DataFrame
    :return: None
    """
    return i_df['ontology_sources']['Term Source Name'].tolist()


def check_term_source_refs_in_investigation(i_df):
    """Used for rules 3007 and 3009

    :param i_df: An investigation DataFrame
    :return: None
    """
    ontology_sources_list = get_ontology_source_refs(i_df)

    def check_study_term_sources_in_secton_field(
            section_label, pos, column_label):
        section_term_source_refs = [
            i for i in i_df[
                section_label][pos][column_label].tolist() if i != '']
        # this for loop deals with semicolon separated lists of term source
        # refs
        section_term_source_refs_to_remove = list()
        for section_term_source_ref in section_term_source_refs:
            if ';' in section_term_source_ref:
                term_sources = [
                    i for i in section_term_source_ref.split(';') if i != '']
                section_term_source_refs_to_remove.append(
                    section_term_source_ref)
                section_term_source_refs.extend(term_sources)
        for section_term_source_ref_to_remove \
                in section_term_source_refs_to_remove:
            section_term_source_refs.remove(section_term_source_ref_to_remove)
        diff = set(section_term_source_refs) - set(ontology_sources_list)
        if len(diff) > 0:
            validator_warnings.append({
                "message": "Missing Term Source",
                "supplemental": "Ontology sources missing {}"
                .format(list(diff)),
                "code": 3009
            })
            log.warning("(W) In {} one or more of {} has not been declared in "
                        "{}.{} section".format(column_label,
                                               section_term_source_refs,
                                               section_label, pos))

    i_publication_status_term_source_ref = [
        i for i in i_df['i_publications'][
            'Investigation Publication Status Term Source REF']
        .tolist() if i != '']
    diff = set(i_publication_status_term_source_ref) - \
        set(ontology_sources_list)
    if len(diff) > 0:
        validator_warnings.append({
            "message": "Missing Term Source",
            "supplemental": "Ontology sources missing {}".format(list(diff)),
            "code": 3009
        })
        log.warning("(W) Investigation Publication Status Term Source REF {} "
                    "has not been declared in ONTOLOGY SOURCE "
                    "REFERENCE section".format(
                        i_publication_status_term_source_ref))
    i_person_roles_term_source_ref = [
        i for i in i_df['i_contacts'][
            'Investigation Person Roles Term Source REF'].tolist() if i != '']
    diff = set(i_person_roles_term_source_ref) - set(ontology_sources_list)
    if len(diff) > 0:
        validator_warnings.append({
            "message": "Missing Term Source",
            "supplemental": "Ontology sources missing {}".format(list(diff)),
            "code": 3009
        })
        log.warning("(W) Investigation Person Roles Term Source REF {} has "
                    "not been declared in ONTOLOGY SOURCE "
                    "REFERENCE section".format(i_person_roles_term_source_ref))

    for i, study_df in enumerate(i_df['studies']):
        check_study_term_sources_in_secton_field(
            's_design_descriptors', i, 'Study Design Type Term Source REF')
        check_study_term_sources_in_secton_field(
            's_publications', i, 'Study Publication Status Term Source REF')
        check_study_term_sources_in_secton_field(
            's_assays', i, 'Study Assay Measurement Type Term Source REF')
        check_study_term_sources_in_secton_field(
            's_assays', i, 'Study Assay Technology Type Term Source REF')
        check_study_term_sources_in_secton_field(
            's_protocols', i, 'Study Protocol Type Term Source REF')
        check_study_term_sources_in_secton_field(
            's_protocols', i, 'Study Protocol Parameters Name Term Source REF')
        check_study_term_sources_in_secton_field(
            's_protocols', i, 'Study Protocol Components Type Term Source REF')
        check_study_term_sources_in_secton_field(
            's_contacts', i, 'Study Person Roles Term Source REF')


def check_term_source_refs_in_assay_tables(i_df, dir_context):
    """Used for rules 3007 and 3009

    :param i_df: An investigation DataFrame
    :return: None
    """

    import math
    ontology_sources_list = set(get_ontology_source_refs(i_df))
    for i, study_df in enumerate(i_df['studies']):
        study_filename = study_df.iloc[0]['Study File Name']
        if study_filename is not '':
            try:
                with utf8_text_file_open(os.path.join(dir_context,
                                                      study_filename)) as s_fp:
                    df = load_table(s_fp)
                    columns = df.columns
                    object_index = [i for i, x in enumerate(
                        columns) if x.startswith('Term Source REF')]
                    prev_i = object_index[0]
                    object_columns_list = [columns[prev_i]]
                    for curr_i in object_index:
                        if prev_i == curr_i:
                            pass
                        else:
                            object_columns_list.append(columns[curr_i])
                        prev_i = curr_i
                    for x, col in enumerate(object_columns_list):
                        for y, row in enumerate(df[col]):
                            if row not in ontology_sources_list:
                                if isinstance(row, float):
                                    if not math.isnan(row):
                                        sup_msg = \
                                            "Ontology sources missing {} at " \
                                            "column position {} and row {} " \
                                            "in {} not declared in ontology " \
                                            "sources {}".format(
                                                row + 1,
                                                object_index[x],
                                                y + 1,
                                                study_filename,
                                                list(ontology_sources_list))
                                        validator_warnings.append({
                                            "message": "Missing Term Source",
                                            "supplemental": sup_msg,
                                            "code": 3009
                                        })
                                        oslist = ontology_sources_list
                                        log.warning("(W) Term Source REF {} "
                                                    "at column position {} "
                                                    "and row {} in {} not "
                                                    "declared in ontology "
                                                    "sources {}".format(
                                                        row + 1,
                                                        object_index[x],
                                                        y + 1,
                                                        study_filename,
                                                        list(oslist)))
                                else:
                                    oslist = ontology_sources_list
                                    validator_warnings.append({
                                        "message": "Missing Term Source",
                                        "supplemental": "Ontology sources "
                                                        "missing {} at column "
                                                        "position {} and "
                                                        "row {} in {} not "
                                                        "declared in ontology "
                                                        "sources {}".format(
                                                            row + 1,
                                                            object_index[x],
                                                            y + 1,
                                                            study_filename,
                                                            list(oslist)),
                                        "code": 3009
                                    })
                                    log.warning("(W) Term Source REF {} at "
                                                "column position {} and row "
                                                "{} in {} not in declared "
                                                "ontology sources {}"
                                                .format(
                                                    row + 1,
                                                    object_index[x],
                                                    y + 1,
                                                    study_filename,
                                                    list(oslist)))
            except FileNotFoundError:
                pass
            for j, assay_filename in enumerate(
                    i_df['s_assays'][i]['Study Assay File Name'].tolist()):
                if assay_filename is not '':
                    try:
                        with utf8_text_file_open(
                                os.path.join(
                                    dir_context, assay_filename)) as a_fp:
                            df = load_table(a_fp)
                            columns = df.columns
                            object_index = [i for i, x in enumerate(
                                columns) if x.startswith('Term Source REF')]
                            prev_i = object_index[0]
                            object_columns_list = [columns[prev_i]]
                            for curr_i in object_index:
                                if prev_i == curr_i:
                                    pass
                                else:
                                    object_columns_list.append(
                                        columns[curr_i])
                                prev_i = curr_i
                            for x, col in enumerate(object_columns_list):
                                for y, row in enumerate(df[col]):
                                    if row not in ontology_sources_list:
                                        if isinstance(row, float):
                                            if not math.isnan(row):
                                                oslist = ontology_sources_list
                                                sup_msg = \
                                                    "Ontology sources " \
                                                    "missing {} at column " \
                                                    "position {} and " \
                                                    "row {} in {} not " \
                                                    "declared in ontology " \
                                                    "sources {}".format(
                                                        row + 1,
                                                        object_index[x],
                                                        y + 1,
                                                        study_filename,
                                                        list(oslist))
                                                validator_warnings.append({
                                                    "message": "Missing "
                                                               "Term Source",
                                                    "supplemental": sup_msg,
                                                    "code": 3009
                                                })
                                                log.warning(
                                                    "(W) Term Source REF {} "
                                                    "at column position {} "
                                                    "and row {} in {} not "
                                                    "declared in ontology "
                                                    "sources {}".format(
                                                        row + 1,
                                                        object_index[x],
                                                        y + 1,
                                                        study_filename,
                                                        list(oslist)))
                                        else:
                                            sup_msg = \
                                                "Ontology sources missing " \
                                                "{} at column position {} " \
                                                "and row {} in {} not " \
                                                "declared in ontology " \
                                                "sources {}"\
                                                .format(
                                                    row + 1,
                                                    object_index[x],
                                                    y + 1, study_filename,
                                                    list(
                                                        ontology_sources_list))
                                            validator_warnings.append({
                                                "message": "Missing "
                                                           "Term Source",
                                                "supplemental": sup_msg,
                                                "code": 3009
                                            })
                                            log.warning(
                                                "(W) Term Source REF {} at "
                                                "column position {} and row "
                                                "{} in {} not in declared "
                                                "ontology sources {}"
                                                .format(
                                                    row + 1,
                                                    object_index[x],
                                                    y + 1, study_filename,
                                                    list(ontology_sources_list
                                                         )))
                    except FileNotFoundError:
                        pass


def check_term_source_refs_usage(i_df, dir_context):
    """Checks Term Source REF linkages in investigation, study and assay files

    :param i_df: An investigation DataFrame
    :param dir_context: Path to where the investigation file is found
    :return: None
    """
    check_term_source_refs_in_investigation(i_df)
    check_term_source_refs_in_assay_tables(i_df, dir_context)


def load_config(config_dir):
    """Rule 4001

    :param config_dir: Path to a directory containing ISA Configuration XMLs
    :return: A dictionary of ISA Configuration objects
    """
    configs = None
    try:
        configs = isatab_configurator.load(config_dir)
    except FileNotFoundError:
        validator_errors.append({
            "message": "Configurations could not be loaded",
            "supplemental": "On loading {}".format(config_dir),
            "code": 4001
        })
        log.error(
            "(E) FileNotFoundError on trying to load from {}".format(
                config_dir))
    if configs is None:
        validator_errors.append({
            "message": "Configurations could not be loaded",
            "supplemental": "On loading {}".format(config_dir),
            "code": 4001
        })
        log.error("(E) Could not load configurations from {}".format(
            config_dir))
    else:
        for k in configs.keys():
            log.debug("Loaded table configuration '{}' for measurement and "
                     "technology {}".format(
                         str(configs[k].get_isatab_configuration()
                             [0].table_name),
                         str(k)))
    return configs


def check_measurement_technology_types(i_df, configs):
    """Rule 4002

    :param i_df: An investigation DataFrame
    :param configs: A dictionary of ISA Configuration objects
    :return: None
    """
    for i, assay_df in enumerate(i_df['s_assays']):
        measurement_types = assay_df['Study Assay Measurement Type'].tolist()
        technology_types = assay_df['Study Assay Technology Type'].tolist()
        if len(measurement_types) == len(technology_types):
            for x, measurement_type in enumerate(measurement_types):
                lowered_mt = measurement_types[x].lower()
                lowered_tt = technology_types[x].lower()
                if (lowered_mt, lowered_tt) not in configs.keys():
                    validator_errors.append({
                        "message": "Measurement/technology type invalid",
                        "supplemental": "Measurement {}/technology {}, "
                                        "STUDY ASSAY.{}"
                        .format(measurement_types[x], technology_types[x], i),
                        "code": 4002
                    })
                    log.error("(E) Could not load configuration for "
                              "measurement type '{}' and technology type '{}' "
                              "for STUDY ASSAY.{}'".format(
                                  measurement_types[x],
                                  technology_types[x], i))


def check_investigation_against_config(i_df, configs):
    """Checks investigation file against the loaded configurations

    :param i_df: An investigation DataFrame
    :param configs: A dictionary of ISA Configuration objects
    :return: None
    """
    def check_section_against_required_fields_one_value(
            section, required, i=0):
        fields_required = [i for i in section.columns if i in required]
        for col in fields_required:
            required_values = section[col]
            if len(required_values) > 0:
                for x, required_value in enumerate(required_values):
                    required_value = required_values.iloc[x]
                    if isinstance(required_value, float):
                        if math.isnan(required_value):
                            if i > 0:
                                validator_warnings.append({
                                    "message": "A required property is "
                                               "missing",
                                    "supplemental": "A property value in "
                                                    "{}.{} of investigation "
                                                    "file at column {} is "
                                                    "required".format(
                                                        col, i + 1, x + 1),
                                    "code": 4003
                                })
                                log.warning(
                                    "(W) A property value in {}.{} of "
                                    "investigation file at column {} is "
                                    "required".format(col, i + 1, x + 1))
                            else:
                                validator_warnings.append({
                                    "message": "A required property is "
                                               "missing",
                                    "supplemental": "A property value in {} "
                                                    "of investigation file "
                                                    "at column {} is "
                                                    "required".format(
                                                        col, x + 1),
                                    "code": 4003
                                })
                                log.warning(
                                    "(W) A property value in {} of "
                                    "investigation file at column {} is "
                                    "required".format(
                                        col, x + 1))
                    else:
                        if required_value == '' \
                                or 'Unnamed: ' in required_value:
                            if i > 0:
                                validator_warnings.append({
                                    "message": "A required property is "
                                               "missing",
                                    "supplemental": "A property value in "
                                                    "{}.{} of investigation "
                                                    "file at column {} is "
                                                    "required".format(
                                                        col, i + 1, x + 1),
                                    "code": 4003
                                })
                                log.warning(
                                    "(W) A property value in {}.{} of "
                                    "investigation file at column {} is "
                                    "required".format(
                                        col, i + 1, x + 1))
                            else:
                                validator_warnings.append({
                                    "message": "A required property is "
                                               "missing",
                                    "supplemental": "A property value in "
                                                    "{} of investigation "
                                                    "file at column {} is "
                                                    "required".format(
                                                        col, x + 1),
                                    "code": 4003
                                })
                                log.warning(
                                    "(W) A property value in {} of "
                                    "investigation file at column {} is "
                                    "required".format(
                                        col, x + 1))

    required_fields = [i.header for i in configs[(
        '[investigation]', '')].get_isatab_configuration()[0].get_field()
        if i.is_required]
    check_section_against_required_fields_one_value(
        i_df['investigation'], required_fields)
    check_section_against_required_fields_one_value(
        i_df['i_publications'], required_fields)
    check_section_against_required_fields_one_value(
        i_df['i_contacts'], required_fields)

    for x, study_df in enumerate(i_df['studies']):
        check_section_against_required_fields_one_value(
            i_df['studies'][x], required_fields, x)
        check_section_against_required_fields_one_value(
            i_df['s_design_descriptors'][x], required_fields, x)
        check_section_against_required_fields_one_value(
            i_df['s_publications'][x], required_fields, x)
        check_section_against_required_fields_one_value(
            i_df['s_factors'][x], required_fields, x)
        check_section_against_required_fields_one_value(
            i_df['s_assays'][x], required_fields, x)
        check_section_against_required_fields_one_value(
            i_df['s_protocols'][x], required_fields, x)
        check_section_against_required_fields_one_value(
            i_df['s_contacts'][x], required_fields, x)


def check_study_table_against_config(s_df, protocols_declared, config):
    """Checks a study-sample table against a given configuration

    :param s_df: A study-sample table DataFrame
    :param protocols_declared: List of protocols declared
    :param config: An ISA Configuration object
    :return: None
    """
    # We are assuming the table load validation earlier passed

    # First check column order is correct against the configuration
    columns = s_df.columns
    object_index = [(x, i) for x, i in enumerate(columns) if i in [
        'Source Name', 'Sample Name',
        'Extract Name', 'Labeled Extract Name', 'Raw Data File',
        'Raw Spectral Data File', 'Array Data File',
        'Protein Assignment File', 'Peptide Assignment File',
        'Post Translational Modification Assignment File',
        'Derived Spectral Data File',
        'Derived Array Data File']
        or 'Protocol REF' in i
        or 'Characteristics[' in i
        or 'Factor Value[' in i
        or 'Parameter Value[ in i']
    fields = [i.header for i in config.get_isatab_configuration()[
        0].get_field()]
    protocols = [(i.pos, i.protocol_type)
                 for i in config.get_isatab_configuration()[0]
                 .get_protocol_field()]
    for protocol in protocols:
        fields.insert(protocol[0], 'Protocol REF')
    # strip out non-config columns
    object_index = [i for i in object_index if i[1] in fields]
    for x, object in enumerate(object_index):
        if fields[x] != object[1]:
            validator_warnings.append({
                "message": "The column order in assay table is not valid",
                "supplemental": "Unexpected heading found. Expected {} but "
                                "found {} at column number {}"
                .format(fields[x], object[1], object[0]),
                "code": 4005
            })
            log.warning("(W) Unexpected heading found. Expected {} but "
                        "found {} at column number {}"
                        .format(fields[x], object[1], object[0]))

    # Second, check if Protocol REFs are of valid types
    for row in s_df['Protocol REF']:
        log.debug(row, protocols_declared[row] in [
                  i[1] for i in protocols], [i[1] for i in protocols])
    # Third, check if required values are present


def check_assay_table_against_config(s_df, config):
    """Checks a assay table against a given configuration

    :param s_df: An assay table DataFrame
    :param config: An ISA Configuration object
    :return: None
    """
    import itertools
    # We are assuming the table load validation earlier passed
    # First check column order is correct against the configuration
    columns = s_df.columns
    norm_columns = list()
    for x, column in enumerate(columns):
        if _RX_INDEXED_COL.match(column):
            norm_columns.append(column[:column.rfind('.')])
        else:
            norm_columns.append(column)
    # remove adjacent dups - i.e. chained Protocol REFs
    norm_columns = [k for k, g in itertools.groupby(norm_columns)]
    object_index = [(x, i) for x, i in enumerate(norm_columns) if i in [
        'Source Name', 'Sample Name',
        'Extract Name', 'Labeled Extract Name', 'Raw Data File',
        'Raw Spectral Data File', 'Array Data File',
        'Protein Assignment File', 'Peptide Assignment File',
        'Post Translational Modification Assignment File',
        'Derived Spectral Data File',
        'Derived Array Data File', 'Assay Name']
        or 'Protocol REF' in i
        or 'Characteristics[' in i
        or 'Factor Value[' in i
        or 'Parameter Value[ in i'
        or 'Comment[' in i]
    fields = [i.header for i in config.get_isatab_configuration()[
        0].get_field()]
    protocols = [(i.pos, i.protocol_type)
                 for i in config.get_isatab_configuration()[0]
                 .get_protocol_field()]
    for protocol in protocols:
        fields.insert(protocol[0], 'Protocol REF')
    # strip out non-config columns
    object_index = [i for i in object_index if i[1] in fields]
    for x, object in enumerate(object_index):
        if fields[x] != object[1]:
            validator_warnings.append({
                "message": "The column order in assay table is not valid",
                "supplemental": "Unexpected heading found. Expected {} but "
                                "found {} at column number {}"
                .format(fields[x], object[1], object[0]),
                "code": 4005
            })
            log.warning("(W) Unexpected heading found. Expected {} but found "
                        "{} at column number {}".format(
                            fields[x], object[1], object[0]))


def cell_has_value(cell):
    """Checks if a cell has any value. This is because Pandas DataFrames
    sometimes renders empty cells with default null values such as 'Unnamed: '
    or other strings

    :param cell: A value of a give cell
    :return: True if it has a value, False if it does not
    """
    if isinstance(cell, float):
        if math.isnan(cell):
            return True
        else:
            return False
    else:
        if cell.strip() == '':
            return False
        elif 'Unnamed: ' in cell:
            return False
        else:
            return True


def check_assay_table_with_config(
        df, config, filename, protocol_names_and_types):
    """Checks a assay table against a given configuration

    :param df: A table DataFrame
    :param config: An ISA Configuration object
    :param filename: The filename of the table
    :param protocol_names_and_types: List of protocol names and types
    :return: None
    """
    columns = list(df.columns)
    # Get required headers from config and check if they are present in the
    # table; Rule 4010
    required_fields = [i.header for i in config.get_isatab_configuration()[
        0].get_field() if i.is_required]
    for required_field in required_fields:
        if required_field not in columns:
            validator_warnings.append({
                "message": "A required column in assay table is not present",
                "supplemental": "In {} the required column {} missing "
                                "from column headings"
                .format(filename, required_field),
                "code": 4010
            })
            log.warning("(W) In {} the required column {} missing from "
                        "column headings".format(filename, required_field))
        else:
            # Now check that the required column cells all have values, Rules
            # 4003-4008
            for y, cell in enumerate(df[required_field]):
                if not cell_has_value(cell):
                    validator_warnings.append({
                        "message": "A required cell value is missing",
                        "supplemental": "Cell at row {} in column '{}' has "
                                        "no value".format(y, required_field),
                        "code": 4012
                    })
                    log.warning("(W) Cell at row {} in column '{}' has no "
                                "value, but it is required by the "
                                "configuration".format(y, required_field))

    # Check if protocol ref column values are consistently structured
    protocol_ref_index = [i for i in columns if 'protocol ref' in i.lower()]
    for each in protocol_ref_index:
        prots_found = set()
        for cell in df[each]:
            prots_found.add(cell)
        if len(prots_found) > 1:
            validator_warnings.append({
                "message": "Multiple protocol references in Protocol "
                           "REF column",
                "supplemental": "Multiple protocol references {} are found "
                                "in {}".format(prots_found, each),
                "code": 4999
            })
            log.warning(
                "(W) Multiple protocol references {} are found in {}".format(
                    prots_found, each))
            log.warning(
                "(W) Only one protocol reference should be used in a "
                "Protocol REF column.")


def check_study_assay_tables_against_config(i_df, dir_context, configs):
    """Used for rules 4003-4008. Checks all study and assay tables against
    the configurations, for a given ISA-Tab. It looks first at the
    study and assay tables that are referenced by the investigation.

    :param i_df: An investigation DataFrame dictionary
    :param dir_context: The path in which the ISA-Tab files are sourced
    :param configs: The loaded set of ISA Configuration XMLs as config objects
    :return: None
    """
    for i, study_df in enumerate(i_df['studies']):
        study_filename = study_df.iloc[0]['Study File Name']
        protocol_names = i_df['s_protocols'][i]['Study Protocol Name'].tolist()
        protocol_types = i_df['s_protocols'][i]['Study Protocol Type'].tolist()
        protocol_names_and_types = dict(zip(protocol_names, protocol_types))
        if study_filename is not '':
            try:
                with utf8_text_file_open(os.path.join(
                        dir_context, study_filename)) as s_fp:
                    df = load_table(s_fp)
                    config = configs[('[sample]', '')]
                    log.debug("Checking study file {} against default study "
                             "table configuration...".format(study_filename))
                    check_assay_table_with_config(
                        df, config, study_filename, protocol_names_and_types)
            except FileNotFoundError:
                pass
        for j, assay_df in enumerate(i_df['s_assays']):
            assay_filename = assay_df['Study Assay File Name'].tolist()[0]
            measurement_type = assay_df[
                'Study Assay Measurement Type'].tolist()[
                0]
            technology_type = assay_df[
                'Study Assay Technology Type'].tolist()[
                0]
            if assay_filename is not '':
                try:
                    with utf8_text_file_open(os.path.join(
                            dir_context, assay_filename)) as a_fp:
                        df = load_table(a_fp)
                        lowered_mt = measurement_type.lower()
                        lowered_tt = technology_type.lower()
                        config = configs[(lowered_mt, lowered_tt)]
                        log.debug("Checking assay file {} against default "
                                 "table configuration ({}, {})...".format(
                                     assay_filename, measurement_type,
                                     technology_type))
                        check_assay_table_with_config(
                            df, config, assay_filename,
                            protocol_names_and_types)
                        # check_assay_table_with_config(df, protocols, config,
                        # assay_filename)
                except FileNotFoundError:
                    pass
        # TODO: Check protocol usage - Rule 4009


def check_factor_value_presence(table):
    """Checks if a Factor Value cell is empty

    :param table: Table as a DataFrame
    :return: None
    """
    factor_fields = [
        i for i in table.columns if i.lower().startswith('factor value')]
    for factor_field in factor_fields:
        for x, cell_value in enumerate(table.fillna('')[factor_field]):
            if cell_value == '':
                validator_warnings.append({
                    "message": "A required node factor value is missing value",
                    "supplemental": "(W) Missing value for '" +
                                    factor_field + "' at row " +
                                    str(x) + " in " + table.filename,
                    "code": 4007
                })
                log.warning("(W) Missing value for '" + factor_field +
                            "' at row " + str(x) + " in " + table.filename)


def check_required_fields(table, cfg):
    """Checks if the required fields by a configuration have empty cells

    :param table: Table as a DataFrame
    :param cfg: A ISA Configuration object
    :return: None
    """
    for fheader in [i.header for i in cfg.get_isatab_configuration()[
            0].get_field() if i.is_required]:
        found_field = [i for i in table.columns if i.lower() ==
                       fheader.lower()]
        if len(found_field) == 0:
            validator_warnings.append({
                "message": "A required column in assay table is not present",
                "supplemental": "Required field '" + fheader +
                                "' not found in the file '" +
                                table.filename + "'",
                "code": 4010
            })
            log.warning("(W) Required field '" + fheader +
                        "' not found in the file '" + table.filename + "'")
        elif len(found_field) > 1:
            validator_warnings.append({
                "message": "Multiple columns found",
                "supplemental": "Field '" + fheader +
                                "' cannot have multiple values in the file '"
                                + table.filename,
                "code": 4013
            })
            log.warning("(W) Field '" + fheader +
                        "' cannot have multiple values in the file '" +
                        table.filename)


def check_sample_names(study_sample_table, assay_tables=[]):
    """Checks that samples in the assay tables also appear in the study-sample
    table

    :param study_sample_table: Study table DataFrame
    :param assay_tables: A list of Assay table DataFrames
    :return: None
    """
    if len(assay_tables) > 0:
        study_samples = set(study_sample_table['Sample Name'])
        for assay_table in assay_tables:
            assay_samples = set(assay_table['Sample Name'])
            for assay_sample in assay_samples:
                if assay_sample not in study_samples:
                    validator_warnings.append({
                        "message": "Missing Sample",
                        "supplemental": "{} is a Sample Name in {}, but it is "
                                        "not defined in the Study "
                                        "Sample File {}."
                        .format(assay_sample, assay_table.filename,
                                study_sample_table.filename),
                        "code": 1003
                    })
                    log.warning("(W) {} is a Sample Name in {}, but it is "
                                "not defined in the Study Sample File {}."
                                .format(assay_sample, assay_table.filename,
                                        study_sample_table.filename))


def check_field_values(table, cfg):
    """Checks table fields against configuration

    :param table: Table DataFrame
    :param cfg: A ISA Configuration object
    :return: None
    """
    def check_single_field(cell_value, cfg_field):
        """Checks a single cell against the configuration field required

        :param cell_value: Value taken from a table cell
        :param cfg_field: Field configuration
        :return: Returns True if OK, False if not OK
        """
        # First check if the value is required by config
        if isinstance(cell_value, float):
            if math.isnan(cell_value):
                if cfg_field.is_required:
                    validator_warnings.append({
                        "message": "A required column in assay table is "
                                   "not present",
                        "supplemental": "Missing value for the "
                                        "required field '" + cfg_field.header
                                        + "' in the file '" +
                                        table.filename + "'",
                        "code": 4010
                    })
                    log.warning("(W) Missing value for the required field '" +
                                cfg_field.header + "' in the file '" +
                                table.filename + "'")
                return True
        elif isinstance(cell_value, str):
            value = cell_value.strip()
            if value == '':
                if cfg_field.is_required:
                    validator_warnings.append({
                        "message": "A required cell value is missing",
                        "supplemental": "Missing value for the required "
                                        "field '" + cfg_field.header +
                                        "' in the file '" +
                        table.filename + "'",
                        "code": 4012
                    })
                    log.warning("(W) Missing value for the required field '" +
                                cfg_field.header + "' in the file '" +
                                table.filename + "'")
                return True
        is_valid_value = True
        data_type = cfg_field.data_type.lower().strip()
        if data_type in ['', 'string']:
            return True
        if 'boolean' == data_type:
            is_valid_value = 'true' == cell_value.strip() \
                             or 'false' == cell_value.strip()
        elif 'date' == data_type:
            try:
                iso8601.parse_date(cell_value)
            except iso8601.ParseError:
                is_valid_value = False
        elif 'integer' == data_type:
            try:
                int(cell_value)
            except ValueError:
                is_valid_value = False
        elif 'double' == data_type:
            try:
                float(cell_value)
            except ValueError:
                is_valid_value = False
        elif data_type == 'list':
            list_values = [i.lower() for i in cfg_field.list_values.split(',')]
            if cell_value.lower() not in list_values:
                is_valid_value = False
        elif data_type in ['ontology-term', 'ontology term']:
            # Structure and values checked in check_ontology_fields()
            return True
        else:
            validator_warnings.append({
                "message": "Unknown data type found",
                "supplemental": "Unknown data type '" + data_type +
                                "' for field '" + cfg_field.header +
                                "' in the file '" + table.filename + "'",
                "code": 4011
            })
            log.warning("(W) Unknown data type '" + data_type +
                        "' for field '" + cfg_field.header +
                        "' in the file '" + table.filename + "'")
            return False
        if not is_valid_value:
            validator_warnings.append({
                "message": "A value does not correspond to the correct "
                           "data type",
                "supplemental": "Invalid value '" + cell_value +
                                "' for type '" + data_type + "' of the field '"
                                + cfg_field.header + "'",
                "code": 4011
            })
            log.warning("(W) Invalid value '" + cell_value +
                        "' for type '" + data_type + "' of the field '" +
                        cfg_field.header + "'")
            if data_type == 'list':
                log.warning("(W) Value must be one of: " +
                            cfg_field.list_values)
        return is_valid_value

    result = True
    for irow in range(len(table.index)):
        ncols = len(table.columns)
        for icol in range(0, ncols):
            cfields = [i for i in cfg.get_isatab_configuration(
            )[0].get_field() if i.header == table.columns[icol]]
            if len(cfields) == 1:
                cfield = cfields[0]
                result = result and check_single_field(
                    table.iloc[irow][cfield.header], cfield)
    return result


def check_unit_field(table, cfg):
    """Checks if unit columns are valid against a configuration

    :param table: Table DataFrame
    :param cfg: An ISA Configuration object
    :return: True if all unit columns in table are OK, False if not OK
    """
    def check_unit_value(cell_value, unit_value, cfield, filename):
        """Checks if a value cell that has a unit has correct unit columns
        according to the configuration

        :param cell_value: The cell value
        :param unit_value: The unit value
        :param cfield: Configuration field from the ISA Config
        :param filename: Filename of the table
        :return: True if the unit cells are OK, False if not
        """
        if cell_has_value(cell_value) or cell_has_value(unit_value):
            validator_warnings.append({
                "message": "Cell found has unit but no value",
                "supplemental": "Field '" + cfield.header +
                                "' has a unit but not a value in the file '" +
                                filename
                                + "'",
                "code": 4999
            })
            log.warning("(W) Field '" + cfield.header +
                        "' has a unit but not a value in the file '" +
                        filename + "'")
            return False
        return True

    result = True
    for icol, header in enumerate(table.columns):
        cfields = [i for i in cfg.get_isatab_configuration(
        )[0].get_field() if i.header == header]
        if len(cfields) != 1:
            continue
        cfield = cfields[0]
        ucfields = [i for i in cfg.get_isatab_configuration(
        )[0].get_unit_field() if i.pos == cfield.pos + 1]
        if len(ucfields) != 1:
            continue
        ucfield = ucfields[0]
        if ucfield.is_required:
            rheader = None
            rindx = icol + 1
            if rindx < len(table.columns):
                rheader = table.columns[rindx]
            if rheader is None or rheader.lower() != 'unit':
                validator_warnings.append({
                    "message": "Cell requires a Unit",
                    "supplemental": "The field '" + header +
                                    "' in the file '" + table.filename +
                                    "' misses a required 'Unit' column",
                    "code": 4999
                })
                log.warning("(W) The field '" + header + "' in the file '" +
                            table.filename +
                            "' misses a required 'Unit' column")
                result = False
            else:
                for irow in range(len(table.index)):
                    result = result and check_unit_value(
                        table.iloc[irow][icol], table.iloc[irow][rindx],
                        cfield, table.filename)
    return result


def check_protocol_fields(table, cfg, proto_map):
    from itertools import tee

    def pairwise(iterable):
        """A lovely pairwise iterator, e.g.

        [a, b, c, d] -> [(a, b), (b, c), (c, d)]

        :param iterable: A Python iterable
        :return: A pairwise generator
        """
        a, b = tee(iterable)
        next(b, None)
        return zip(a, b)

    proto_ref_index = [i for i in table.columns if 'protocol ref' in i.lower()]
    result = True
    for each in proto_ref_index:
        prots_found = set()
        for cell in table[each]:
            prots_found.add(cell)
        if len(prots_found) > 1:
            log.warning("(W) Multiple protocol references {} are found in {}"
                        .format(prots_found, each))
            log.warning(
                "(W) Only one protocol reference should be used in a "
                "Protocol REF column.")
            result = False
    if result:
        field_headers = [i for i in table.columns if
                         i.lower().endswith(' name') or i.lower().endswith(
                             ' data file') or i.lower().endswith(
                             ' data matrix file')]
        protos = [i for i in table.columns if i.lower() == 'protocol ref']
        if len(protos) > 0:
            last_proto_indx = table.columns.get_loc(protos[len(protos) - 1])
        else:
            last_proto_indx = -1
        last_mat_or_dat_indx = table.columns.get_loc(
            field_headers[len(field_headers) - 1])
        if last_proto_indx > last_mat_or_dat_indx:
            log.warning(
                "(W) Protocol REF column without output in file '" +
                table.filename + "'")
        for left, right in pairwise(field_headers):
            cleft = None
            cright = None
            clefts = [i for i in cfg.get_isatab_configuration(
            )[0].get_field() if i.header.lower() == left.lower()]
            if len(clefts) == 1:
                cleft = clefts[0]
            crights = [
                i for i in cfg.get_isatab_configuration()[0].get_field() if
                i.header.lower() == right.lower()]
            if len(crights) == 1:
                cright = crights[0]
            if cleft is not None and cright is not None:
                cprotos = [i.protocol_type for i in
                           cfg.get_isatab_configuration()[0]
                           .get_protocol_field() if
                           cleft.pos < i.pos and cright.pos > i.pos]
                fprotos_headers = [i for i in table.columns[
                    table.columns.get_loc(cleft.header):table.columns.get_loc(
                        cright.header)] if
                    'protocol ref' in i.lower()]
                fprotos = list()
                for header in fprotos_headers:
                    proto_name = table.iloc[0][header]
                    try:
                        proto_type = proto_map[proto_name]
                        fprotos.append(proto_type)
                    except KeyError:
                        validator_warnings.append({
                            "message": "Missing Protocol declaration",
                            "supplemental": " Could not find protocol type "
                                            "for protocol name '{}', "
                                            "trying to validate "
                                            "against name only".format(
                                                proto_name),
                            "code": 1007
                        })
                        log.warning("(W) Could not find protocol type for "
                                    "protocol name '{}', trying to validate "
                                    "against name only".format(proto_name))
                        fprotos.append(proto_name)
                invalid_protos = set(cprotos) - set(fprotos)
                if len(invalid_protos) > 0:
                    validator_warnings.append({
                        "message": "Missing Protocol declaration",
                        "supplemental": "Protocol(s) of type " +
                                        str(list(invalid_protos))
                                        + " defined in the ISA-configuration "
                                          "expected as a between '"
                                        + cleft.header + "' and '" +
                                        cright.header
                                        + "' but has not been found, "
                                          "in the file '" +
                                        table.filename + "'",
                        "code": 1007
                    })
                    log.warning("(W) Protocol(s) of type " + str(
                        list(invalid_protos)) + " defined in the "
                                                "ISA-configuration expected "
                                                "as a between '" +
                        cleft.header + "' and '" + cright.header +
                        "' but has not been found, in the file '" +
                        table.filename + "'")
                    result = False
    return result


def check_ontology_fields(table, cfg, tsrs):
    """Checks ontology annotation columns are correct for a given configuration
    in a table

    :param table: Table DataFrame
    :param cfg: An ISA Configuration object
    :param tsrs: List of Term Source References from the Ontology Source
    Reference section
    :return: True if OK, False if not OK
    """
    def check_single_field(cell_value, source, acc, cfield, filename):
        """Checks ontology annotation columns are correct for a given
        configuration for a given cell value

        :param cell_value: Cell value
        :param source: Term Source REF value
        :param acc: Term Accession Number value
        :param cfield: The configuration specification from the ISA Config
        :param filename: Filename of the table
        :return: True if OK, False if not OK
        """
        if (cell_has_value(cell_value) and not cell_has_value(
                source) and cell_has_value(acc)) or not cell_has_value(
                cell_value):
            validator_warnings.append({
                "message": "Missing Term Source REF in annotation or missing "
                           "Term Source Name",
                "supplemental": "Incomplete values for ontology headers, "
                                "for the field '"
                                + cfield.header + "' in the file '"
                                + filename + "'. Check that all the "
                                             "label/accession/source are "
                                             "provided.",
                "code": 3008
            })
            log.warning(
                "(W) Incomplete values for ontology headers, for the field '"
                + cfield.header + "' in the file '" +
                filename + "'. Check that all the label/accession/source "
                           "are provided.")
            if source not in tsrs:
                validator_warnings.append({
                    "message": "Term Source REF reference broken",
                    "supplemental": "Term Source REF, for the field '"
                                    + cfield.header + "' in the file '"
                                    + filename + "' does not refer to a "
                                                 "declared Ontology Source.",
                    "code": 3011
                })
                log.warning(
                    "(W) Term Source REF, for the field '" + cfield.header +
                    "' in the file '" + filename +
                    "' does not refer to a declared Ontology Source.")
            return False
        return True

    result = True
    nfields = len(table.columns)
    for icol, header in enumerate(table.columns):
        cfields = [i for i in cfg.get_isatab_configuration(
        )[0].get_field() if i.header == header]
        if len(cfields) != 1:
            continue
        cfield = cfields[0]
        if cfield.get_recommended_ontologies() is None:
            continue
        rindx = icol + 1
        rrindx = icol + 2
        rheader = ''
        rrheader = ''
        if rindx < nfields:
            rheader = table.columns[rindx]
        if rrindx < nfields:
            rrheader = table.columns[rrindx]
        if 'term source ref' not in rheader.lower(
        ) or 'term accession number' not in rrheader.lower():
            log.warning("(W) The Field '" + header
                        + "' should have values from ontologies and has no "
                          "ontology headers instead")
            result = False
            continue

        for irow in range(len(table.index)):
            result = result and check_single_field(
                table.iloc[irow][icol], table.iloc[irow][rindx],
                table.iloc[irow][rrindx], cfield, table.filename)

    return result


BASE_DIR = os.path.dirname(__file__)
default_config_dir = os.path.join(BASE_DIR, 'resources', 'config', 'xml')


def get_num_study_groups(study_sample_table, study_filename):
    """Gets the number of study groups based on Factor Value combinations
    found in the study-sample table

    :param study_sample_table: The study-sample table as a DataFrame
    :param study_filename: The filename of the file
    :return: The computed number of study groups
    """
    num_study_groups = -1
    factor_columns = [
        x for x in study_sample_table.columns if x.startswith('Factor Value')]
    if factor_columns != []:
        num_study_groups = len(
            study_sample_table[factor_columns].drop_duplicates())
    else:
        log.debug("No study factors found in {}".format(study_filename))
    return num_study_groups


def check_study_groups(table, filename, study_group_size_in_comment):
    """Checks the number of study groups against an expected group size

    :param table: Table as a DataFrame
    :param filename: Filename of the table
    :param study_group_size_in_comment: Expected group size
    :return: True if computed group size matches expected group size, False if
    not
    """
    num_study_groups = get_num_study_groups(table, filename)
    log.debug('Found {} study groups in {}'.format(
        num_study_groups, filename))
    validator_info.append({
        'message': 'Found {} study groups in {}'.format(
            num_study_groups, filename),
        'supplemental': 'Found {} study groups in {}'.format(
            num_study_groups, filename),
        'code': 5001
    })
    if study_group_size_in_comment is not None and \
            study_group_size_in_comment != num_study_groups:
        log.warning('Study group size reported as {} but found {} in {}'
                    .format(study_group_size_in_comment, num_study_groups,
                            filename))
        validator_warnings.append({
            'message': 'Reported study group size does not match table'
            .format(num_study_groups, filename),
            'supplemental': 'Study group size reported as {} but found {} '
                            'in {}'.format(
                study_group_size_in_comment, num_study_groups, filename),
            'code': 5002
        })
        return False
    return True


def validate(fp, config_dir=default_config_dir, log_level=None):
    """Runs the ISA-Tab validator and builds a validation report. Note that
    this function uses global variables to collect validation messages

    :param fp: A file-like buffer object pointing to the investigation file
    :param config_dir: Full path to the ISA XML configuration directory
    :param log_level: Logging level as defined by the logging module. e.g.
    logging.WARN, logging.DEBUG etc.
    :return: A JSON report containing validation messages of different levels,
    e.g. errors, warnings, info.
    """
    global validator_errors
    global validator_warnings
    global validator_info
    validator_errors = []
    validator_warnings = []
    validator_info = []
    if log_level in (
            logging.NOTSET, logging.DEBUG, logging.INFO, logging.WARNING,
            logging.ERROR, logging.CRITICAL):
        log.setLevel(log_level)
    log.debug("ISA tab Validator from ISA tools API v0.6")
    stream = StringIO()
    handler = logging.StreamHandler(stream)
    log.addHandler(handler)
    validation_finished = False
    try:
        # check_utf8(fp)  # skip as does not correctly report right now
        log.info("Loading... {}".format(fp.name))
        i_df = load_investigation(fp=fp)
        log.info("Running prechecks...")
        check_filenames_present(i_df)  # Rule 3005
        check_table_files_read(i_df, os.path.dirname(
            fp.name))  # Rules 0006 and 0008
        # check_table_files_load(i_df, os.path.dirname(fp.name))  # Rules 0007
        # and 0009, covered by later validation?
        check_samples_not_declared_in_study_used_in_assay(
            i_df, os.path.dirname(fp.name))  # Rule 1003
        check_study_factor_usage(i_df, os.path.dirname(
            fp.name))  # Rules 1008 and 1021
        check_protocol_usage(i_df, os.path.dirname(
            fp.name))  # Rules 1007 and 1019
        check_protocol_parameter_usage(
            i_df, os.path.dirname(fp.name))  # Rules 1009 and 1020
        check_date_formats(i_df)  # Rule 3001
        check_dois(i_df)  # Rule 3002
        check_pubmed_ids_format(i_df)  # Rule 3003
        check_protocol_names(i_df)  # Rule 1010
        check_protocol_parameter_names(i_df)  # Rule 1011
        check_study_factor_names(i_df)  # Rule 1012
        term_source_refs = check_ontology_sources(i_df)  # Rule 3008
        log.info("Finished prechecks...")
        log.info("Loading configurations found in {}".format(config_dir))
        configs = load_config(config_dir)  # Rule 4001
        if configs is None:
            raise SystemError(
                "No configuration to load so cannot proceed with validation!")
        log.info("Using configurations found in {}".format(config_dir))
        check_measurement_technology_types(i_df, configs)  # Rule 4002
        log.info("Checking investigation file against configuration...")
        # Rule 4003 for investigation file only
        check_investigation_against_config(i_df, configs)
        log.info("Finished checking investigation file")
        for i, study_df in enumerate(i_df['studies']):
            study_group_size_in_comment = None
            if NUMBER_OF_STUDY_GROUPS in study_df.columns:
                study_group_sizes = study_df[NUMBER_OF_STUDY_GROUPS]
                study_group_size_in_comment = next(iter(study_group_sizes))
            study_filename = study_df.iloc[0]['Study File Name']
            study_sample_table = None
            assay_tables = list()
            if study_filename is not '':
                protocol_names = i_df[
                    's_protocols'][i]['Study Protocol Name'].tolist(
                )
                protocol_types = i_df[
                    's_protocols'][i]['Study Protocol Type'].tolist(
                )
                protocol_names_and_types = dict(
                    zip(protocol_names, protocol_types))
                try:
                    log.info("Loading... {}".format(study_filename))
                    with utf8_text_file_open(os.path.join(os.path.dirname(
                            fp.name), study_filename)) as s_fp:
                        study_sample_table = load_table(s_fp)
                        study_sample_table.filename = study_filename
                        config = configs[('[sample]', '')]
                        log.info("Validating {} against default study table "
                                 "configuration".format(study_filename))
                        log.info("Checking Factor Value presence...")
                        check_factor_value_presence(
                            study_sample_table)  # Rule 4007
                        log.info("Checking required fields...")
                        # Rule 4003-8, 4010
                        check_required_fields(study_sample_table, config)
                        log.info("Checking generic fields...")
                        if not check_field_values(
                                study_sample_table, config):  # Rule 4011
                            log.warning("(W) There are some field value "
                                        "inconsistencies in {} against {} "
                                        "configuration".format(
                                            study_sample_table.filename,
                                            'Study Sample'))
                        log.info("Checking unit fields...")
                        if not check_unit_field(study_sample_table, config):
                            log.warning("(W) There are some unit value "
                                        "inconsistencies in {} against {} "
                                        "configuration".format(
                                            study_sample_table.filename,
                                            'Study Sample'))
                        log.info("Checking protocol fields...")
                        # Rule 4009
                        if not check_protocol_fields(
                                study_sample_table, config,
                                protocol_names_and_types):
                            log.warning("(W) There are some protocol "
                                        "inconsistencies in {} against {} "
                                        "configuration".format(
                                            study_sample_table.filename,
                                            'Study Sample'))
                        log.info("Checking ontology fields...")
                        # Rule 3010
                        if not check_ontology_fields(
                                study_sample_table, config, term_source_refs):
                            log.warning("(W) There are some ontology "
                                        "annotation inconsistencies in {} "
                                        "against {} "
                                        "configuration".format(
                                            study_sample_table.filename,
                                            'Study Sample'))
                        log.info("Checking study group size...")
                        check_study_groups(
                            study_sample_table, study_filename,
                            study_group_size_in_comment)
                        log.info("Finished validation on {}".format(
                            study_filename))
                except FileNotFoundError:
                    pass
                assay_df = i_df['s_assays'][i]
                study_group_size_in_comment = None
                if NUMBER_OF_STUDY_GROUPS in assay_df.columns:
                    study_group_sizes = study_df[
                        NUMBER_OF_STUDY_GROUPS]
                    study_group_size_in_comment = next(iter(study_group_sizes))
                for x, assay_filename in enumerate(
                        assay_df['Study Assay File Name'].tolist()):
                    measurement_type = assay_df[
                        'Study Assay Measurement Type'].tolist()[
                        x]
                    technology_type = assay_df[
                        'Study Assay Technology Type'].tolist()[
                        x]
                    if assay_filename is not '':
                        try:
                            lowered_mt = measurement_type.lower()
                            lowered_tt = technology_type.lower()
                            config = configs[(lowered_mt, lowered_tt)]
                        except KeyError:
                            log.error(
                                "Could not load config matching ({}, {})"
                                .format(
                                    measurement_type, technology_type))
                            log.warning("Only have configs matching:")
                            for k in configs.keys():
                                log.warning(k)
                            config = None
                        if config is None:
                            log.warning("Skipping configuration validation as "
                                        "could not load config...")
                        else:
                            try:
                                log.info("Loading... {}".format(
                                    assay_filename))
                                with utf8_text_file_open(os.path.join(
                                        os.path.dirname(fp.name),
                                        assay_filename)) as a_fp:
                                    assay_table = load_table(a_fp)
                                    assay_table.filename = assay_filename
                                    assay_tables.append(assay_table)
                                    log.info("Validating {} against assay "
                                             "table configuration ({}, {})..."
                                             .format(
                                                 assay_filename,
                                                 measurement_type,
                                                 technology_type))
                                    log.info(
                                        "Checking Factor Value presence...")
                                    check_factor_value_presence(
                                        assay_table)  # Rule 4007
                                    log.info("Checking required fields...")
                                    # Rule 4003-8, 4010
                                    check_required_fields(assay_table, config)
                                    log.info("Checking generic fields...")
                                    # Rule 4011
                                    if not check_field_values(
                                            assay_table, config):
                                        log.warning(
                                            "(W) There are some field value "
                                            "inconsistencies in {} against {} "
                                            "configuration".format(
                                                assay_table.filename,
                                                (measurement_type,
                                                 technology_type)))
                                    log.info("Checking unit fields...")
                                    if not check_unit_field(
                                            assay_table, config):
                                        log.warning("(W) There are some unit "
                                                    "value inconsistencies in "
                                                    "{} against {} "
                                                    "configuration".format(
                                                        assay_table.filename,
                                                        (measurement_type,
                                                         technology_type)))
                                    log.info("Checking protocol fields...")
                                    # Rule 4009
                                    if not check_protocol_fields(
                                            assay_table, config,
                                            protocol_names_and_types):
                                        log.warning("(W) There are some "
                                                    "protocol inconsistencies "
                                                    "in {} against {} "
                                                    "configuration".format(
                                                        assay_table.filename, (
                                                            measurement_type,
                                                            technology_type)))
                                    log.info("Checking ontology fields...")
                                    # Rule 3010
                                    if not check_ontology_fields(
                                            assay_table, config,
                                            term_source_refs):
                                        log.warning("(W) There are some "
                                                    "ontology annotation "
                                                    "inconsistencies in {} "
                                                    "against {} "
                                                    "configuration".format(
                                                        assay_table.filename, (
                                                            measurement_type,
                                                            technology_type)))
                                    log.info("Checking study group size...")
                                    check_study_groups(
                                        assay_table, assay_filename,
                                        study_group_size_in_comment)
                                    log.info("Finished validation on {}"
                                             .format(
                                                 assay_filename))
                            except FileNotFoundError:
                                pass
                        if study_sample_table is not None:
                            log.info(
                                "Checking consistencies between study sample "
                                "table and assay tables...")
                            check_sample_names(
                                study_sample_table, assay_tables)
                            log.info(
                                "Finished checking study sample table against "
                                "assay tables...")
            if len(validator_errors) != 0:
                log.info("Skipping pooling test as there are outstanding "
                         "errors")
            else:
                from isatools import utils
                try:
                    fp.seek(0)
                    utils.detect_isatab_process_pooling(fp)
                except BaseException:
                    pass
        log.info("Finished validation...")
        validation_finished = True
    except ParserError as cpe:
        validator_errors.append({
            "message": "Unknown/System Error",
            "supplemental":
                "The validator could not identify what the error is: {}"
            .format(str(cpe)),
            "code": 0
        })
        log.fatal("(F) There was an error when trying to parse the ISA tab")
        log.fatal(cpe)
    except ValueError as ve:
        validator_errors.append({
            "message": "Unknown/System Error",
            "supplemental":
                "The validator could not identify what the error is: {}"
            .format(str(ve)),
            "code": 0
        })
        log.fatal("(F) There was an error when trying to parse the ISA tab")
        log.fatal(ve)
    except SystemError as se:
        validator_errors.append({
            "message": "Unknown/System Error",
            "supplemental":
                "The validator could not identify what the error is: {}"
            .format(str(se)),
            "code": 0
        })
        log.fatal("(F) Something went very very wrong! :(")
        log.fatal(se)
    except Exception as e:
        validator_errors.append({
            "message": "Unknown/System Error",
            "supplemental":
                "The validator could not identify what the error is: {}"
            .format(str(e)),
            "code": 0
        })
        log.fatal("(F) Something went very very wrong! :(")
        log.fatal(e)
    finally:
        handler.flush()
        return {
            "errors": validator_errors,
            "warnings": validator_warnings,
            "info": validator_info,
            "validation_finished": validation_finished
        }


def batch_validate(tab_dir_list):
    """Validate a batch of ISA-Tab archives
    :param tab_dir_list: List of file paths to the ISA-Tab archives to validate
    :return: batch report as JSON

    Example:
        from isatools import isatab
        my_tabs = [
            '/path/to/study1/',
            '/path/to/study2/'
        ]
        batch_report = isatab.batch_validate(my_tabs, '/path/to/report.txt')
    """
    batch_report = {
        "batch_report": []
    }
    for tab_dir in tab_dir_list:
        log.info("***Validating {}***\n".format(tab_dir))
        i_files = glob.glob(os.path.join(tab_dir, 'i_*.txt'))
        if len(i_files) != 1:
            log.warning(
                "Could not find an investigation file, skipping {}".format(
                    tab_dir))
        else:
            with utf8_text_file_open(i_files[0]) as fp:
                batch_report['batch_report'].append(
                    {
                        "filename": fp.name,
                        "report": validate(fp)
                    }
                )
    return batch_report


def dumps(isa_obj, skip_dump_tables=False,  write_fvs_in_assay_table=False):
    """Serializes ISA objects to ISA-Tab to standard output

    :param isa_obj: An ISA Investigation object
    :param skip_dump_tables: Boolean flag on whether or not to write the
    :param write_factor_values_in_assay_table: Boolean flag indicating whether
        or not to write Factor Values in the assay table files
    :return: String output of the ISA-Tab files
    """
    tmp = None
    output = str()
    try:
        tmp = tempfile.mkdtemp()
        dump(isa_obj=isa_obj, output_path=tmp,
             skip_dump_tables=skip_dump_tables,
             write_factor_values_in_assay_table=write_fvs_in_assay_table)
        with utf8_text_file_open(os.path.join(
                tmp, 'i_investigation.txt')) as i_fp:
            output += os.path.join(tmp, 'i_investigation.txt') + '\n'
            output += i_fp.read()
        for s_file in glob.iglob(os.path.join(tmp, 's_*')):
            with utf8_text_file_open(s_file) as s_fp:
                output += "--------\n"
                output += s_file + '\n'
                output += s_fp.read()
        for a_file in glob.iglob(os.path.join(tmp, 'a_*')):
            with utf8_text_file_open(a_file) as a_fp:
                output += "--------\n"
                output += a_file + '\n'
                output += a_fp.read()
    finally:
        if tmp is not None:
            shutil.rmtree(tmp)
    return output


def dump_tables_to_dataframes(isa_obj):
    """Serialize the table files only, to DataFrames

    :param isa_obj: An ISA Investigation object
    :return: A dictionary containing ISA table filenames as keys and the
    corresponding tables as DataFrames as the values
    """
    tmp = None
    output = dict()
    try:
        tmp = tempfile.mkdtemp()
        dump(isa_obj=isa_obj, output_path=tmp, skip_dump_tables=False)
        for s_file in glob.iglob(os.path.join(tmp, 's_*')):
            output[os.path.basename(s_file)] = read_tfile(s_file)
        for a_file in glob.iglob(os.path.join(tmp, 'a_*')):
            output[os.path.basename(a_file)] = read_tfile(a_file)
    finally:
        if tmp is not None:
            shutil.rmtree(tmp)
    return output


def load(isatab_path_or_ifile, skip_load_tables=False):
    """Load an ISA-Tab into ISA Data Model objects

    :param isatab_path_or_ifile: Full path to an ISA-Tab directory or file-like
    buffer object pointing to an investigation file
    :param skip_load_tables: Whether or not to skip loading the table files
    :return: Investigation objects
    """
    # from DF of investigation file

    def get_ontology_source(term_source_ref):
        try:
            os = ontology_source_map[term_source_ref]
        except KeyError:
            os = None
        return os

    def get_oa(val, accession, ts_ref):
        """Gets a OntologyAnnotation for a give value, accession and
        term source REF

        :param val: Value of the OA
        :param accession: Term Accession Number of the OA
        :param ts_ref: Term Source REF of the OA
        :return: An OntologyAnnotation object
        """
        if val == '' and accession == '':
            return None
        else:
            return OntologyAnnotation(
                term=val,
                term_accession=accession,
                term_source=get_ontology_source(ts_ref)
            )

    def get_oa_list_from_semi_c_list(vals, accessions, ts_refs):
        """Gets a list of OntologyAnnotations from semi-colon delimited lists

        :param vals: A list of values, separated by semi-colons
        :param accessions: A list of accessions, separated by semi-colons
        :param ts_refs: A list of term source REFs, separated by semi-colons
        :return: A list of OntologyAnnotation objects
        """
        oa_list = []
        accession_split = accessions.split(';')
        ts_refs_split = ts_refs.split(';')
        # if no acc or ts_refs
        if accession_split == [''] and ts_refs_split == ['']:
            for val in vals.split(';'):
                oa_list.append(OntologyAnnotation(term=val, ))
        else:  # try parse all three sections
            for _, val in enumerate(vals.split(';')):
                oa = get_oa(val, accessions.split(
                    ';')[_], ts_refs.split(';')[_])
                if oa is not None:
                    oa_list.append(oa)
        return oa_list

    def get_publications(section_df):
        """Get a list of Publications from the relevant investigation file
        section

        :param section_df: A PUBLICATIONS section DataFrame
        :return: A list of Publication objects
        """
        if 'Investigation PubMed ID' in section_df.columns:
            prefix = 'Investigation '
        elif 'Study PubMed ID' in section_df.columns:
            prefix = 'Study '
        else:
            raise KeyError

        publications = []

        for _, row in section_df.iterrows():
            publication = Publication(pubmed_id=row[prefix + 'PubMed ID'],
                                      doi=row[prefix + 'Publication DOI'],
                                      author_list=row[
                                          prefix + 'Publication Author List'],
                                      title=row[prefix + 'Publication Title'])

            publication.status = get_oa(
                row[prefix + 'Publication Status'],
                row[prefix + 'Publication Status Term Accession Number'],
                row[prefix + 'Publication Status Term Source REF'])
            publication.comments = get_comments_row(section_df.columns, row)
            publications.append(publication)

        return publications

    def get_contacts(section_df):
        """Get a list of Person objects from the relevant investigation file
        section

        :param section_df: A CONTACTS section DataFrame
        :return: A list of Person objects
        """
        if 'Investigation Person Last Name' in section_df.columns:
            prefix = 'Investigation '
        elif 'Study Person Last Name' in section_df.columns:
            prefix = 'Study '
        else:
            raise KeyError

        contacts = []

        for _, row in section_df.iterrows():
            person = Person(last_name=row[prefix + 'Person Last Name'],
                            first_name=row[prefix + 'Person First Name'],
                            mid_initials=row[prefix + 'Person Mid Initials'],
                            email=row[prefix + 'Person Email'],
                            phone=row[prefix + 'Person Phone'],
                            fax=row[prefix + 'Person Fax'],
                            address=row[prefix + 'Person Address'],
                            affiliation=row[prefix + 'Person Affiliation'])

            person.roles = get_oa_list_from_semi_c_list(
                row[prefix + 'Person Roles'],
                row[prefix + 'Person Roles Term Accession Number'],
                row[prefix + 'Person Roles Term Source REF'])
            person.comments = get_comments_row(section_df.columns, row)
            contacts.append(person)

        return contacts

    def get_comments(section_df):
        """Get Comments from a section DataFrame

        :param section_df: A section DataFrame
        :return: A list of Comment objects as found in the section
        """
        comments = []
        for col in [
                x for x in section_df.columns if _RX_COMMENT.match(str(x))]:
            for _, row in section_df.iterrows():
                comment = Comment(
                    name=next(iter(_RX_COMMENT.findall(col))), value=row[col])
                comments.append(comment)
        return comments

    def get_comments_row(cols, row):
        """Get Comments in a given DataFrame row

        :param cols: List of DataFrame columns
        :param row: DataFrame row as a Series object
        :return: A list of Comment objects
        """
        comments = []
        for col in [x for x in cols if _RX_COMMENT.match(str(x))]:
            comment = Comment(
                name=next(iter(_RX_COMMENT.findall(col))), value=row[col])
            comments.append(comment)
        return comments

    FP = None

    if isinstance(isatab_path_or_ifile, str):
        if os.path.isdir(isatab_path_or_ifile):
            fnames = glob.glob(os.path.join(isatab_path_or_ifile, "i_*.txt"))
            assert len(fnames) == 1
            FP = utf8_text_file_open(fnames[0])
    elif hasattr(isatab_path_or_ifile, 'read'):
        FP = isatab_path_or_ifile
    else:
        raise IOError("Cannot resolve input file")

    try:
        df_dict = read_investigation_file(FP)

        investigation = Investigation()

        for _, row in df_dict['ontology_sources'].iterrows():
            ontology_source = OntologySource(
                name=row['Term Source Name'],
                file=row['Term Source File'],
                version=row['Term Source Version'],
                description=row['Term Source Description'])
            investigation.ontology_source_references.append(ontology_source)

        ontology_source_map = dict(
            map(lambda x: (x.name, x),
                investigation.ontology_source_references))

        if len(df_dict['investigation'].index) > 0:
            row = df_dict['investigation'].iloc[0]
            investigation.identifier = row['Investigation Identifier']
            investigation.title = row['Investigation Title']
            investigation.description = row['Investigation Description']
            investigation.submission_date = \
                row['Investigation Submission Date']
            investigation.public_release_date = \
                row['Investigation Public Release Date']
            investigation.publications = get_publications(
                df_dict['i_publications'])
            investigation.contacts = get_contacts(df_dict['i_contacts'])
            investigation.comments = get_comments(df_dict['investigation'])

        for i in range(0, len(df_dict['studies'])):
            row = df_dict['studies'][i].iloc[0]
            study = Study()
            study.identifier = row['Study Identifier']
            study.title = row['Study Title']
            study.description = row['Study Description']
            study.submission_date = row['Study Submission Date']
            study.public_release_date = row['Study Public Release Date']
            study.filename = row['Study File Name']

            study.publications = get_publications(df_dict['s_publications'][i])
            study.contacts = get_contacts(df_dict['s_contacts'][i])
            study.comments = get_comments(df_dict['studies'][i])

            for _, row in df_dict['s_design_descriptors'][i].iterrows():
                design_descriptor = get_oa(
                    row['Study Design Type'],
                    row['Study Design Type Term Accession Number'],
                    row['Study Design Type Term Source REF'])
                these_comments = get_comments_row(
                    df_dict['s_design_descriptors'][i].columns, row)
                design_descriptor.comments = these_comments
                study.design_descriptors.append(design_descriptor)

            for _, row in df_dict['s_factors'][i].iterrows():
                factor = StudyFactor(name=row['Study Factor Name'])
                factor.factor_type = get_oa(
                    row['Study Factor Type'],
                    row['Study Factor Type Term Accession Number'],
                    row['Study Factor Type Term Source REF'])
                factor.comments = get_comments_row(
                    df_dict['s_factors'][i].columns, row)
                study.factors.append(factor)

            protocol_map = {}
            for _, row in df_dict['s_protocols'][i].iterrows():
                protocol = Protocol()
                protocol.name = row['Study Protocol Name']
                protocol.description = row['Study Protocol Description']
                protocol.uri = row['Study Protocol URI']
                protocol.version = row['Study Protocol Version']
                protocol.protocol_type = get_oa(
                    row['Study Protocol Type'],
                    row['Study Protocol Type Term Accession Number'],
                    row['Study Protocol Type Term Source REF'])
                params = get_oa_list_from_semi_c_list(
                    row['Study Protocol Parameters Name'],
                    row['Study Protocol Parameters Name '
                        'Term Accession Number'],
                    row['Study Protocol Parameters Name Term Source REF'])
                for param in params:
                    protocol_param = ProtocolParameter(parameter_name=param)
                    protocol.parameters.append(protocol_param)
                protocol.comments = get_comments_row(
                    df_dict['s_protocols'][i].columns, row)
                study.protocols.append(protocol)
                protocol_map[protocol.name] = protocol
            study.protocols = list(protocol_map.values())
            if skip_load_tables:
                pass
            else:
                study_tfile_df = read_tfile(os.path.join(
                    os.path.dirname(FP.name), study.filename))
                iosrs = investigation.ontology_source_references
                sources, samples, _, __, processes, \
                    characteristic_categories, unit_categories = \
                    ProcessSequenceFactory(
                        ontology_sources=iosrs,
                        study_protocols=study.protocols,
                        study_factors=study.factors).create_from_df(
                        study_tfile_df)
                study.sources = sorted(
                    list(sources.values()), key=lambda x: x.name,
                    reverse=False)
                study.samples = sorted(
                    list(samples.values()), key=lambda x: x.name,
                    reverse=False)
                study.process_sequence = list(processes.values())
                study.characteristic_categories = sorted(
                    list(characteristic_categories.values()),
                    key=lambda x: x.term, reverse=False)
                study.units = sorted(
                    list(unit_categories.values()), key=lambda x: x.term,
                    reverse=False)

                for process in study.process_sequence:
                    try:
                        process.executes_protocol = protocol_map[
                            process.executes_protocol]
                    except KeyError:
                        try:
                            unknown_protocol = protocol_map['unknown']
                        except KeyError:
                            protocol_map['unknown'] = Protocol(
                                name="unknown protocol",
                                description="This protocol was auto-generated "
                                            "where a protocol could not be "
                                            "determined.")
                            unknown_protocol = protocol_map['unknown']
                            study.protocols.append(unknown_protocol)
                        process.executes_protocol = unknown_protocol

            for _, row in df_dict['s_assays'][i].iterrows():
                assay = Assay()
                assay.filename = row['Study Assay File Name']
                assay.measurement_type = get_oa(
                    row['Study Assay Measurement Type'],
                    row['Study Assay Measurement Type Term Accession Number'],
                    row['Study Assay Measurement Type Term Source REF']
                )
                assay.technology_type = get_oa(
                    row['Study Assay Technology Type'],
                    row['Study Assay Technology Type Term Accession Number'],
                    row['Study Assay Technology Type Term Source REF']
                )
                assay.technology_platform = \
                    row['Study Assay Technology Platform']
                if skip_load_tables:
                    pass
                else:
                    iosrs = investigation.ontology_source_references
                    assay_tfile_df = read_tfile(os.path.join(
                        os.path.dirname(FP.name), assay.filename))
                    _, samples, other, data, processes, \
                        characteristic_categories, \
                        unit_categories = \
                        ProcessSequenceFactory(
                            ontology_sources=iosrs,
                            study_samples=study.samples,
                            study_protocols=study.protocols,
                            study_factors=study.factors).create_from_df(
                            assay_tfile_df)
                    assay.samples = sorted(
                        list(samples.values()), key=lambda x: x.name,
                        reverse=False)
                    assay.other_material = sorted(
                        list(other.values()), key=lambda x: x.name,
                        reverse=False)
                    assay.data_files = sorted(
                        list(data.values()), key=lambda x: x.filename,
                        reverse=False)
                    assay.process_sequence = list(processes.values())
                    assay.characteristic_categories = sorted(
                        list(characteristic_categories.values()),
                        key=lambda x: x.term, reverse=False)
                    assay.units = sorted(
                        list(unit_categories.values()), key=lambda x: x.term,
                        reverse=False)

                    for process in assay.process_sequence:
                        try:
                            process.executes_protocol = protocol_map[
                                process.executes_protocol]
                        except KeyError:
                            try:
                                unknown_protocol = protocol_map['unknown']
                            except KeyError:
                                protocol_map['unknown'] = Protocol(
                                    name="unknown protocol",
                                    description="This protocol was "
                                                "auto-generated where a "
                                                "protocol could not be "
                                                "determined.")
                                unknown_protocol = protocol_map['unknown']
                                study.protocols.append(unknown_protocol)
                            process.executes_protocol = unknown_protocol

                study.assays.append(assay)
            investigation.studies.append(study)
    finally:
        FP.close()
    return investigation


def process_keygen(protocol_ref, column_group,
                   object_label_index, all_columns, series, series_index, DF):
    """Generate the process key.

    This works by trying to find the relevant Name column, if available, that
    the data indicates the disambiguation.

    If not available, we look at the Parameter Values and use their uniqueness
    to disambiguate the Processes.

    If PVs not available we look at the left-most inputs or right-most outputs
    to use as the disambiguation.

    :param protocol_ref: The Protocol REF value
    :param column_group: List of column headers for the object in context, e.g.
    [Sample Name, Characteristics[Material Type], Comment[My Comment]]
    :param object_label_index: Index of the main object label, e.g. Sample Name
    :param all_columns: List of all column headers
    :param series: A DataFrame Series object of the row we are processing
    :param series_index: Row index of the Series
    :param DF: The whole table's DataFrame
    :return: The process key to disambiguate Processes
    """
    name_column_hits = [n for n in column_group if n in _LABELS_ASSAY_NODES]
    if len(name_column_hits) == 1:
        return series[name_column_hits[0]]

    process_key = protocol_ref
    node_cols = [i for i, c in enumerate(
        all_columns) if c in _LABELS_MATERIAL_NODES + _LABELS_DATA_NODES]
    input_node_value = ''
    output_node_value = ''
    output_node_index = find_gt(node_cols, object_label_index)
    if output_node_index > -1:
        output_node_label = all_columns[output_node_index]
        output_node_value = str(series[output_node_label])

    input_node_index = find_lt(node_cols, object_label_index)
    if input_node_index > -1:
        input_node_label = all_columns[input_node_index]
        input_node_value = str(series[input_node_label])

    input_nodes_with_prot_keys = DF[[
        all_columns[object_label_index],
        all_columns[input_node_index]]].drop_duplicates()
    output_nodes_with_prot_keys = DF[[
        all_columns[object_label_index],
        all_columns[output_node_index]]].drop_duplicates()

    if len(input_nodes_with_prot_keys) > len(output_nodes_with_prot_keys):
        node_key = output_node_value
    else:
        node_key = input_node_value

    if process_key == protocol_ref:
        process_key += '-' + str(series_index)

    pv_cols = [c for c in column_group if c.startswith('Parameter Value[')]
    if len(pv_cols) > 0:
        # 2. else try use protocol REF + Parameter Values as key
        if node_key is not None:
            process_key = node_key + \
                ':' + protocol_ref + \
                ':' + '/'.join([str(v) for v in series[pv_cols]])
        else:
            process_key = protocol_ref + \
                ':' + '/'.join([str(v) for v in series[pv_cols]])
    else:
        # 3. else try use input + protocol REF as key
        # 4. else try use output + protocol REF as key
        if node_key is not None:
            process_key = node_key + '/' + protocol_ref

    date_col_hits = [c for c in column_group if c.startswith('Date')]
    if len(date_col_hits) == 1:
        process_key = ':'.join([process_key, series[date_col_hits[0]]])

    performer_col_hits = [c for c in column_group if c.startswith('Performer')]
    if len(performer_col_hits) == 1:
        process_key = ':'.join([process_key, series[performer_col_hits[0]]])

    return process_key


def get_value(object_column, column_group, object_series,
              ontology_source_map, unit_categories):
    """Gets the appropriate value for a give column group

    :param object_column: The object's column header name, e.g. Sample Name
    :param column_group: The column group that includes the object's qualifiers
    :param object_series: Pandas DataFrame Series for the row
    :param ontology_source_map: A mapping to the OntologySource objects
    created after parsing the investigation file
    :param unit_categories: A map of unit categories to reference
    :return: The appropriate value and unit according to the columns parsed,
    e.g. (str, None) (float, Unit), (OntologyAnnotation, None)
    """
    cell_value = object_series[object_column]

    if cell_value == '':
        return cell_value, None

    column_index = list(column_group).index(object_column)

    try:
        offset_1r_col = column_group[column_index + 1]
        offset_2r_col = column_group[column_index + 2]
    except IndexError:
        return cell_value, None

    if offset_1r_col.startswith('Term Source REF') \
            and offset_2r_col.startswith('Term Accession Number'):

        value = OntologyAnnotation(term=str(cell_value))

        term_source_value = object_series[offset_1r_col]

        if term_source_value is not '':

            try:
                value.term_source = ontology_source_map[term_source_value]
            except KeyError:
                log.debug('term source: ', term_source_value, ' not found')

        term_accession_value = object_series[offset_2r_col]

        if term_accession_value is not '':
            value.term_accession = str(term_accession_value)

        return value, None

    try:
        offset_3r_col = column_group[column_index + 3]
    except IndexError:
        return cell_value, None

    if offset_1r_col.startswith('Unit') \
            and offset_2r_col.startswith('Term Source REF') \
            and offset_3r_col.startswith('Term Accession Number'):

        category_key = object_series[offset_1r_col]

        try:
            unit_term_value = unit_categories[category_key]
        except KeyError:
            unit_term_value = OntologyAnnotation(term=category_key)
            unit_categories[category_key] = unit_term_value

            unit_term_source_value = object_series[offset_2r_col]

            if unit_term_source_value is not '':

                try:
                    unit_term_value.term_source = \
                        ontology_source_map[unit_term_source_value]
                except KeyError:
                    log.debug('term source: ',
                              unit_term_source_value, ' not found')

            term_accession_value = object_series[offset_3r_col]

            if term_accession_value is not '':
                unit_term_value.term_accession = term_accession_value

        return cell_value, unit_term_value

    else:
        return cell_value, None


def pairwise(iterable):
    """A lovely pairwise iterator, e.g.

    [a, b, c, d] -> [(a, b), (b, c), (c, d)]

    :param iterable: A Python iterable
    :return: A pairwise generator
    """
    a, b = tee(iterable)
    next(b, None)
    return zip(a, b)


class IsaTabSeries(pd.Series):
    """A wrapper for Pandas Series to use in IsaTabDataFrame"""
    @property
    def _constructor(self):
        return IsaTabSeries


class IsaTabDataFrame(pd.DataFrame):
    """The IsaTabDataFrame is used to allow access to the cleaned-up ISA-Tab
    header as Pandas does not allow duplicate labels in the header but ISA-Tab
    needs them
    """

    DATA_FILE_LABELS = [
        'Raw Data File', 'Derived Spectral Data File',
        'Derived Array Data File', 'Array Data File',
        'Protein Assignment File', 'Peptide Assignment File',
        'Post Translational Modification Assignment File',
        'Acquisition Parameter Data File', 'Free Induction Decay Data File',
        'Derived Array Data Matrix File', 'Image File', 'Derived Data File',
        'Metabolite Assignment File', 'Raw Spectral Data File']
    MATERIAL_LABELS = ['Source Name', 'Sample Name', 'Extract Name',
                       'Labeled Extract Name']
    OTHER_MATERIAL_LABELS = ['Extract Name', 'Labeled Extract Name']
    NODE_LABELS = DATA_FILE_LABELS + MATERIAL_LABELS + OTHER_MATERIAL_LABELS
    ASSAY_LABELS = ['Assay Name', 'MS Assay Name', 'NMR Assay Name', 'Hybridization Assay Name',
                    'Scan Name', 'Data Transformation Name',
                    'Normalization Name', 'Array Design REF']
    QUALIFIER_LABELS = ['Protocol REF', 'Material Type', 'Term Source REF',
                        'Term Accession Number', 'Unit']
    ALL_LABELS = NODE_LABELS + ASSAY_LABELS + QUALIFIER_LABELS
    ALL_LABELS.append('Protocol REF')

    def __init__(self, *args, **kw):
        super(IsaTabDataFrame, self).__init__(*args, **kw)

    @property
    def _constructor(self):
        return IsaTabDataFrame

    _constructor_sliced = IsaTabSeries

    @staticmethod
    def _clean_label(label):
        """Clean up a column header label

        :param label: A string corresponding to a column header
        :return: A cleaned up ISA-Tab header label
        """
        for clean_label in IsaTabDataFrame.ALL_LABELS:
            if clean_label.lower() in label.strip().lower():
                return clean_label
            elif _RX_CHARACTERISTICS.match(label):
                return 'Characteristics[{val}]'.format(
                    val=next(iter(_RX_CHARACTERISTICS.findall(label))))
            elif _RX_PARAMETER_VALUE.match(label):
                return 'Parameter Value[{val}]'.format(
                    val=next(iter(_RX_PARAMETER_VALUE.findall(label))))
            elif _RX_FACTOR_VALUE.match(label):
                return 'Factor Value[{val}]'.format(
                    val=next(iter(_RX_FACTOR_VALUE.findall(label))))
            elif _RX_COMMENT.match(label):
                return 'Comment[{val}]'.format(
                    val=next(iter(_RX_COMMENT.findall(label))))

    @property
    def isatab_header(self):
        """Get the ISA-Tab header

        :return: A list of cleaned-up column headings
        """
        return list(map(lambda x: self._clean_label(x), self.columns))


def read_tfile(tfile_path, index_col=None, factor_filter=None):
    """Read a table file into a DataFrame

    :param tfile_path: Path to a table file to load
    :param index_col: The column to use as index
    :param factor_filter: Factor filter tuple, e.g. ('Gender', 'Male') will
    filter on FactorValue[Gender] == Male
    :return: A table file DataFrame
    """
    log.debug("Opening %s", tfile_path)
    with utf8_text_file_open(tfile_path) as tfile_fp:
        log.debug("Reading file header")
        tfile_fp.seek(0)
        log.debug("Reading file into DataFrame")
        tfile_fp = strip_comments(tfile_fp)
        tfile_df = IsaTabDataFrame(
            pd.read_csv(tfile_fp, dtype=str, sep='\t', index_col=index_col,
                        memory_map=True, encoding='utf-8').fillna(''))
    if factor_filter:
        log.debug(
            "Filtering DataFrame contents on Factor Value %s",
            factor_filter)
        return tfile_df[tfile_df['Factor Value[{}]'.format(
            factor_filter[0])] == factor_filter[1]]
    else:
        return tfile_df


def get_multiple_index(file_index, key):
    return np.where(np.array(file_index) in key)[0]


def find_lt(a, x):
    i = bisect_left(a, x)
    if i:
        return a[i - 1]
    else:
        return -1


def find_gt(a, x):
    i = bisect_right(a, x)
    if i != len(a):
        return a[i]
    else:
        return -1


def preprocess(DF):
    """Check headers, and insert Protocol REF if needed

    :param DF: Table DataFrame
    :return: Processed DataFrame
    """
    columns = DF.columns
    process_node_name_indices = [
        x for x, y in enumerate(columns) if y in _LABELS_ASSAY_NODES]
    missing_process_indices = list()
    protocol_ref_cols = [x for x in columns if x.startswith('Protocol REF')]
    num_protocol_refs = len(protocol_ref_cols)
    all_cols_indicies = [i for i, c in enumerate(columns) if c in
                         _LABELS_MATERIAL_NODES +
                         _LABELS_DATA_NODES +
                         _LABELS_ASSAY_NODES +
                         protocol_ref_cols]

    for i in process_node_name_indices:
        if not columns[
                find_lt(all_cols_indicies, i)].startswith('Protocol REF'):
            log.info('warning: Protocol REF missing between \'{}\' and \'{}\''
                     .format(
                         columns[find_lt(all_cols_indicies, i)], columns[i]))
            missing_process_indices.append(i)

    # insert Protocol REF columns
    offset = 0

    for i in reversed(missing_process_indices):
        inferred_protocol_type = ''
        leftcol = columns[find_lt(all_cols_indicies, i)]
        rightcol = columns[i]
        if leftcol == 'Source Name' and rightcol == 'Sample Name':
            inferred_protocol_type = 'sample collection'
        elif leftcol == 'Sample Name' and rightcol == 'Extract Name':
            inferred_protocol_type = 'extraction'
        elif leftcol == 'Extract Name' and rightcol == 'Labeled Extract Name':
            inferred_protocol_type = 'labeling'
        elif leftcol == 'Labeled Extract Name' and rightcol in (
                'Assay Name', 'MS Assay Name'):
            inferred_protocol_type = 'library sequencing'
        elif leftcol == 'Extract Name' and rightcol in (
             'MS Assay Name'):
            inferred_protocol_type = 'mass spectrometry'
        elif leftcol == 'Extract Name' and rightcol in (
             'NMR Assay Name'):
            inferred_protocol_type = 'NMR spectroscopy'
        elif leftcol == 'Scan Name' and rightcol == 'Raw Data File':
            inferred_protocol_type = 'data acquisition'
        elif leftcol == 'Assay Name' and rightcol == 'Normalization Name':
            inferred_protocol_type = 'normalization'
        elif leftcol == 'Normalization Name' and \
                        rightcol == 'Data Transformation Name':
            inferred_protocol_type = 'data transformation'
        elif leftcol == 'Raw Spectral Data File' and \
                        rightcol == 'Metabolite Identification File':
            inferred_protocol_type = 'metabolite identification'
        elif leftcol == 'Raw Data File' and \
                        rightcol == 'Protein Identification File':
            inferred_protocol_type = 'metabolite identification'

        # Force use of unknown protocol always, until we can insert missing
        # protocol from above inferences into study metadata
        inferred_protocol_type = ''
        log.info('Inserting protocol {} in between {} and {}'
                 .format(inferred_protocol_type
                         if inferred_protocol_type != ''
                         else 'unknown', leftcol, rightcol))
        DF.insert(i, 'Protocol REF.{}'.format(num_protocol_refs + offset),
                  'unknown' if inferred_protocol_type == '' else
                  inferred_protocol_type)
        DF.isatab_header.insert(i, 'Protocol REF')
        offset += 1
    return DF


def get_object_column_map(isatab_header, df_columns):
    """Builds a mapping of headers to objects

    :param isatab_header: The list of ISA-Tab column names
    :param df_columns: The list of columns from the DataFrame
    :return: A list of column groups (also lists) splitting the header
    according to object type
    """
    if set(isatab_header) == set(df_columns):
        object_index = [
            i for i, x in enumerate(
                df_columns) if x in _LABELS_MATERIAL_NODES +
            _LABELS_DATA_NODES or 'Protocol REF' in x]
    else:
        object_index = [
            i for i, x in enumerate(
                isatab_header) if x in _LABELS_MATERIAL_NODES +
            _LABELS_DATA_NODES + ['Protocol REF']]

    # group headers regarding objects delimited by object_index by slicing up
    # the header list
    object_column_map = []
    prev_i = object_index[0]

    for curr_i in object_index:  # collect each object's columns

        if prev_i == curr_i:
            pass  # skip if there's no diff, i.e. first one
        else:
            object_column_map.append(df_columns[prev_i:curr_i])
        prev_i = curr_i

    # finally collect last object's columns
    object_column_map.append(df_columns[prev_i:])
    return object_column_map


class ProcessSequenceFactory:
    """The ProcessSequenceFactory is used to parse the tables and build the
    process sequences representing the experimental graphs"""

    def __init__(self, ontology_sources=None, study_samples=None,
                 study_protocols=None, study_factors=None):
        self.ontology_sources = ontology_sources
        self.samples = study_samples
        self.protocols = study_protocols
        self.factors = study_factors

    def create_from_df(self, DF):
        """Create the process sequences from the table DataFrame

        :param DF: Table DataFrame
        :return: List of Processes coressponding to the process sequences. The
        Processes are linked appropriately to all other ISA content objects,
        such as Samples, DataFiles, and to each other.
        """
        DF = preprocess(DF=DF)

        if self.ontology_sources is not None:
            ontology_source_map = dict(
                map(lambda x: (x.name, x), self.ontology_sources))
        else:
            ontology_source_map = {}

        if self.protocols is not None:
            protocol_map = dict(
                map(lambda x: (x.name, x), self.protocols))
        else:
            protocol_map = {}

        sources = {}
        other_material = {}
        data = {}
        processes = {}
        characteristic_categories = {}
        unit_categories = {}

        try:
            sources = dict(map(lambda x: ('Source Name:' + x, Source(name=x)),
                               [x for x in DF['Source Name'].drop_duplicates()
                                if x != '']))
        except KeyError:
            pass

        samples = {}
        try:
            if self.samples is not None:
                sample_map = dict(
                    map(lambda x: ('Sample Name:' + x.name, x), self.samples))
                sample_keys = list(
                    map(lambda x: 'Sample Name:' + x,
                        [str(x) for x in DF['Sample Name'].drop_duplicates()
                         if x != '']))
                for k in sample_keys:
                    try:
                        samples[k] = sample_map[k]
                    except KeyError:
                        log.warning(
                            'warning! Did not find sample referenced at assay '
                            'level in study samples')
            else:
                samples = dict(
                    map(lambda x: ('Sample Name:' + x, Sample(name=x)),
                        [str(x) for x in DF['Sample Name'].drop_duplicates()
                         if x != '']))
        except KeyError:
            pass

        try:
            extracts = dict(
                map(lambda x: ('Extract Name:' + x, Material(
                    name=x, type_='Extract Name')),
                    [x for x in DF['Extract Name'].drop_duplicates() if
                     x != '']))
            other_material.update(extracts)
        except KeyError:
            pass

        try:
            if 'Labeled Extract Name' in DF.columns:
                try:
                    category = characteristic_categories['Label']
                except KeyError:
                    category = OntologyAnnotation(term='Label')
                    characteristic_categories['Label'] = category
                for _, lextract_name in DF[
                        'Labeled Extract Name'].drop_duplicates().iteritems():
                    if lextract_name != '':
                        lextract = Material(
                            name=lextract_name, type_='Labeled Extract Name')
                        lextract.characteristics = [
                            Characteristic(
                                category=category,
                                value=OntologyAnnotation(
                                    term=DF.loc[_, 'Label'])
                            )
                        ]
                        other_material[
                            'Labeled Extract Name:' + lextract_name] = lextract
        except KeyError:
            pass

        for data_col in [x for x in DF.columns if x.endswith(" File")]:
            filenames = [x for x in DF[data_col].drop_duplicates() if x != '']
            data.update(
                dict(map(lambda x: (':'.join([data_col, x]),
                                    DataFile(filename=x, label=data_col)),
                         filenames)))

        node_cols = [
            i for i, c in enumerate(
                DF.columns) if c in _LABELS_MATERIAL_NODES
            + _LABELS_DATA_NODES]
        proc_cols = [
            i for i, c in enumerate(
                DF.columns) if c.startswith("Protocol REF")]

        try:
            object_column_map = get_object_column_map(
                DF.isatab_header, DF.columns)
        except AttributeError:
            object_column_map = get_object_column_map(
                DF.columns, DF.columns)

        def get_node_by_label_and_key(labl, k):
            n = None
            lk = labl + ':' + k
            if labl == 'Source Name':
                n = sources[lk]
            if labl == 'Sample Name':
                n = samples[lk]
            elif labl in ('Extract Name', 'Labeled Extract Name'):
                n = other_material[lk]
            elif labl.endswith(' File'):
                n = data[lk]
            return n

        for _cg, column_group in enumerate(object_column_map):
            # for each object, parse column group

            object_label = column_group[0]

            if object_label in _LABELS_MATERIAL_NODES:

                if isa_logging.show_pbars:
                    pbar = ProgressBar(
                        min_value=0, max_value=len(DF.index),
                        widgets=['Setting material objects: ',
                                 SimpleProgress(), Bar(left=" |", right="| "),
                                 ETA()]).start()
                else:
                    def pbar(x): return x

                for _, object_series in pbar(
                        DF[column_group].drop_duplicates().iterrows()):
                    node_name = str(object_series[object_label])
                    node_key = ":".join([object_label, node_name])
                    material = None
                    if object_label == "Source Name":
                        try:
                            material = sources[node_key]
                        except KeyError:
                            pass  # skip if object not found
                    elif object_label == "Sample Name":
                        try:
                            material = samples[node_key]
                        except KeyError:
                            pass  # skip if object not found
                    else:
                        try:
                            material = other_material[node_key]
                        except KeyError:
                            pass  # skip if object not found

                    if material is not None:

                        for charac_column in [
                            c for c in column_group if c.startswith(
                                'Characteristics[')]:

                            category_key = next(iter(
                                _RX_CHARACTERISTICS.findall(charac_column)))

                            try:
                                category = characteristic_categories[
                                    category_key]
                            except KeyError:
                                category = OntologyAnnotation(
                                    term=category_key)
                                characteristic_categories[
                                    category_key] = category

                            characteristic = Characteristic(category=category)

                            v, u = get_value(
                                charac_column, column_group, object_series,
                                ontology_source_map, unit_categories)

                            characteristic.value = v
                            characteristic.unit = u

                            if characteristic.category.term in [
                                x.category.term
                                    for x in material.characteristics]:
                                log.warning(
                                    'Duplicate characteristic found for '
                                    'material, skipping adding to material '
                                    'object')
                            else:
                                material.characteristics.append(characteristic)

                        for comment_column in [
                            c for c in column_group if c.startswith(
                                'Comment[')]:
                            comment_key = next(iter(
                                _RX_COMMENT.findall(comment_column)))
                            if comment_key not in [
                                    x.name for x in material.comments]:
                                material.comments.append(
                                    Comment(
                                        name=comment_key,
                                        value=str(
                                            object_series[comment_column])))

                for _, object_series in pbar(DF.drop_duplicates().iterrows()):
                    node_name = str(object_series['Sample Name'])
                    node_key = ":".join(['Sample Name', node_name])
                    material = None
                    try:
                        material = samples[node_key]
                    except KeyError:
                        pass  # skip if object not found
                    if isinstance(
                            material, Sample) and self.factors is not None:

                        for fv_column in [
                            c for c in DF.columns if c.startswith(
                                'Factor Value[')]:

                            category_key = next(iter(
                                _RX_FACTOR_VALUE.findall(fv_column)))

                            factor_hits = [
                                f for f in self.factors if
                                f.name == category_key]

                            if len(factor_hits) == 1:
                                factor = factor_hits[0]
                            else:
                                raise ValueError(
                                    'Could not resolve Study Factor from '
                                    'Factor Value ', category_key)
                            fv = FactorValue(factor_name=factor)

                            v, u = get_value(
                                fv_column, DF.columns, object_series,
                                ontology_source_map, unit_categories)

                            fv.value = v
                            fv.unit = u
                            fv_set = set(material.factor_values)
                            fv_set.add(fv)
                            material.factor_values = list(fv_set)

            elif object_label in _LABELS_DATA_NODES:
                if isa_logging.show_pbars:
                    pbar = ProgressBar(
                        min_value=0, max_value=len(DF.index), widgets=[
                            'Setting data objects: ', SimpleProgress(),
                            Bar(left=" |", right="| "), ETA()]).start()
                else:
                    def pbar(x): return x
                for _, object_series in pbar(
                        DF[column_group].drop_duplicates().iterrows()):
                    try:
                        data_file = get_node_by_label_and_key(
                            object_label, str(object_series[object_label]))
                        for comment_column in [
                            c for c in column_group if c.startswith(
                                'Comment[')]:
                            comment_key = next(iter(
                                _RX_COMMENT.findall(comment_column)))
                            if comment_key not in [
                                    x.name for x in data_file.comments]:
                                data_file.comments.append(
                                    Comment(
                                        name=comment_key,
                                        value=str(
                                            object_series[comment_column])))
                    except KeyError:
                        pass  # skip if object not found

            elif object_label.startswith('Protocol REF'):
                object_label_index = list(DF.columns).index(object_label)
                if isa_logging.show_pbars:
                    pbar = ProgressBar(
                        min_value=0, max_value=len(DF.index),
                        widgets=['Generating process objects: ',
                                 SimpleProgress(), Bar(left=" |", right="| "),
                                 ETA()]).start()
                else:
                    def pbar(x): return x

                # don't drop duplicates
                for _, object_series in pbar(DF.iterrows()):
                    # if _ == 0:
                    #     print('processing: ', object_series[object_label])
                    protocol_ref = str(object_series[object_label])
                    process_key = process_keygen(
                        protocol_ref, column_group, _cg, DF.columns,
                        object_series, _, DF)

                    # TODO: Keep process key sequence here to reduce number of
                    # passes on Protocol REF columns?

                    try:
                        process = processes[process_key]
                    except KeyError:
                        process = Process(executes_protocol=protocol_ref)
                        processes.update(dict([(process_key, process)]))

                    output_node_index = find_gt(node_cols, object_label_index)
                    output_proc_index = find_gt(proc_cols, object_label_index)

                    if output_proc_index < output_node_index > -1:

                        output_node_label = DF.columns[output_node_index]
                        output_node_value = str(
                            object_series[output_node_label])

                        node_key = output_node_value

                        output_node = None

                        try:
                            output_node = get_node_by_label_and_key(
                                output_node_label, node_key)
                        except KeyError:
                            pass  # skip if object not found

                        if output_node is not None and \
                                output_node not in process.outputs:

                            process.outputs.append(output_node)

                    input_node_index = find_lt(node_cols, object_label_index)
                    input_proc_index = find_lt(proc_cols, object_label_index)

                    if input_proc_index < input_node_index > -1:

                        input_node_label = DF.columns[input_node_index]
                        input_node_value = str(object_series[input_node_label])

                        node_key = input_node_value

                        input_node = None

                        try:
                            input_node = get_node_by_label_and_key(
                                input_node_label, node_key)
                        except KeyError:
                            pass  # skip if object not found

                        if input_node is not None and \
                                input_node not in process.inputs:

                            process.inputs.append(input_node)

                    name_column_hits = [n for n in column_group
                                        if n in _LABELS_ASSAY_NODES]

                    if len(name_column_hits) == 1:
                        process.name = str(object_series[name_column_hits[0]])

                    for pv_column in [c for c in column_group if c.startswith(
                            'Parameter Value[')]:

                        category_key = next(iter(
                            _RX_PARAMETER_VALUE.findall(pv_column)))

                        if category_key in [x.category.parameter_name.term
                                            for x in process.parameter_values]:
                            pass
                        else:
                            try:
                                protocol = protocol_map[protocol_ref]
                            except KeyError:
                                raise ValueError(
                                    'Could not find protocol matching ',
                                    protocol_ref)

                            param_hits = [
                                p for p in protocol.parameters
                                if p.parameter_name.term == category_key]

                            if len(param_hits) == 1:
                                category = param_hits[0]
                            else:
                                raise ValueError(
                                    'Could not resolve Protocol parameter '
                                    'from Parameter Value ', category_key)

                            parameter_value = ParameterValue(category=category)
                            v, u = get_value(
                                pv_column, column_group, object_series,
                                ontology_source_map, unit_categories)

                            parameter_value.value = v
                            parameter_value.unit = u

                            process.parameter_values.append(parameter_value)

                    for comment_column in \
                            [c for c in column_group
                             if c.startswith('Comment[')]:
                        comment_key = next(iter(
                            _RX_COMMENT.findall(comment_column)))
                        if comment_key not in \
                                [x.name for x in process.comments]:
                            process.comments.append(
                                Comment(name=comment_key,
                                        value=str(
                                            object_series[comment_column])))

        # now go row by row pulling out processes and linking them accordingly
        if isa_logging.show_pbars:
            pbar = ProgressBar(
                min_value=0, max_value=len(DF.index),
                widgets=['Linking processes and other nodes in paths: ',
                         SimpleProgress(), Bar(left=" |", right="| "),
                         ETA()]).start()
        else:
            def pbar(x): return x
        for _, object_series in pbar(DF.iterrows()):  # don't drop duplicates
            process_key_sequence = list()
            source_node_context = None
            sample_node_context = None
            for _cg, column_group in enumerate(object_column_map):
                # for each object, parse column group
                object_label = column_group[0]

                if object_label.startswith('Source Name'):
                    try:
                        source_node_context = get_node_by_label_and_key(
                            object_label, str(object_series[object_label]))
                    except KeyError:
                        pass  # skip if object not found

                if object_label.startswith('Sample Name'):
                    try:
                        sample_node_context = get_node_by_label_and_key(
                            object_label, str(object_series[object_label]))
                    except KeyError:
                        pass  # skip if object not found
                    if source_node_context is not None:
                        if source_node_context not in \
                                sample_node_context.derives_from:
                            sample_node_context.derives_from.append(
                                source_node_context)

                if object_label.startswith('Protocol REF'):
                    protocol_ref = str(object_series[object_label])
                    process_key = process_keygen(
                        protocol_ref, column_group, _cg, DF.columns,
                        object_series, _, DF)
                    process_key_sequence.append(process_key)

                if object_label.endswith(' File'):
                    data_node = None
                    try:
                        data_node = get_node_by_label_and_key(
                            object_label, str(object_series[object_label]))
                    except KeyError:
                        pass  # skip if object not found
                    if sample_node_context is not None and \
                            data_node is not None:
                        if sample_node_context not in data_node.generated_from:
                            data_node.generated_from.append(
                                sample_node_context)

            # print('key sequence = ', process_key_sequence)

            # Link the processes in each sequence
            for pair in pairwise(process_key_sequence):
                left = processes[pair[0]]  # get process on left of pair
                r = processes[pair[1]]  # get process on right of pair
                plink(left, r)

        return sources, samples, other_material, data, processes, \
            characteristic_categories, unit_categories


def find_in_between(a, x, y):
    result = []
    while True:
        try:
            element_gt = find_gt(a, x)
        except ValueError:
            return result

        if (element_gt > x and y == -1) or (element_gt > x and element_gt < y):
            result.append(element_gt)
            x = element_gt
        else:
            break

    while True:
        try:
            element_lt = find_lt(a, y)
        except ValueError:
            return result
        if element_lt not in result:
            if (element_lt < y and element_lt > x):
                result.append(element_lt)
                y = element_lt
            else:
                break
        else:
            break

    return result


def merge_study_with_assay_tables(study_file_path, assay_file_path,
                                  target_file_path):
    """
        Utility function to merge a study table file with an assay table
        file. The merge uses the Sample Name as the
        key, so samples in the assay file must match those in the study file.
        If there are no matches, the function
        will output the joined header and no additional rows.

        Usage:

        merge_study_with_assay_tables('/path/to/study.txt',
        '/path/to/assay.txt', '/path/to/merged.txt')
    """
    log.info("Reading study file %s into DataFrame", study_file_path)
    study_DF = read_tfile(study_file_path)
    log.info("Reading assay file %s into DataFrame", assay_file_path)
    assay_DF = read_tfile(assay_file_path)
    log.info("Merging DataFrames...")
    merged_DF = pd.merge(study_DF, assay_DF, on='Sample Name')
    log.info("Writing merged DataFrame to file %s", target_file_path)
    with open(target_file_path, 'w', encoding='utf-8') as fp:
        merged_DF.to_csv(
            fp, sep='\t', index=False,
            header=study_DF.isatab_header + assay_DF.isatab_header[1:])


def squashstr(string):
    """Squashes a string by removing the spaces and lowering it"""

    nospaces = "".join(string.split())
    return nospaces.lower()


def get_squashed(key):
    """Squashes an ISA-Tab header string for use as key elsewhere"""
    try:
        if '[' in key and ']' in key:
            return squashstr(key[0:key.index('[')]) + key[key.index('['):]
        else:
            return squashstr(key)
    except ValueError:
        return squashstr(key)


class IsaTabParser(object):

    """
        This replacement should be more robust than current
        i_*.txt file reader. Based on what I did for the
        MAGE-TAB IDF parser. INCOMPLETE - do not use!

        TODO: Work out how to add comments in correct contexts
        TODO: Parse Assay section
        TODO: Unit tests
    """

    def __init__(self):
        self.ISA = Investigation()
        self._ts_dict = {}

    def parse_investigation(self, in_filename):
        section_keys = ('ontologysourcereference',
                        'investigation',
                        'investigationpublications',
                        'investigationcontacts',
                        'study',
                        'studydesigndescriptors',
                        'studypublciations',
                        'studyfactors',
                        'studyassays',
                        'studyprotocols',
                        'studycontacts')
        isecdict = {}
        ssecdicts = []
        with utf8_text_file_open(in_filename) as in_file:
            tabreader = csv.reader(
                filter(lambda r: r[0] != '#', in_file), dialect='excel-tab')
            current_section = ''
            for row in tabreader:
                key = get_squashed(key=row[0])
                if key in section_keys:
                    current_section = key
                if key.startswith('comment'):
                    key = '.'.join((current_section, key))
                if key == 'study':
                    ssecdicts.append({})
                if key.startswith('study'):
                    ssecdicts[-1][key] = row[1:]
                else:
                    isecdict[key] = row[1:]

        self.parse_ontology_sources_section(
            isecdict.get('termsourcename', []),
            isecdict.get('termsourcefile', []),
            isecdict.get('termsourceversion', []),
            isecdict.get('termsourcedescription'),
            {k: isecdict[k] for k in isecdict.keys()
             if k.startswith('ontologysourcereference.')})
        self.parse_investigation_section(
            isecdict.get('investigationidentifier', []),
            isecdict.get('investigationtitle', []),
            isecdict.get('investigationdescription', []),
            isecdict.get('investigationsubmissiondate', []),
            isecdict.get('investigationpublicreleasedate'),
            {k: isecdict[k] for k in isecdict.keys()
             if k.startswith('investigation.')})
        self.parse_publications_section(
            self.ISA,
            isecdict.get('investigationpubmedid', []),
            isecdict.get('investigationpublicationdoi', []),
            isecdict.get('investigationpublicationauthorlist', []),
            isecdict.get('investigationpublicationtitle', []),
            isecdict.get('investigationpublicationstatus', []),
            isecdict.get('investigationpublicationstatustermsourceref', []),
            isecdict.get('investigationpublicationstatustermaccessionnumber'),
            {k: isecdict[k] for k in isecdict.keys()
             if k.startswith('investigationpublications.')})
        self.parse_people_section(
            self.ISA,
            isecdict.get('investigationpersonlastname', []),
            isecdict.get('investigationpersonfirstname', []),
            isecdict.get('investigationpersonmidinitials', []),
            isecdict.get('investigationpersonemail', []),
            isecdict.get('investigationpersonphone', []),
            isecdict.get('investigationpersonfax', []),
            isecdict.get('investigationpersonaddress', []),
            isecdict.get('investigationpersonaffiliation', []),
            isecdict.get('investigationpersonroles', []),
            isecdict.get('investigationpersonrolestermaccessionnumber', []),
            isecdict.get('investigationpersonrolestermsourceref'),
            {k: isecdict[k] for k in isecdict.keys()
             if k.startswith('investigationcontacts.')})

        for ssecdict in ssecdicts:
            self.parse_study_section(
                ssecdict.get('studyidentifier', []),
                ssecdict.get('studytitle', []),
                ssecdict.get('studydescription', []),
                ssecdict.get('studysubmissiondate', []),
                ssecdict.get('studypublicreleasedate', []),
                ssecdict.get('studyfilename'))
            self.parse_study_design_section(
                self.ISA.studies[-1],
                ssecdict.get('studydesigntype', []),
                ssecdict.get('studydesigntypetermaccessionnumber', []),
                ssecdict.get('studydesigntypetermsourceref'))
            self.parse_publications_section(
                self.ISA.studies[-1],
                ssecdict.get('studypubmedid', []),
                ssecdict.get('studypublicationdoi', []),
                ssecdict.get('studypublicationauthorlist', []),
                ssecdict.get('studypublicationtitle', []),
                ssecdict.get('studypublicationstatus', []),
                ssecdict.get('studypublicationstatustermsourceref', []),
                ssecdict.get('studypublicationstatustermaccessionnumber'),
                {k: ssecdict[k] for k in ssecdict.keys()
                 if k.startswith('studypublications.')})
            self.parse_people_section(
                self.ISA.studies[-1],
                ssecdict.get('studypersonlastname', []),
                ssecdict.get('studypersonfirstname', []),
                ssecdict.get('studypersonmidinitials', []),
                ssecdict.get('studypersonemail', []),
                ssecdict.get('studypersonphone', []),
                ssecdict.get('studypersonfax', []),
                ssecdict.get('studypersonaddress', []),
                ssecdict.get('studypersonaffiliation', []),
                ssecdict.get('studypersonroles', []),
                ssecdict.get('studypersonrolestermaccessionnumber', []),
                ssecdict.get('studypersonrolestermsourceref'),
                {k: ssecdict[k] for k in ssecdict.keys()
                 if k.startswith('studycontacts.')})
            self.parse_study_factors_section(
                self.ISA.studies[-1],
                ssecdict.get('studyfactorname', []),
                ssecdict.get('studyfactorntype', []),
                ssecdict.get('studyfactortypetermaccessionnumber', []),
                ssecdict.get('studyfactortypetermsourceref'))

    def parse_ontology_sources_section(self, names, files, versions,
                                       descriptions, comments_dict):
        i = 0
        for name, file, version, description in zip_longest(
                names, files, versions, descriptions):
            i += 1
            os = OntologySource(
                name=name, file=file, version=version, description=description)
            for k, v in comments_dict.items():
                if i < len(v) > 0:
                    os.comments.append(
                        Comment(name=next(iter(_RX_COMMENT.findall(k))),
                                value=v[i]))
            self.ISA.ontology_source_references.append(os)
            self._ts_dict[name] = os

    def parse_investigation_section(
            self, identifiers, titles, descriptions, submissiondates,
            publicreleasedates, comments_dict):
        for identifier, title, description, submissiondate, \
            publicreleasedate in zip_longest(
                identifiers, titles, descriptions, submissiondates,
                publicreleasedates):
            self.ISA.identifier = identifier
            self.ISA.title = title
            self.ISA.description = description
            self.ISA.submission_date = submissiondate
            self.ISA.public_release_date = publicreleasedate
            for k, v in comments_dict.items():
                if len(v) > 0:
                    self.ISA.comments.append(
                        Comment(name=next(iter(_RX_COMMENT.findall(k))),
                                value=';'.join(v) if len(v) > 1 else v[0]))
            break  # because there should only be one or zero rows

    def parse_study_section(self, identifiers, titles, descriptions,
                            submissiondates, publicreleasedates, filenames):
        for identifier, title, description, submissiondate, publicreleasedate,\
            filename in zip_longest(
                identifiers, titles, descriptions, submissiondates,
                publicreleasedates, filenames):
            study = Study(
                identifier=identifier, title=title, description=description,
                submission_date=submissiondate,
                public_release_date=publicreleasedate, filename=filename)
            self.ISA.studies.append(study)

    def parse_study_design_section(self, obj, dtypes, dtypetans, dtypetsrs):
        for dtype, dtypetan, dtypetsr in zip_longest(
                dtypes, dtypetans, dtypetsrs):
            dtypeoa = OntologyAnnotation(
                term=dtype, term_source=self._ts_dict.get(dtypetsr),
                term_accession=dtypetan)
            obj.design_type = dtypeoa
            break

    def parse_publications_section(
            self, obj, pubmedids, dois, authorlists, titles, statuses,
            statustans, statustsrs, comments_dict):
        i = 0
        for pubmedid, doi, authorlist, title, status, statustsr, statustan in \
                zip_longest(
                    pubmedids, dois, authorlists, titles, statuses, statustans,
                    statustsrs):
            i += 1
            statusoa = OntologyAnnotation(
                term=status, term_source=self._ts_dict.get(statustsr),
                term_accession=statustan)
            publication = Publication(
                pubmed_id=pubmedid, doi=doi, author_list=authorlist,
                title=title, status=statusoa)
            for k, v in comments_dict.items():
                if i < len(v) > 0:
                    publication.comments.append(
                        Comment(name=next(iter(_RX_COMMENT.findall(k))),
                                value=v[i]))
            obj.publications.append(publication)

    def parse_people_section(
            self, obj, lastnames, firstnames, midinitialss, emails, phones,
            faxes, addresses, affiliations, roles, roletans, roletrs,
            comments_dict):
        i = 0
        for lastname, firstname, midinitials, email, phone, fax, address, \
            affiliation, role, roletan, roletsr in \
                zip_longest(
                    lastnames, firstnames, midinitialss, emails, phones, faxes,
                    addresses, affiliations, roles, roletans, roletrs):
            i += 1
            rolesoa = OntologyAnnotation(
                term=role, term_source=self._ts_dict.get(roletsr),
                term_accession=roletan)
            person = Person(
                last_name=lastname, first_name=firstname,
                mid_initials=midinitials, email=email, phone=phone, fax=fax,
                address=address, affiliation=affiliation, roles=rolesoa)
            obj.contacts.append(person)
        for i, contact in enumerate(self.ISA.studies[-1].contacts):
            for k, v in comments_dict.items():
                if len(v) > 0:
                    contact.comments.append(
                        Comment(name=next(iter(_RX_COMMENT.findall(k))),
                                value=v[i]))

    def parse_study_factors_section(
            self, obj, fnames, ftypes, ftypetans, ftypetsrs):
        for fname, ftype, ftypetan, ftypetsr in zip_longest(
                fnames, ftypes, ftypetans, ftypetsrs):
            ftypeoa = OntologyAnnotation(
                term=ftype, term_source=self._ts_dict.get(ftypetsr),
                term_accession=ftypetan)
            factor = StudyFactor(name=fname, factor_type=ftypeoa)
            obj.factors.append(factor)


def parse_in(in_filename, in_format='isa-tab'):
    """ Parse the given input file using the in_format and return as ISA
    objects"""

    log.debug("parsing {0} in format {1}".format(in_filename, in_format))

    log.debug("starting to parse {0}".format(in_filename))

    parser = IsaTabParser()
    parser.parse_investigation(in_filename)


def strip_comments(in_fp):
    """Strip out comment lines indicated by a # at start of line from a given
    file

    :param in_fp: A file-like buffer object
    :return: A memory file buffer object with comments stripped out
    """
    out_fp = StringIO()
    if not isinstance(in_fp, StringIO):
        out_fp.name = in_fp.name
    for line in in_fp.readlines():
        log.debug('processing line: {}'.format(line))
        if line.lstrip().startswith('#'):
            log.debug('stripping line:'.format(line))
        elif len(line.strip()) > 0:
            out_fp.write(line)
    out_fp.seek(0)
    return out_fp


# isaslicer commands

def isatab_get_data_files_list_command(
        input_path, output, json_query=None, galaxy_parameters_file=None):
    """Get a data files list  based on a slicer query

    :param input_path: Path to an ISA-Tab
    :param json_query: JSON query to slice
    :param galaxy_parameters_file: Galaxy input parameters JSON if not
    json_query
    :return: None
    """
    log.info("Getting data files for study %s. Writing to %s.",
             input_path, output.name)
    if json_query:
        log.debug("This is the specified query:\n%s", json_query)
        json_struct = json.loads(json_query)
    elif galaxy_parameters_file:
        log.debug("Using input Galaxy JSON parameters from:\n%s",
                  galaxy_parameters_file)
        with open(galaxy_parameters_file) as json_fp:
            galaxy_json = json.load(json_fp)
            json_struct = {}
            for fv_item in galaxy_json['factor_value_series']:
                json_struct[fv_item['factor_name']] = fv_item['factor_value']
    else:
        log.debug("No query was specified")
        json_struct = None
    factor_selection = json_struct
    result = slice_data_files(input_path, factor_selection=factor_selection)
    data_files = result
    log.debug("Result data files list: %s", data_files)
    if data_files is None:
        raise RuntimeError("Error getting data files with isatools")

    log.debug("dumping data files to %s", output.name)
    json.dump(list(data_files), output, indent=4)
    log.info("Finished writing data files to {}".format(output))


def isatab_get_data_files_collection_command(
        input_path, output_path, json_query=None, galaxy_parameters_file=None):
    """Creates a data files collection at a target path based on a
    slicer query

    :param input_path: Path to an ISA-Tab
    :param output_path: Path to write out the sliced files
    :param json_query: JSON query to slice
    :param galaxy_parameters_file: Galaxy input parameters JSON if not
    json_query
    :return: None
    """
    log.info("Getting data files for study %s. Writing to %s.",
             input_path, output_path)
    if json_query:
        log.debug("This is the specified query:\n%s", json_query)
    else:
        log.debug("No query was specified")
    if json_query is not None:
        json_struct = json.loads(json_query)
    elif galaxy_parameters_file:
        log.debug("Using input Galaxy JSON parameters from:\n%s",
                  galaxy_parameters_file)
        with open(galaxy_parameters_file) as json_fp:
            galaxy_json = json.load(json_fp)
            json_struct = {}
            for fv_item in galaxy_json['factor_value_series']:
                json_struct[fv_item['factor_name']] = fv_item['factor_value']
    else:
        log.debug("No query was specified")
        json_struct = None
    factor_selection = json_struct
    result = slice_data_files(input_path, factor_selection=factor_selection)
    data_files = result
    log.debug("Result data files list: %s", data_files)
    if data_files is None:
        raise RuntimeError("Error getting data files with isatools")
    output_path = next(iter(output_path))
    log.debug("copying data files to %s", output_path)
    for result in data_files:
        for data_file_name in result['data_files']:
            logging.info("Copying {}".format(data_file_name))
            shutil.copy(os.path.join(input_path, data_file_name), output_path)
    log.info("Finished writing data files to {}".format(output_path))


def slice_data_files(dir, factor_selection=None):
    """Slices ISA-Tab tables based on a factor selection

    :param dir: Path to the ISA-Tab table files (study-sample and assay files)
    :param factor_selection: Factor selection as JSON, given by k:v as
    factor name as keys and factor values as values
    :return: Slice results as a JSON
    """
    results = []
    # first collect matching samples
    for table_file in glob.iglob(os.path.join(dir, '[a|s]_*')):
        log.info('Loading {table_file}'.format(table_file=table_file))

        with open(os.path.join(dir, table_file)) as fp:
            df = load_table(fp)

            if factor_selection is None:
                matches = df['Sample Name'].items()

                for indx, match in matches:
                    sample_name = match
                    if len([r for r in results if r['sample'] ==
                            sample_name]) == 1:
                        continue
                    else:
                        results.append(
                            {
                                'sample': sample_name,
                                'data_files': []
                            }
                        )

            else:
                for factor_name, factor_value in factor_selection.items():
                    if 'Factor Value[{}]'.format(factor_name) in list(
                            df.columns.values):
                        matches = df.loc[df['Factor Value[{factor}]'.format(
                            factor=factor_name)] == factor_value][
                            'Sample Name'].items()

                        for indx, match in matches:
                            sample_name = match
                            if len([r for r in results if r['sample'] ==
                                    sample_name]) == 1:
                                continue
                            else:
                                results.append(
                                    {
                                        'sample': sample_name,
                                        'data_files': [],
                                        'query_used': factor_selection
                                    }
                                )

    # now collect the data files relating to the samples
    for result in results:
        sample_name = result['sample']

        for table_file in glob.iglob(os.path.join(dir, 'a_*')):
            with open(table_file) as fp:
                df = load_table(fp)

                data_files = []

                table_headers = list(df.columns.values)
                sample_rows = df.loc[df['Sample Name'] == sample_name]

                data_node_labels = ['Raw Data File', 'Raw Spectral Data File',
                                    'Derived Spectral Data File',
                                    'Derived Array Data File',
                                    'Array Data File',
                                    'Protein Assignment File',
                                    'Peptide Assignment File',
                                    'Post Translational Modification '
                                    'Assignment File',
                                    'Acquisition Parameter Data File',
                                    'Free Induction Decay Data File',
                                    'Derived Array Data Matrix File',
                                    'Image File',
                                    'Derived Data File',
                                    'Metabolite Assignment File']
                for node_label in data_node_labels:
                    if node_label in table_headers:
                        data_files.extend(list(sample_rows[node_label]))

                result['data_files'] = [i for i in list(data_files) if
                                        str(i) != 'nan']
    return results


def isatab_get_factor_names_command(input_path, output):
    """Get the list of factors for an ISA-Tab study

    :param input_path: Path to an ISA-Tab
    :param output: File-like buffer object to write JSON results to
    :return: None
    """
    log.info("Getting factors for study %s. Writing to %s.",
             input_path, output.name)
    _RX_FACTOR_VALUE = re.compile(r'Factor Value\[(.*?)\]')
    factors = set()
    for table_file in glob.iglob(os.path.join(input_path, '[a|s]_*')):
        with open(os.path.join(input_path, table_file)) as fp:
            df = load_table(fp)

            factors_headers = [header for header in list(df.columns.values)
                               if _RX_FACTOR_VALUE.match(header)]

            for header in factors_headers:
                factors.add(header[13:-1])
    if factors is not None:
        json.dump(list(factors), output, indent=4)
        log.debug("Factor names written")
    else:
        raise RuntimeError("Error reading factors.")


def isatab_get_factor_values_command(input_path, factor, output):
    """Get the list of factor values for a given factor in an ISA-Tab study

        :param input_path: Path to an ISA-Tab
        :param factor: A string of the factor of interest
        :param output: File-like buffer object to write JSON results to
        :return: None
        """
    log.info("Getting values for factor {factor} in study {input_path}. "
             "Writing to {output_file}."
             .format(factor=factor, input_path=input_path,
                     output_file=output.name))
    fvs = set()

    factor_name = factor

    for table_file in glob.iglob(os.path.join(input_path, '[a|s]_*')):
        with open(os.path.join(input_path, table_file)) as fp:
            df = load_table(fp)

            if 'Factor Value[{factor}]'.format(factor=factor_name) in \
                    list(df.columns.values):
                for _, match in df[
                    'Factor Value[{factor}]'.format(
                        factor=factor_name)].iteritems():
                    try:
                        match = match.item()
                    except AttributeError:
                        pass

                    if isinstance(match, (str, int, float)):
                        if str(match) != 'nan':
                            fvs.add(match)
    if fvs is not None:
        json.dump(list(fvs), output, indent=4)
        log.debug("Factor values written to {}".format(output))
    else:
        raise RuntimeError("Error getting factor values")


def isatab_get_factors_summary_command(input_path, output):
    """Get the summary of factors for an ISA-Tab study

    :param input_path: Path to an ISA-Tab
    :param output: File-like buffer object to write JSON result table
    :return: None
    """
    log.info("Getting summary for study %s. Writing to %s.",
             input_path, output.name)
    ISA = load(input_path)

    all_samples = []
    for study in ISA.studies:
        all_samples.extend(study.samples)

    samples_and_fvs = []

    for sample in all_samples:
        sample_and_fvs = {
            'sample_name': sample.name,
        }

        for fv in sample.factor_values:
            if isinstance(fv.value, (str, int, float)):
                fv_value = fv.value
                sample_and_fvs[fv.factor_name.name] = fv_value
            elif isinstance(fv.value, OntologyAnnotation):
                fv_value = fv.value.term
                sample_and_fvs[fv.factor_name.name] = fv_value

        samples_and_fvs.append(sample_and_fvs)

    df = pd.DataFrame(samples_and_fvs)
    nunique = df.apply(pd.Series.nunique)
    cols_to_drop = nunique[nunique == 1].index

    df = df.drop(cols_to_drop, axis=1)
    summary = df.to_dict(orient='records')
    if summary is not None:
        json.dump(summary, output, indent=4)
        log.debug("Summary dumped to JSON")
    else:
        raise RuntimeError("Error getting study summary")


def get_study_groups(input_path):
    """Gets the study groups

    :param input_path: Input path to ISA-tab
    :return: List of study groups
    """
    factors_summary = isatab_get_factors_summary_command(input_path=input_path)
    study_groups = {}

    for factors_item in factors_summary:
        fvs = tuple(factors_item[k]
                    for k in factors_item.keys() if k != 'name')

        if fvs in study_groups.keys():
            study_groups[fvs].append(factors_item['name'])
        else:
            study_groups[fvs] = [factors_item['name']]
    return study_groups


def get_study_groups_samples_sizes(input_path):
    """Computes the sizes of the study groups based on number of samples

    :param input_path: Input path to ISA-tab
    :return: List of tuples of study group and study group sizes
    """
    study_groups = get_study_groups(input_path=input_path)
    return list(map(lambda x: (x[0], len(x[1])), study_groups.items()))


def get_sources_for_sample(input_path, sample_name):
    """Get the sources for a given sample

    :param input_path: Input path to ISA-tab
    :param sample_name: A sample name
    :return: A list of source names
    """
    ISA = load(input_path)
    hits = []

    for study in ISA.studies:
        for sample in study.samples:
            if sample.name == sample_name:
                print('found a hit: {sample_name}'.format(
                    sample_name=sample.name))

                for source in sample.derives_from:
                    hits.append(source.name)
    return hits


def get_data_for_sample(input_path, sample_name):
    """Get the data filenames for a given sample

    :param input_path: Input path to ISA-tab
    :param sample_name: A sample name
    :return: A list of data filenames
    """
    ISA = load(input_path)
    hits = []
    for study in ISA.studies:
        for assay in study.assays:
            for data in assay.data_files:
                if sample_name in [x.name for x in data.generated_from]:
                    log.info('found a hit: {filename}'.format(
                        filename=data.filename))
                    hits.append(data)
    return hits


def get_study_groups_data_sizes(input_path):
    """Computes the sizes of the study groups based on number of data files

    :param input_path: Input path to ISA-tab
    :return: List of tuples of study group and study group sizes
    """
    study_groups = get_study_groups(input_path=input_path)
    return list(map(lambda x: (x[0], len(x[1])), study_groups.items()))


def get_characteristics_summary(input_path):
    """
        This function generates a characteristics summary for a MetaboLights
        study

        :param input_path: Input path to ISA-tab
        :return: A list of dicts summarising the set of characteristic names
        and values associated with each sample

        Note: it only returns a summary of characteristics with variable
        values.

        Example usage:
            characteristics_summary = \
                get_characteristics_summary('/path/to/my/study/')
            [
                {
                    "name": "6089if_9",
                    "Variant": "Synechocystis sp. PCC 6803.sll0171.ko"
                },
                {
                    "name": "6089if_43",
                    "Variant": "Synechocystis sp. PCC 6803.WT.none"
                },
            ]


        """
    ISA = load(input_path)

    all_samples = []
    for study in ISA.studies:
        all_samples.extend(study.samples)

    samples_and_characs = []
    for sample in all_samples:
        sample_and_characs = {
            'name': sample.name
        }

        for source in sample.derives_from:
            for c in source.characteristics:
                if isinstance(c.value, (str, int, float)):
                    c_value = c.value
                    sample_and_characs[c.category.term] = c_value
                elif isinstance(c.value, OntologyAnnotation):
                    c_value = c.value.term
                    sample_and_characs[c.category.term] = c_value

        samples_and_characs.append(sample_and_characs)

    df = pd.DataFrame(samples_and_characs)
    nunique = df.apply(pd.Series.nunique)
    cols_to_drop = nunique[nunique == 1].index

    df = df.drop(cols_to_drop, axis=1)
    return df.to_dict(orient='records')


def get_study_variable_summary(input_path):
    """Computes the list of variable factors and characteristics found in
    an ISA-Tab

    :param input_path: Path to the ISA-Tab directory or investigation file
    file-like buffer object
    :return: A dictionary representation of the table
    """
    ISA = load(input_path)

    all_samples = []
    for study in ISA.studies:
        all_samples.extend(study.samples)

    samples_and_variables = []
    for sample in all_samples:
        sample_and_vars = {
            'sample_name': sample.name
        }

        for fv in sample.factor_values:
            if isinstance(fv.value, (str, int, float)):
                fv_value = fv.value
                sample_and_vars[fv.factor_name.name] = fv_value
            elif isinstance(fv.value, OntologyAnnotation):
                fv_value = fv.value.term
                sample_and_vars[fv.factor_name.name] = fv_value

        for source in sample.derives_from:
            sample_and_vars['source_name'] = source.name
            for c in source.characteristics:
                if isinstance(c.value, (str, int, float)):
                    c_value = c.value
                    sample_and_vars[c.category.term] = c_value
                elif isinstance(c.value, OntologyAnnotation):
                    c_value = c.value.term
                    sample_and_vars[c.category.term] = c_value

        samples_and_variables.append(sample_and_vars)

    df = pd.DataFrame(samples_and_variables)
    nunique = df.apply(pd.Series.nunique)
    cols_to_drop = nunique[nunique == 1].index

    df = df.drop(cols_to_drop, axis=1)
    return df.to_dict(orient='records')


def get_study_group_factors(input_path):
    """Computes the study groups

    :param input_path: Path to the ISA-Tab directory or investigation file
    file-like buffer object
    :return: List of Factor Value combinations representing the study groups
    """
    factors_list = []

    for table_file in glob.iglob(os.path.join(input_path, '[a|s]_*')):
        with open(os.path.join(input_path, table_file)) as fp:
            df = load_table(fp)

            factor_columns = [x for x in df.columns if x.startswith(
                'Factor Value')]
            if len(factor_columns) > 0:
                factors_list = df[factor_columns].drop_duplicates()\
                    .to_dict(orient='records')
    return factors_list


def get_filtered_df_on_factors_list(input_path):
    """Computes the study groups and then prints the groups and sample lists

    :param input_path: Path to the ISA-Tab directory or investigation file
    file-like buffer object
    :return: The queries used to generate the summary
    """
    factors_list = get_study_group_factors(input_path=input_path)
    queries = []

    for item in factors_list:
        query_str = []

        for k, v in item.items():
            k = k.replace(' ', '_').replace('[', '_').replace(']', '_')
            if isinstance(v, str):
                v = v.replace(' ', '_').replace('[', '_').replace(']', '_')
                query_str.append("{k} == '{v}' and ".format(k=k, v=v))

        query_str = ''.join(query_str)[:-4]
        queries.append(query_str)

    for table_file in glob.iglob(os.path.join(input_path, '[a|s]_*')):
        with open(os.path.join(input_path, table_file)) as fp:
            df = load_table(fp)

            cols = df.columns
            cols = cols.map(
                lambda x: x.replace(' ', '_') if isinstance(x, str) else x)
            df.columns = cols

            cols = df.columns
            cols = cols.map(
                lambda x: x.replace('[', '_') if isinstance(x, str) else x)
            df.columns = cols

            cols = df.columns
            cols = cols.map(
                lambda x: x.replace(']', '_') if isinstance(x, str) else x)
            df.columns = cols

        for query in queries:
            df2 = df.query(query)  # query uses pandas.eval, which evaluates
            # queries like pure Python notation
            if 'Sample_Name' in df.columns:
                print('Group: {query} / Sample_Name: {sample_name}'.format(
                    query=query, sample_name=list(df2['Sample_Name'])))

            if 'Source_Name' in df.columns:
                print('Group: {} / Sources_Name: {}'.format(
                    query, list(df2['Source_Name'])))

            if 'Raw_Spectral_Data_File' in df.columns:
                print('Group: {query} / Raw_Spectral_Data_File: {filename}'
                      .format(query=query[13:-2],
                              filename=list(df2['Raw_Spectral_Data_File'])))
    return queries


def filter_data(input_path, output_path, slice, filename_filter):
    """Filters and extracts the data files based on a slice query and
    filename filter

    :param input_path: Path to the ISA-Tab directory or investigation file
    file-like buffer object
    :param output_path: Path to an output directory in which to copy the files
    :param slice: Sliced list of data files to copy over
    :param filename_filter: A filename filter using file wildcards, e.g. *.mzml
    :return: None

    Note that this function also writes out a log of what files were copied
    etc. to the file cli.log
    """
    loglines = []
    source_dir = input_path
    if source_dir:
        if not os.path.exists(source_dir):
            raise IOError('Source path does not exist!')
    data_files = []
    slice_json = slice
    for result in json.load(slice_json)['results']:
        data_files.extend(result.get('data_files', []))
    reduced_data_files = list(set(data_files))
    filtered_files = glob.glob(os.path.join(source_dir, filename_filter))
    to_copy = []
    for filepath in filtered_files:
        if os.path.basename(filepath) in reduced_data_files:
            to_copy.append(filepath)
    loglines.append("Using slice results from {}\n".format(slice_json))
    for filepath in to_copy:
        loglines.append("Copying {}\n".format(os.path.basename(filepath)))
        # try:
        #     shutil.copyfile(
        #         filepath, os.path.join(output_path,
        #                                os.path.basename(filepath)))
        # except Exception as e:
        #     print(e)
        #     exit(1)
        try:
            os.symlink(
                filepath, os.path.join(output_path,
                                       os.path.basename(filepath)))
        except Exception as e:
            print(e)
            exit(1)
    with open('cli.log', 'w') as fp:
        fp.writelines(loglines)


def query_isatab(source_dir, output, galaxy_parameters_file=None):
    """Query over an ISA-Tab

    :param source_dir: Input path to ISA-Tab
    :param output: Output file-like buffer object to write output JSON results
    :param galaxy_parameters_file: ISA Slicer 2 inputs as Galaxy tool JSON
    :return: JSON containing the original query and the list of samples and
    data files
    """
    debug = True
    if galaxy_parameters_file:
        galaxy_parameters = json.load(galaxy_parameters_file)
        print('Galaxy parameters:')
        print(json.dumps(galaxy_parameters, indent=4))
    else:
        raise IOError('Could not load Galaxy parameters file!')
    if source_dir:
        if not os.path.exists(source_dir):
            raise IOError('Source path does not exist!')
    query = galaxy_parameters['query']
    if debug:
        print('Query is:')
        print(json.dumps(query, indent=4))  # for debugging only
    if source_dir:
        investigation = load(source_dir)
    else:
        raise IOError("No source dir supplied")
    # filter assays by mt/tt
    matching_assays = []
    mt = query.get('measurement_type').strip()
    tt = query.get('technology_type').strip()
    if mt and tt:
        for study in investigation.studies:
            matching_assays.extend(
                [x for x in study.assays if x.measurement_type.term == mt
                 and x.technology_type.term == tt])
    elif mt and not tt:
        for study in investigation.studies:
            matching_assays.extend(
                [x for x in study.assays if x.measurement_type.term == mt])
    elif not mt and tt:
        for study in investigation.studies:
            matching_assays.extend(
                [x for x in study.assays if x.technology_type.term == tt])
    else:
        for study in investigation.studies:
            matching_assays.extend(study.assays)
    assay_samples = []
    for assay in matching_assays:
        assay_samples.extend(assay.samples)
    if debug:
        print('Total samples: {}'.format(len(assay_samples)))

    # filter samples by fv
    factor_selection = {
        x.get('factor_name').strip(): x.get('factor_value').strip() for x in
        query.get('factor_selection', [])}

    fv_samples = set()
    if factor_selection:
        samples_to_remove = set()
        for f, v in factor_selection.items():
            for sample in assay_samples:
                for fv in [x for x in sample.factor_values if
                           x.factor_name.name == f]:
                    if isinstance(fv.value, OntologyAnnotation):
                        if fv.value.term == v:
                            fv_samples.add(sample)
                    elif fv.value == v:
                        fv_samples.add(sample)
        for f, v in factor_selection.items():
            for sample in fv_samples:
                for fv in [x for x in sample.factor_values if
                           x.factor_name.name == f]:
                    if isinstance(fv.value, OntologyAnnotation):
                        if fv.value.term != v:
                            samples_to_remove.add(sample)
                    elif fv.value != v:
                        samples_to_remove.add(sample)
        final_fv_samples = fv_samples.difference(samples_to_remove)
    else:
        final_fv_samples = assay_samples

    # filter samples by characteristic
    characteristics_selection = {
        x.get('characteristic_name').strip():
            x.get('characteristic_value').strip() for x in
            query.get('characteristics_selection', [])}

    cv_samples = set()
    if characteristics_selection:
        first_pass = True
        samples_to_remove = set()
        for c, v in characteristics_selection.items():
            if first_pass:
                for sample in final_fv_samples:
                    for cv in [x for x in sample.characteristics if
                               x.category.term == c]:
                        if isinstance(cv.value, OntologyAnnotation):
                            if cv.value.term == v:
                                cv_samples.add(sample)
                        elif cv.value == v:
                            cv_samples.add(sample)
                    for source in sample.derives_from:
                        for cv in [x for x in source.characteristics if
                                   x.category.term == c]:
                            if isinstance(cv.value, OntologyAnnotation):
                                if cv.value.term == v:
                                    cv_samples.add(sample)
                            elif cv.value == v:
                                cv_samples.add(sample)
                first_pass = False
            else:
                for sample in cv_samples:
                    for cv in [x for x in sample.characteristics if
                               x.category.term == c]:
                        if isinstance(cv.value, OntologyAnnotation):
                            if cv.value.term != v:
                                samples_to_remove.add(sample)
                        elif cv.value != v:
                            samples_to_remove.add(sample)
                    for source in sample.derives_from:
                        for cv in [x for x in source.characteristics if
                                   x.category.term == c]:
                            if isinstance(cv.value, OntologyAnnotation):
                                if cv.value.term != v:
                                    samples_to_remove.add(sample)
                            elif cv.value != v:
                                samples_to_remove.add(sample)
        final_cv_samples = cv_samples.difference(samples_to_remove)
    else:
        final_cv_samples = final_fv_samples

    # filter samples by process parameter
    parameters_selection = {
        x.get('parameter_name').strip():
            x.get('parameter_value').strip() for x in
        query.get('parameter_selection', [])}

    final_samples = final_cv_samples

    if debug:
        print('Final number of samples: {}'.format(len(final_samples)))
    results = []
    for sample in final_samples:
        results.append({
            'sample_name': sample.name,
            'data_files': []
        })
    for result in results:
        sample_name = result['sample_name']
        if source_dir:
            table_files = glob.iglob(os.path.join(source_dir, 'a_*'))
        else:
            raise IOError("No source dir supplied")
        for table_file in table_files:
            with open(table_file) as fp:
                df = load_table(fp)
                data_files = []
                table_headers = list(df.columns.values)
                sample_rows = df.loc[df['Sample Name'] == sample_name]
                data_node_labels = [
                    'Raw Data File', 'Raw Spectral Data File',
                    'Derived Spectral Data File',
                    'Derived Array Data File', 'Array Data File',
                    'Protein Assignment File', 'Peptide Assignment File',
                    'Post Translational Modification Assignment File',
                    'Acquisition Parameter Data File',
                    'Free Induction Decay Data File',
                    'Derived Array Data Matrix File', 'Image File',
                    'Derived Data File', 'Metabolite Assignment File']
                if parameters_selection:
                    for p, v in parameters_selection.items():
                        sample_pv_rows = sample_rows.loc[
                            sample_rows['Parameter Value[{}]'.format(p)] == v]
                        for node_label in data_node_labels:
                            if node_label in table_headers:
                                data_files.extend(
                                    list(sample_pv_rows[node_label]))
                    result['data_files'].extend(list(set(
                        i for i in list(data_files) if
                        str(i) not in ('nan', ''))))
                else:
                    for node_label in data_node_labels:
                        if node_label in table_headers:
                            data_files.extend(list(sample_rows[node_label]))
                    result['data_files'].extend(
                        list(set(i for i in list(data_files) if
                                 str(i) not in ('nan', ''))))
    results_json = {
        'query': query,
        'results': results
    }
    json.dump(results_json, output, indent=4)<|MERGE_RESOLUTION|>--- conflicted
+++ resolved
@@ -1403,19 +1403,7 @@
                         protrefcount += 1
                     columns += flatten(map(lambda x: get_pv_columns(olabel, x),
                                            node.parameter_values))
-<<<<<<< HEAD
-
-                    if node.date is not None:
-                        columns.append(olabel + ".Date")
-                    if node.performer is not None:
-                        columns.append(olabel + ".Performer")
-                    columns += flatten(
-                        map(lambda x: get_comment_column(olabel, x),
-                            node.comments))
-
-=======
->>>>>>> bfd7514c
-                    oname_label = None
+                    # oname_label = None
                     if node.executes_protocol.protocol_type:
                         if node.executes_protocol.protocol_type.term in ["nucleic acid sequencing", "phenotyping"]:
                             oname_label = "Assay Name"
@@ -1437,9 +1425,11 @@
                         elif node.executes_protocol.protocol_type.term \
                                 == "normalization":
                             oname_label = "Normalization Name"
-                        if node.executes_protocol.protocol_type.term \
+                        elif node.executes_protocol.protocol_type.term \
                                 == "unknown protocol":
                             oname_label = "Unknown Protocol Name"
+                        else:
+                            oname_label = 'Protocol Name'
                         if oname_label is not None:
                             columns.append(oname_label)
                         elif node.executes_protocol.protocol_type.term \
@@ -1447,7 +1437,13 @@
                             columns.extend(
                                 ["Hybridization Assay Name",
                                  "Array Design REF"])
-
+                    if node.date is not None:
+                        columns.append(olabel + ".Date")
+                    if node.performer is not None:
+                        columns.append(olabel + ".Performer")
+                    columns += flatten(
+                        map(lambda x: get_comment_column(olabel, x),
+                            node.comments))
                     for output in [x for x in node.outputs if
                                    isinstance(x, DataFile)]:
                         columns.append(output.label)
@@ -1493,12 +1489,6 @@
                             node.executes_protocol.name)
                         df_dict[olabel][-1] = node.executes_protocol.name
                         oname_label = None
-
-                        if node.date is not None:
-                            df_dict[olabel + ".Date"][-1] = node.date
-                        if node.performer is not None:
-                            df_dict[olabel + ".Performer"][-1] = node.performer
-
                         if node.executes_protocol.protocol_type:
                             if node.executes_protocol.protocol_type.term == \
                                     "nucleic acid sequencing":
@@ -1532,7 +1522,10 @@
                                     node.name
                                 df_dict["Array Design REF"][-1] = \
                                     node.array_design_ref
-
+                        if node.date is not None:
+                            df_dict[olabel + ".Date"][-1] = node.date
+                        if node.performer is not None:
+                            df_dict[olabel + ".Performer"][-1] = node.performer
                         for pv in node.parameter_values:
                             pvlabel = "{0}.Parameter Value[{1}]".format(
                                 olabel, pv.category.parameter_name.term)
@@ -2593,7 +2586,7 @@
                            'Derived Spectral Data File', 'Normalization Name',
                            'Derived Array Data File', 'Image File',
                            'Metabolite Assignment File',
-                           'Free Induction Decay Data File',
+                           'Free Induction Decay File',
                            'Acquisition Parameter Data File']) \
                 and not _RX_CHARACTERISTICS.match(column) \
                 and not _RX_PARAMETER_VALUE.match(column) \
@@ -4531,7 +4524,8 @@
     return batch_report
 
 
-def dumps(isa_obj, skip_dump_tables=False,  write_fvs_in_assay_table=False):
+def dumps(isa_obj, skip_dump_tables=False,
+          write_fvs_in_assay_table=False):
     """Serializes ISA objects to ISA-Tab to standard output
 
     :param isa_obj: An ISA Investigation object
@@ -5146,7 +5140,7 @@
 class IsaTabSeries(pd.Series):
     """A wrapper for Pandas Series to use in IsaTabDataFrame"""
     @property
-    def _constructor(self):
+    def _consutrctor(self):
         return IsaTabSeries
 
 
