--- conflicted
+++ resolved
@@ -48,33 +48,11 @@
     def _build_roles_str(roles=list()):
         roles_names, roles_accession_numbers, roles_source_refs = [], [], []
         for role in roles:
-<<<<<<< HEAD
             roles_names.append(role.name)
             roles_accession_numbers.append(role.term_accession)
             roles_source_refs.append(role.term_source.name)
         return ";".join(roles_names), ";".join(roles_accession_numbers), ";".join(roles_source_refs)
-        # roles_names = ''
-        # roles_accession_numbers = ''
-        # roles_source_refs = ''
-        # for role in roles:
-        #     roles_names += role.name + ';'
-        #     roles_accession_numbers += role.term_accession + ';'
-        #     roles_source_refs += role.term_source.name + ';'
-        # if len(roles) > 0:
-        #     roles_names = roles_names[:-1]
-        #     roles_accession_numbers = roles_accession_numbers[:-1]
-        #     roles_source_refs = roles_source_refs[:-1]
-        # return roles_names, roles_accession_numbers, roles_source_refs
-=======
-            roles_names += role.term + ';'
-            roles_accession_numbers += role.term_accession + ';'
-            roles_source_refs += role.term_source.name if role.term_source else '' + ';'
-        if len(roles) > 0:
-            roles_names = roles_names[:-1]
-            roles_accession_numbers = roles_accession_numbers[:-1]
-            roles_source_refs = roles_source_refs[:-1]
-        return roles_names, roles_accession_numbers, roles_source_refs
->>>>>>> f8341f65
+
 
     def _build_contacts_section_df(prefix='Investigation', contacts=list()):
         contacts_df_cols = [prefix + ' Person Last Name',
@@ -120,18 +98,12 @@
                                 prefix + ' Publication Status',
                                 prefix + ' Publication Status Term Accession Number',
                                 prefix + ' Publication Status Term Source REF']
-<<<<<<< HEAD
         if publications:
-            for comment in publications[0].comments:
-                publications_df_cols.append('Comment[' + comment.name + ']')
-=======
-        if len(publications) > 0:
             try:
                 for comment in publications[0].comments:
                     publications_df_cols.append('Comment[' + comment.name + ']')
             except TypeError:
                 pass
->>>>>>> f8341f65
         publications_df = pd.DataFrame(columns=tuple(publications_df_cols))
         for i, publication in enumerate(publications):
             publications_df_row = [
@@ -335,7 +307,6 @@
         for i, protocol in enumerate(study.protocols):
             parameters_names, parameters_accession_numbers, parameters_source_refs = [], [], []
             for parameter in protocol.parameters:
-<<<<<<< HEAD
                 parameters_names.append(parameter.parameter_name.name)
                 parameters_accession_numbers.append(parameter.parameter_name.term_accession)
                 parameters_source_refs.append(parameter.parameter_name.term_source.name)
@@ -346,54 +317,6 @@
                 component_types.append(component.component_type.name)
                 component_types_accession_numbers.append(component.component_type.term_accession)
                 component_types_source_refs.append(component.component_type.term_source.name)
-            # parameters_names = ''
-            # parameters_accession_numbers = ''
-            # parameters_source_refs = ''
-            # for parameter in protocol.parameters:
-            #     parameters_names += parameter.parameter_name.name + ';'
-            #     parameters_accession_numbers += parameter.parameter_name.term_accession + ';'
-            #     parameters_source_refs += parameter.parameter_name.term_source.name + ';'
-            # if len(protocol.parameters) > 0:
-            #     parameters_names = parameters_names[:-1]
-            #     parameters_accession_numbers = parameters_accession_numbers[:-1]
-            #     parameters_source_refs = parameters_source_refs[:-1]
-            # component_names = ''
-            # component_types = ''
-            # component_types_accession_numbers = ''
-            # component_types_source_refs = ''
-            # for component in protocol.components:
-            #     component_names += component.name + ';'
-            #     component_types += component.component_type.name + ';'
-            #     component_types_accession_numbers += component.component_type.term_accession + ';'
-            #     component_types_source_refs += component.component_type.term_source.name + ';'
-            # if len(protocol.components) > 0:
-            #     component_names = component_names[:-1]
-            #     component_types = component_types[:-1]
-            #     component_types_accession_numbers = component_types_accession_numbers[:-1]
-            #     component_types_source_refs = component_types_source_refs[:-1]
-=======
-                parameters_names += parameter.parameter_name.term + ';'
-                parameters_accession_numbers += parameter.parameter_name.term_accession + ';'
-                parameters_source_refs += parameter.parameter_name.term_source.name if parameter.parameter_name.term_source else '' + ';'
-            if len(protocol.parameters) > 0:
-                parameters_names = parameters_names[:-1]
-                parameters_accession_numbers = parameters_accession_numbers[:-1]
-                parameters_source_refs = parameters_source_refs[:-1]
-            component_names = ''
-            component_types = ''
-            component_types_accession_numbers = ''
-            component_types_source_refs = ''
-            for component in protocol.components:
-                component_names += component.name + ';'
-                component_types += component.component_type.term + ';'
-                component_types_accession_numbers += component.component_type.term_accession + ';'
-                component_types_source_refs += component.component_type.term_source.name if component.component_type.term_source else '' + ';'
-            if len(protocol.components) > 0:
-                component_names = component_names[:-1]
-                component_types = component_types[:-1]
-                component_types_accession_numbers = component_types_accession_numbers[:-1]
-                component_types_source_refs = component_types_source_refs[:-1]
->>>>>>> f8341f65
             study_protocols_df.loc[i] = [
                 protocol.name,
                 protocol.protocol_type.term,
@@ -494,13 +417,8 @@
     for c in sorted(characteristics, key=lambda x: id(x.category)):
         obj_charac_key = prefix + '_char[' + c.category.term + ']'
         cols.append(obj_charac_key)
-<<<<<<< HEAD
-        col_map[obj_charac_key] = _charac_label(c.category.name)
+        col_map[obj_charac_key] = _charac_label(c.category.term)
         if isinstance(c.value, (int, float)):
-=======
-        col_map[obj_charac_key] = _charac_label(c.category.term)
-        if isinstance(c.value, int) or isinstance(c.value, float):
->>>>>>> f8341f65
             cols.extend((obj_charac_key + KEY_POSTFIX_UNIT,
                          obj_charac_key + KEY_POSTFIX_UNIT + KEY_POSTFIX_TERMSOURCE,
                          obj_charac_key + KEY_POSTFIX_UNIT + KEY_POSTFIX_TERMACCESSION))
@@ -518,15 +436,9 @@
     for c in sorted(characteristics, key=lambda x: id(x.category)):
         obj_charac_key = prefix + '_char[' + c.category.term + ']'
         df.loc[i, obj_charac_key] = c.value
-<<<<<<< HEAD
         if isinstance(c.value, (int, float)):
-            df.loc[i, obj_charac_key + KEY_POSTFIX_UNIT] = c.unit.name
-            df.loc[i, obj_charac_key + KEY_POSTFIX_UNIT + KEY_POSTFIX_TERMSOURCE] = c.unit.term_source.name
-=======
-        if isinstance(c.value, int) or isinstance(c.value, float):
             df.loc[i, obj_charac_key + KEY_POSTFIX_UNIT] = c.unit.term
-            df.loc[i, obj_charac_key + KEY_POSTFIX_UNIT + KEY_POSTFIX_TERMSOURCE] = c.unit.term_source.name if c.unit.term_source else ''
->>>>>>> f8341f65
+            df.loc[i, obj_charac_key + KEY_POSTFIX_UNIT + KEY_POSTFIX_TERMSOURCE] =  c.unit.term_source.name if c.unit.term_source else ''
             df.loc[i, obj_charac_key + KEY_POSTFIX_UNIT + KEY_POSTFIX_TERMACCESSION] = c.unit.term_accession
         elif isinstance(c.value, OntologyAnnotation):
             df.loc[i, obj_charac_key] = c.value.term
@@ -557,15 +469,9 @@
     for fv in sorted(factor_values, key=lambda x: id(x.factor_name)):
         obj_fv_key = prefix + '_fv[' + fv.factor_name.name + ']'
         df.loc[i, obj_fv_key] = fv.value
-<<<<<<< HEAD
         if isinstance(fv.value, (int, float)):
-            df.loc[i, obj_fv_key + KEY_POSTFIX_UNIT] = fv.unit.name
-            df.loc[i, obj_fv_key + KEY_POSTFIX_UNIT + KEY_POSTFIX_TERMSOURCE] = fv.unit.term_source.name
-=======
-        if isinstance(fv.value, int) or isinstance(fv.value, float):
             df.loc[i, obj_fv_key + KEY_POSTFIX_UNIT] = fv.unit.term
             df.loc[i, obj_fv_key + KEY_POSTFIX_UNIT + KEY_POSTFIX_TERMSOURCE] = fv.unit.term_source.name if fv.unit.term_source else ''
->>>>>>> f8341f65
             df.loc[i, obj_fv_key + KEY_POSTFIX_UNIT + KEY_POSTFIX_TERMACCESSION] = fv.unit.term_accession
         elif isinstance(fv.value, OntologyAnnotation):
             df.loc[i, obj_fv_key] = fv.value.term
@@ -678,20 +584,8 @@
                         if node.performer is not None:
                             cols.append('protocol[' + str(protrefcount) + ']_performer')
                             col_map['protocol[' + str(protrefcount) + ']_performer'] = 'Performer'
-<<<<<<< HEAD
-                        for pv in reversed(sorted(node.parameter_values, key=lambda x: x.category.parameter_name.name)):
+                        for pv in reversed(sorted(node.parameter_values, key=lambda x: x.category.parameter_name.term)):
                             if isinstance(pv.value, (int, float)):
-                                cols.extend(('protocol[' + str(protrefcount) + ']_pv[' + pv.category.parameter_name.name + ']',
-                                             'protocol[' + str(protrefcount) + ']_pv[' + pv.category.parameter_name.name + ']_unit',
-                                             'protocol[' + str(protrefcount) + ']_pv[' + pv.category.parameter_name.name + ']_unit_termsource',
-                                             'protocol[' + str(protrefcount) + ']_pv[' + pv.category.parameter_name.name + ']_unit_termaccession'))
-                                col_map['protocol[' + str(protrefcount) + ']_pv[' + pv.category.parameter_name.name + ']'] = 'Parameter Value[' + pv.category.parameter_name.name + ']'
-                                col_map['protocol[' + str(protrefcount) + ']_pv[' + pv.category.parameter_name.name + ']_unit'] = 'Unit'
-                                col_map['protocol[' + str(protrefcount) + ']_pv[' + pv.category.parameter_name.name + ']_unit_termsource'] = 'Term Source REF'
-                                col_map['protocol[' + str(protrefcount) + ']_pv[' + pv.category.parameter_name.name + ']_unit_termaccession'] = 'Term Accession Number'
-=======
-                        for pv in reversed(sorted(node.parameter_values, key=lambda x: x.category.parameter_name.term)):
-                            if isinstance(pv.value, int) or isinstance(pv.value, float):
                                 cols.extend(('protocol[' + str(protrefcount) + ']_pv[' + pv.category.parameter_name.term + ']',
                                              'protocol[' + str(protrefcount) + ']_pv[' + pv.category.parameter_name.term + ']_unit',
                                              'protocol[' + str(protrefcount) + ']_pv[' + pv.category.parameter_name.term + ']_unit_termsource',
@@ -700,7 +594,6 @@
                                 col_map['protocol[' + str(protrefcount) + ']_pv[' + pv.category.parameter_name.term + ']_unit'] = 'Unit'
                                 col_map['protocol[' + str(protrefcount) + ']_pv[' + pv.category.parameter_name.term + ']_unit_termsource'] = 'Term Source REF'
                                 col_map['protocol[' + str(protrefcount) + ']_pv[' + pv.category.parameter_name.term + ']_unit_termaccession'] = 'Term Accession Number'
->>>>>>> f8341f65
                             elif isinstance(pv.value, OntologyAnnotation):
                                 cols.extend(('protocol[' + str(protrefcount) + ']_pv[' + pv.category.parameter_name.term + ']',
                                              'protocol[' + str(protrefcount) + ']_pv[' + pv.category.parameter_name.term + ']_termsource',
@@ -755,16 +648,10 @@
                         elif isinstance(node, Material):
                             if node.type == 'Labeled Extract Name':
                                 df.loc[i, 'lextract'] = node.name
-<<<<<<< HEAD
                                 #compound_key += node.name + '/'
                                 compound_key.append(node.name)
-                                df.loc[i, 'lextract_label'] = node.characteristics[0].value.name
-                                df.loc[i, 'lextract_label_termsource'] = node.characteristics[0].value.term_source.name
-=======
-                                compound_key += node.name + '/'
                                 df.loc[i, 'lextract_label'] = node.characteristics[0].value.term
                                 df.loc[i, 'lextract_label_termsource'] = node.characteristics[0].value.term_source.name if node.characteristics[0].value.term_source else ''
->>>>>>> f8341f65
                                 df.loc[i, 'lextract_label_termaccession'] = node.characteristics[0].value.term_accession
                             elif node.type == 'Extract Name':
                                 df.loc[i, 'extract'] = node.name
@@ -792,21 +679,12 @@
                                 df.loc[i, 'protocol[' + str(protrefcount) + ']_date'] = node.date
                             if node.performer is not None:
                                 df.loc[i, 'protocol[' + str(protrefcount) + ']_performer'] = node.performer
-<<<<<<< HEAD
-                            for pv in reversed(sorted(node.parameter_values, key=lambda x: x.category.parameter_name.name)):
+                            for pv in reversed(sorted(node.parameter_values, key=lambda x: x.category.parameter_name.term)):
                                 if isinstance(pv.value, (int, float)):
-                                    df.loc[i, 'protocol[' + str(protrefcount) + ']_pv[' + pv.category.parameter_name.name + ']'] = pv.value
-                                    df.loc[i, 'protocol[' + str(protrefcount) + ']_pv[' + pv.category.parameter_name.name + ']_unit'] = pv.unit.name
-                                    df.loc[i, 'protocol[' + str(protrefcount) + ']_pv[' + pv.category.parameter_name.name + ']_unit_termsource'] = pv.unit.term_source.name
-                                    df.loc[i, 'protocol[' + str(protrefcount) + ']_pv[' + pv.category.parameter_name.name + ']_unit_termaccession'] = pv.unit.term_accession
-=======
-                            for pv in reversed(sorted(node.parameter_values, key=lambda x: x.category.parameter_name.term)):
-                                if isinstance(pv.value, int) or isinstance(pv.value, float):
                                     df.loc[i, 'protocol[' + str(protrefcount) + ']_pv[' + pv.category.parameter_name.term + ']'] = pv.value
                                     df.loc[i, 'protocol[' + str(protrefcount) + ']_pv[' + pv.category.parameter_name.term + ']_unit'] = pv.unit.name
                                     df.loc[i, 'protocol[' + str(protrefcount) + ']_pv[' + pv.category.parameter_name.term + ']_unit_termsource'] = pv.unit.term_source.name if pv.unit.term_source else ''
                                     df.loc[i, 'protocol[' + str(protrefcount) + ']_pv[' + pv.category.parameter_name.term + ']_unit_termaccession'] = pv.unit.term_accession
->>>>>>> f8341f65
                                 elif isinstance(pv.value, OntologyAnnotation):
                                     df.loc[i, 'protocol[' + str(protrefcount) + ']_pv[' + pv.category.parameter_name.term + ']'] = pv.value.term
                                     df.loc[i, 'protocol[' + str(protrefcount) + ']_pv[' + pv.category.parameter_name.term + ']_termsource'] = pv.value.term_source.name if pv.value.term_source else ''
@@ -816,33 +694,20 @@
                             # TODO Check how model objects are used, do all additional_prop now go into .name?
                             for prop in reversed(sorted(node.additional_properties.keys())):
                                 df.loc[i, 'protocol[' + str(protrefcount) + ']_prop[' + prop + ']'] = node.additional_properties[prop]
-<<<<<<< HEAD
                                 #compound_key += str(protrefcount) + '/' + prop + '/' + node.additional_properties[prop]
                                 compound_key.extend([str(protrefcount), prop, node.additional_properties[prop]])
-                            if node.executes_protocol.protocol_type.name == 'nucleic acid sequencing':
+                            if node.executes_protocol.protocol_type.term == 'nucleic acid sequencing':
                                 df.loc[i, 'protocol[' + str(protrefcount) + ']_prop[' + 'Assay Name' + ']'] = node.name
                                 #compound_key += str(protrefcount) + '/' + 'Assay Name' + '/' + node.name
                                 compound_key.extend([str(protrefcount), 'Assay Name', node.name])
-                            elif node.executes_protocol.protocol_type.name == 'nucleic acid hybridization':
-=======
-                                compound_key += str(protrefcount) + '/' + prop + '/' + node.additional_properties[prop]
-                            if node.executes_protocol.protocol_type.term == 'nucleic acid sequencing':
-                                df.loc[i, 'protocol[' + str(protrefcount) + ']_prop[' + 'Assay Name' + ']'] = node.name
-                                compound_key += str(protrefcount) + '/' + 'Assay Name' + '/' + node.name
                             elif node.executes_protocol.protocol_type.term == 'nucleic acid hybridization':
->>>>>>> f8341f65
                                 df.loc[i, 'protocol[' + str(protrefcount) + ']_prop[' + 'Hybridization Assay Name' + ']'] = node.name
                                 #compound_key += str(protrefcount) + '/' + 'Hybridization Assay Name' + '/' + node.name
                                 compound_key.extend([str(protrefcount), 'Hybridization Assay Name', node.name])
                                 df.loc[i, 'protocol[' + str(protrefcount) + ']_prop[' + 'Array Design REF' + ']'] = node.array_design_ref
-<<<<<<< HEAD
                                 #compound_key += str(protrefcount) + '/' + 'Array Design REF' + '/' + node.array_design_ref
                                 compound_key.extend([str(protrefcount), 'Array Design REF', node.array_design_ref])
-                            elif node.executes_protocol.protocol_type.name == 'data collection':
-=======
-                                compound_key += str(protrefcount) + '/' + 'Array Design REF' + '/' + node.array_design_ref
                             elif node.executes_protocol.protocol_type.term == 'data collection':
->>>>>>> f8341f65
                                 df.loc[i, 'protocol[' + str(protrefcount) + ']_prop[' + 'Scan Name' + ']'] = node.name
                                 #compound_key += str(protrefcount) + '/' + 'Scan Name' + '/' + node.name
                                 compound_key.extend([str(protrefcount), 'Scan Name', node.name])
@@ -941,20 +806,8 @@
                 if node.performer is not None:
                     cols.append('protocol[' + str(protrefcount) + ']_performer')
                     col_map['protocol[' + str(protrefcount) + ']_performer'] = 'Performer'
-<<<<<<< HEAD
-                for pv in reversed(sorted(node.parameter_values, key=lambda x: x.category.parameter_name.name)):
+                for pv in reversed(sorted(node.parameter_values, key=lambda x: x.category.parameter_name.term)):
                     if isinstance(pv.value, (int, float)):
-                        cols.extend(('protocol[' + str(protrefcount) + ']_pv[' + pv.category.parameter_name.name + ']',
-                                     'protocol[' + str(protrefcount) + ']_pv[' + pv.category.parameter_name.name + ']_unit',
-                                     'protocol[' + str(protrefcount) + ']_pv[' + pv.category.parameter_name.name + ']_unit_termsource',
-                                     'protocol[' + str(protrefcount) + ']_pv[' + pv.category.parameter_name.name + ']_unit_termaccession'))
-                        col_map['protocol[' + str(protrefcount) + ']_pv[' + pv.category.parameter_name.name + ']'] = 'Parameter Value[' + pv.category.parameter_name.name + ']'
-                        col_map['protocol[' + str(protrefcount) + ']_pv[' + pv.category.parameter_name.name + ']_unit'] = 'Unit'
-                        col_map['protocol[' + str(protrefcount) + ']_pv[' + pv.category.parameter_name.name + ']_unit_termsource'] = 'Term Source REF'
-                        col_map['protocol[' + str(protrefcount) + ']_pv[' + pv.category.parameter_name.name + ']_unit_termaccession'] = 'Term Accession Number'
-=======
-                for pv in reversed(sorted(node.parameter_values, key=lambda x: x.category.parameter_name.term)):
-                    if isinstance(pv.value, int) or isinstance(pv.value, float):
                         cols.extend(('protocol[' + str(protrefcount) + ']_pv[' + pv.category.parameter_name.term + ']',
                                      'protocol[' + str(protrefcount) + ']_pv[' + pv.category.parameter_name.term + ']_unit',
                                      'protocol[' + str(protrefcount) + ']_pv[' + pv.category.parameter_name.term + ']_unit_termsource',
@@ -963,7 +816,6 @@
                         col_map['protocol[' + str(protrefcount) + ']_pv[' + pv.category.parameter_name.term + ']_unit'] = 'Unit'
                         col_map['protocol[' + str(protrefcount) + ']_pv[' + pv.category.parameter_name.term + ']_unit_termsource'] = 'Term Source REF'
                         col_map['protocol[' + str(protrefcount) + ']_pv[' + pv.category.parameter_name.term + ']_unit_termaccession'] = 'Term Accession Number'
->>>>>>> f8341f65
                     elif isinstance(pv.value, OntologyAnnotation):
                         cols.extend(('protocol[' + str(protrefcount) + ']_pv[' + pv.category.parameter_name.term + ']',
                                      'protocol[' + str(protrefcount) + ']_pv[' + pv.category.parameter_name.term + ']_termsource',
@@ -972,15 +824,9 @@
                         col_map['protocol[' + str(protrefcount) + ']_pv[' + pv.category.parameter_name.term + ']_termsource'] = 'Term Source REF'
                         col_map['protocol[' + str(protrefcount) + ']_pv[' + pv.category.parameter_name.term + ']_termaccession'] = 'Term Accession Number'
                     else:
-<<<<<<< HEAD
-                        cols.append('protocol[' + str(protrefcount) + ']_pv[' + pv.category.parameter_name.name + ']')
-                        col_map['protocol[' + str(protrefcount) + ']_pv[' + pv.category.parameter_name.name + ']'] = 'Parameter Value[' + pv.category.parameter_name.name + ']'
-                if node.executes_protocol.name not in protnames:
-=======
                         cols.append('protocol[' + str(protrefcount) + ']_pv[' + pv.category.parameter_name.term + ']')
                         col_map['protocol[' + str(protrefcount) + ']_pv[' + pv.category.parameter_name.term + ']'] = 'Parameter Value[' + pv.category.parameter_name.term + ']'
-                if node.executes_protocol.name not in protnames.keys():
->>>>>>> f8341f65
+                if node.executes_protocol.name not in protnames:
                     protnames[node.executes_protocol.name] = protrefcount
                     protrefcount += 1
             elif isinstance(node, Sample):
@@ -1011,21 +857,12 @@
                         df.loc[i, 'protocol[' + str(protrefcount) + ']_date'] = node.date
                     if node.performer is not None:
                         df.loc[i, 'protocol[' + str(protrefcount) + ']_performer'] = node.performer
-<<<<<<< HEAD
-                    for pv in reversed(sorted(node.parameter_values, key=lambda x: x.category.parameter_name.name)):
+                    for pv in reversed(sorted(node.parameter_values, key=lambda x: x.category.parameter_name.term)):
                         if isinstance(pv.value, (int, float)):
-                            df.loc[i, 'protocol[' + str(protrefcount) + ']_pv[' + pv.category.parameter_name.name + ']'] = pv.value
-                            df.loc[i, 'protocol[' + str(protrefcount) + ']_pv[' + pv.category.parameter_name.name + ']_unit'] = pv.unit.name
-                            df.loc[i, 'protocol[' + str(protrefcount) + ']_pv[' + pv.category.parameter_name.name + ']_unit_termsource'] = pv.unit.term_source.name
-                            df.loc[i, 'protocol[' + str(protrefcount) + ']_pv[' + pv.category.parameter_name.name + ']_unit_termaccession'] = pv.unit.term_accession
-=======
-                    for pv in reversed(sorted(node.parameter_values, key=lambda x: x.category.parameter_name.term)):
-                        if isinstance(pv.value, int) or isinstance(pv.value, float):
                             df.loc[i, 'protocol[' + str(protrefcount) + ']_pv[' + pv.category.parameter_name.term + ']'] = pv.value
                             df.loc[i, 'protocol[' + str(protrefcount) + ']_pv[' + pv.category.parameter_name.term + ']_unit'] = pv.unit.term
                             df.loc[i, 'protocol[' + str(protrefcount) + ']_pv[' + pv.category.parameter_name.term + ']_unit_termsource'] = pv.unit.term_source.name if pv.unit.term_source else ''
                             df.loc[i, 'protocol[' + str(protrefcount) + ']_pv[' + pv.category.parameter_name.term + ']_unit_termaccession'] = pv.unit.term_accession
->>>>>>> f8341f65
                         elif isinstance(pv.value, OntologyAnnotation):
                             df.loc[i, 'protocol[' + str(protrefcount) + ']_pv[' + pv.category.parameter_name.term + ']'] = pv.value.term
                             df.loc[i, 'protocol[' + str(protrefcount) + ']_pv[' + pv.category.parameter_name.term + ']_termsource'] = pv.value.term_source
