import ftplib
import logging
import os
import tempfile
import shutil
<<<<<<< HEAD
import json
import six
import functools
=======
>>>>>>> 99d83ff8
from isatools.convert import isatab2json
from contextlib import closing

MTBLS_FTP_SERVER = 'ftp.ebi.ac.uk'
MTBLS_BASE_DIR = '/pub/databases/metabolights/studies/public'
INVESTIGATION_FILENAME = 'i_Investigation.txt'

logging.basicConfig(format='%(asctime)s %(levelname)s: %(message)s', level=logging.INFO)
logger = logging.getLogger(__name__)

# This will remove the "'U' flag is deprecated" DeprecationWarning in Python3
open = functools.partial(open, mode='r') if six.PY3 else functools.partial(open, mode='rU')

_STRIPCHARS = "\"\'\r\n\t"

def get(mtbls_study_id, target_dir=None):
    """
    This function downloads ISA content from the MetaboLights FTP site.

    :param mtbls_study_id: Study identifier for MetaboLights study to get, as a str (e.g. MTBLS1)
    :param target_dir: Path to write files to. If None, writes to temporary directory (generated on the fly)
    :return: Path where the files were written to

    Example usage:
        isa_json = MTBLS.get_study('MTBLS1', '/tmp/mtbls')
    """
    logging.info("Setting up ftp with {}".format(MTBLS_FTP_SERVER))
    with closing(ftplib.FTP(MTBLS_FTP_SERVER)) as ftp:
        logging.info("Logging in as anonymous user...")
        response = ftp.login()

        if not '230' in response:
            raise ConnectionError("There was a problem connecting to MetaboLights: {}".format(response))

        logging.info("Log in successful!")
<<<<<<< HEAD
        #tmp_dir = None
        try:
            logging.info("Looking for study '{}'".format(mtbls_study_id))
            ftp.cwd('{base_dir}/{study}'.format(base_dir=MTBLS_BASE_DIR, study=mtbls_study_id))
            tmp_dir = tempfile.mkdtemp()
            logging.info("Created temporary directory '{}'".format(tmp_dir))
            with open(os.path.join(tmp_dir, INVESTIGATION_FILENAME), mode='wb') as out_file:
                logging.info("Retrieving file '{}{}/{}/{}'".format(MTBLS_FTP_SERVER,MTBLS_BASE_DIR,mtbls_study_id,INVESTIGATION_FILENAME))
                ftp.retrbinary('RETR {}'.format(INVESTIGATION_FILENAME), out_file.write)
            with open(os.path.join(tmp_dir, INVESTIGATION_FILENAME)) as out_file:
                s_filenames = [l.split('\t')[1].strip(_STRIPCHARS)
                                for l in out_file if 'Study File Name' in l]
                out_file.seek(0)
                a_filenames = [x.strip(_STRIPCHARS)
                                for l in out_file if 'Study Assay File Name' in l
                                        for x in l.split('\t')[1:]]

            for s_filename in s_filenames:
                with open(os.path.join(tmp_dir, s_filename), mode='wb') as out_file:
                    logging.info("Retrieving file '{}{}/{}/{}'".format(
                        MTBLS_FTP_SERVER, MTBLS_BASE_DIR, mtbls_study_id, s_filename))
                    ftp.retrbinary('RETR {}'.format(s_filename), out_file.write)

            for a_filename in a_filenames:
                with open(os.path.join(tmp_dir, a_filename), mode='wb') as out_file:
                    logging.info("Retrieving file '{}{}/{}/{}'".format(
                        MTBLS_FTP_SERVER, MTBLS_BASE_DIR, mtbls_study_id, a_filename))
                    ftp.retrbinary('RETR {}'.format(a_filename), out_file.write)
=======
        try:
            logging.info("Looking for study '{}'".format(mtbls_study_id))
            ftp.cwd('{base_dir}/{study}'.format(base_dir=MTBLS_BASE_DIR, study=mtbls_study_id))
            if target_dir is None:
                target_dir = tempfile.mkdtemp()
            logging.info("Using directory '{}'".format(target_dir))
            out_file = open(os.path.join(target_dir, INVESTIGATION_FILENAME), 'wb')
            logging.info("Retrieving file '{}'".format(MTBLS_FTP_SERVER + MTBLS_BASE_DIR + '/' + mtbls_study_id + '/' + INVESTIGATION_FILENAME))
            ftp.retrbinary('RETR ' + INVESTIGATION_FILENAME, out_file.write)
            i_bytes = open(out_file.name).read()
            lines = i_bytes.splitlines()
            s_filenames = [l.split('\t')[1][1:-1] for l in lines if 'Study File Name' in l]
            for s_filename in s_filenames:
                out_file = open(os.path.join(target_dir, s_filename), 'wb')
                logging.info("Retrieving file '{}'".format(
                    MTBLS_FTP_SERVER + MTBLS_BASE_DIR + '/' + mtbls_study_id + '/' + s_filename))
                ftp.retrbinary('RETR ' + s_filename, out_file.write)
            a_filenames_lines = [l.split('\t') for l in lines if 'Study Assay File Name' in l]
            for a_filename_line in a_filenames_lines:
                for a_filename in [f[1:-1] for f in a_filename_line[1:]]:
                    out_file = open(os.path.join(target_dir, a_filename), 'wb')
                    logging.info("Retrieving file '{}'".format(
                        MTBLS_FTP_SERVER + MTBLS_BASE_DIR + '/' + mtbls_study_id + '/' + a_filename))
                    ftp.retrbinary('RETR ' + a_filename, out_file.write)
>>>>>>> 99d83ff8

        except ftplib.error_perm as ftperr:
            logger.fatal("Could not retrieve MetaboLights study '{study}': {error}".format(study=mtbls_study_id, error=ftperr))
        finally:
<<<<<<< HEAD
            return tmp_dir


=======
            return target_dir
    else:
        raise ConnectionError("There was a problem connecting to MetaboLights: " + response)
>>>>>>> 99d83ff8


def getj(mtbls_study_id):
    """
    This function downloads the specified MetaboLights study and returns an ISA JSON representation of it

    :param mtbls_study_id: Study identifier for MetaboLights study to get, as a str (e.g. MTBLS1)
    :return: ISA JSON representation of the MetaboLights study

    Example usage:
        isa_json = MTBLS.load('MTBLS1')
    """
    tmp_dir = get(mtbls_study_id)
    if tmp_dir is None:
        raise IOError("There was a problem retrieving the study {}".format(mtbls_study_id))
    isa_json = isatab2json.convert(tmp_dir, identifier_type=isatab2json.IdentifierType.name, validate_first=False)
    shutil.rmtree(tmp_dir)
    return isa_json


def get_data_files(mtbls_study_id, factor_selection=None):
    """
    This function gets a list of samples and related data file URLs for a given MetaboLights study, optionally
    filtered by factor value (currently by matching on exactly 1 factor value)

    :param mtbls_study_id: Study identifier for MetaboLights study to get, as a str (e.g. MTBLS1)
    :param factor_selection: Selected factor values to filter on samples
    :return: A list of dicts {sample_name, list of data_files} containing sample names with associated data filenames

    Example usage:
        samples_and_data = mtbls.get_data_files('MTBLS1', {'Gender': 'Male'})

    TODO:  Need to work on more complex filters e.g.:
        {"gender": ["male", "female"]} selects samples matching "male" or "female" factor value
        {"age": {"equals": 60}} selects samples matching age 60
        {"age": {"less_than": 60}} selects samples matching age less than 60
        {"age": {"more_than": 60}} selects samples matching age more than 60

        To select samples matching "male" and age less than 60:
        {
            "gender": "male",
            "age": {
                "less_than": 60
            }
        }
    """
    tmp_dir = get(mtbls_study_id)
    if tmp_dir is None:
        raise IOError("There was a problem retrieving study {}. Does it exist?".format(mtbls_study_id))
    table_files = [f for f in os.listdir(tmp_dir) if f.startswith(('a_', 's_'))]
    from isatools import isatab
    results = list()
    # first collect matching samples
    for table_file in table_files:
        df = isatab.load_table(os.path.join(tmp_dir, table_file))
        if factor_selection is None:
            matches = df['Sample Name'].items()
            for indx, match in matches:
                sample_name = match
                if len([r for r in results if r['sample'] == sample_name]) == 1:
                    continue
                else:
                    results.append(
                        {
                            "sample": sample_name,
                            "data_files": []
                        }
                    )
        else:
            for factor_name, factor_value in factor_selection.items():
                if 'Factor Value[{}]'.format(factor_name) in list(df.columns.values):
                    matches = df.loc[df['Factor Value[{}]'.format(factor_name)] == factor_value]['Sample Name'].items()
                    for indx, match in matches:
                        sample_name = match
                        if len([r for r in results if r['sample'] == sample_name]) == 1:
                            continue
                        else:
                            results.append(
                                {
                                    "sample": sample_name,
                                    "data_files": [],
                                    "query_used": factor_selection
                                }
                            )
    # now collect the data files relating to the samples
    for result in results:
        sample_name = result['sample']
        for table_file in [f for f in os.listdir(tmp_dir) if f.startswith('a_')]:
            df = isatab.load_table(os.path.join(tmp_dir, table_file))
            data_files = list()
            table_headers = list(df.columns.values)
            sample_rows = df.loc[df['Sample Name'] == sample_name]
            if 'Raw Spectral Data File' in table_headers:
                data_files = sample_rows['Raw Spectral Data File']
            elif 'Free Induction Decay Data File' in table_headers:
                data_files = sample_rows['Free Induction Decay Data File']
            result['data_files'] = [i for i in list(data_files) if str(i) != 'nan']
    shutil.rmtree(tmp_dir)
    return results


def get_factor_names(mtbls_study_id):
    """
    This function gets the factor names used in a MetaboLights study

    :param mtbls_study_id: Accession number of the MetaboLights study
    :return: A set of factor names used in the study

    Example usage:
        factor_names = get_factor_names('MTBLS1')
    """
    tmp_dir = get(mtbls_study_id)
    table_files = [f for f in os.listdir(tmp_dir) if f.startswith(('a_', 's_'))]
    from isatools import isatab
    factors = set()
    import re
    for table_file in table_files:
        df = isatab.load_table(os.path.join(tmp_dir, table_file))
        factors_headers = [header for header in list(df.columns.values) if
                           re.compile('Factor Value\[(.*?)\]').match(header)]
        for header in factors_headers:
            factors.add(header[13:-1])
    return factors


def get_factor_values(mtbls_study_id, factor_name):
    """
    This function gets the factor values of a factor in a MetaboLights study

    :param mtbls_study_id: Accession number of the MetaboLights study
    :param factor_name: The factor name for which values are being queried
    :return: A set of factor values associated with the factor and study

    Example usage:
        factor_values = get_factor_values('MTBLS1', 'genotype)
    """
    tmp_dir = get(mtbls_study_id)
    table_files = [f for f in os.listdir(tmp_dir) if f.startswith(('a_', 's_'))]
    from isatools import isatab
    fvs = set()
    for table_file in table_files:
        df = isatab.load_table(os.path.join(tmp_dir, table_file))
        if 'Factor Value[{}]'.format(factor_name) in list(df.columns.values):
            for indx, match in df['Factor Value[{}]'.format(factor_name)].items():
                if isinstance(match, (str, int, float)):
                    if str(match) != 'nan':
                        fvs.add(match)
    shutil.rmtree(tmp_dir)
    return fvs<|MERGE_RESOLUTION|>--- conflicted
+++ resolved
@@ -3,12 +3,10 @@
 import os
 import tempfile
 import shutil
-<<<<<<< HEAD
 import json
 import six
 import functools
-=======
->>>>>>> 99d83ff8
+
 from isatools.convert import isatab2json
 from contextlib import closing
 
@@ -44,17 +42,20 @@
             raise ConnectionError("There was a problem connecting to MetaboLights: {}".format(response))
 
         logging.info("Log in successful!")
-<<<<<<< HEAD
-        #tmp_dir = None
+
         try:
             logging.info("Looking for study '{}'".format(mtbls_study_id))
             ftp.cwd('{base_dir}/{study}'.format(base_dir=MTBLS_BASE_DIR, study=mtbls_study_id))
-            tmp_dir = tempfile.mkdtemp()
-            logging.info("Created temporary directory '{}'".format(tmp_dir))
-            with open(os.path.join(tmp_dir, INVESTIGATION_FILENAME), mode='wb') as out_file:
-                logging.info("Retrieving file '{}{}/{}/{}'".format(MTBLS_FTP_SERVER,MTBLS_BASE_DIR,mtbls_study_id,INVESTIGATION_FILENAME))
+            target_dir = target_dir or tempfile.mkdtemp()
+            logging.info("Created temporary directory '{}'".format(target_dir))
+
+            with open(os.path.join(target_dir, INVESTIGATION_FILENAME), mode='wb') as out_file:
+                logging.info("Retrieving file '{}{}/{}/{}'".format(
+                    MTBLS_FTP_SERVER,MTBLS_BASE_DIR,mtbls_study_id,INVESTIGATION_FILENAME
+                ))
                 ftp.retrbinary('RETR {}'.format(INVESTIGATION_FILENAME), out_file.write)
-            with open(os.path.join(tmp_dir, INVESTIGATION_FILENAME)) as out_file:
+
+            with open(os.path.join(target_dir, INVESTIGATION_FILENAME)) as out_file:
                 s_filenames = [l.split('\t')[1].strip(_STRIPCHARS)
                                 for l in out_file if 'Study File Name' in l]
                 out_file.seek(0)
@@ -63,55 +64,23 @@
                                         for x in l.split('\t')[1:]]
 
             for s_filename in s_filenames:
-                with open(os.path.join(tmp_dir, s_filename), mode='wb') as out_file:
+                with open(os.path.join(target_dir, s_filename), mode='wb') as out_file:
                     logging.info("Retrieving file '{}{}/{}/{}'".format(
                         MTBLS_FTP_SERVER, MTBLS_BASE_DIR, mtbls_study_id, s_filename))
                     ftp.retrbinary('RETR {}'.format(s_filename), out_file.write)
 
             for a_filename in a_filenames:
-                with open(os.path.join(tmp_dir, a_filename), mode='wb') as out_file:
+                with open(os.path.join(target_dir, a_filename), mode='wb') as out_file:
                     logging.info("Retrieving file '{}{}/{}/{}'".format(
                         MTBLS_FTP_SERVER, MTBLS_BASE_DIR, mtbls_study_id, a_filename))
                     ftp.retrbinary('RETR {}'.format(a_filename), out_file.write)
-=======
-        try:
-            logging.info("Looking for study '{}'".format(mtbls_study_id))
-            ftp.cwd('{base_dir}/{study}'.format(base_dir=MTBLS_BASE_DIR, study=mtbls_study_id))
-            if target_dir is None:
-                target_dir = tempfile.mkdtemp()
-            logging.info("Using directory '{}'".format(target_dir))
-            out_file = open(os.path.join(target_dir, INVESTIGATION_FILENAME), 'wb')
-            logging.info("Retrieving file '{}'".format(MTBLS_FTP_SERVER + MTBLS_BASE_DIR + '/' + mtbls_study_id + '/' + INVESTIGATION_FILENAME))
-            ftp.retrbinary('RETR ' + INVESTIGATION_FILENAME, out_file.write)
-            i_bytes = open(out_file.name).read()
-            lines = i_bytes.splitlines()
-            s_filenames = [l.split('\t')[1][1:-1] for l in lines if 'Study File Name' in l]
-            for s_filename in s_filenames:
-                out_file = open(os.path.join(target_dir, s_filename), 'wb')
-                logging.info("Retrieving file '{}'".format(
-                    MTBLS_FTP_SERVER + MTBLS_BASE_DIR + '/' + mtbls_study_id + '/' + s_filename))
-                ftp.retrbinary('RETR ' + s_filename, out_file.write)
-            a_filenames_lines = [l.split('\t') for l in lines if 'Study Assay File Name' in l]
-            for a_filename_line in a_filenames_lines:
-                for a_filename in [f[1:-1] for f in a_filename_line[1:]]:
-                    out_file = open(os.path.join(target_dir, a_filename), 'wb')
-                    logging.info("Retrieving file '{}'".format(
-                        MTBLS_FTP_SERVER + MTBLS_BASE_DIR + '/' + mtbls_study_id + '/' + a_filename))
-                    ftp.retrbinary('RETR ' + a_filename, out_file.write)
->>>>>>> 99d83ff8
 
         except ftplib.error_perm as ftperr:
             logger.fatal("Could not retrieve MetaboLights study '{study}': {error}".format(study=mtbls_study_id, error=ftperr))
+
         finally:
-<<<<<<< HEAD
-            return tmp_dir
-
-
-=======
             return target_dir
-    else:
-        raise ConnectionError("There was a problem connecting to MetaboLights: " + response)
->>>>>>> 99d83ff8
+
 
 
 def getj(mtbls_study_id):
