--- conflicted
+++ resolved
@@ -112,7 +112,7 @@
     return result
 
 
-def slice_data_files(dir, factor_selection=None):
+def slice_data_files(folder, factor_selection=None):
     """
     This function gets a list of samples and related data file URLs for a given MetaboLights study, optionally
     filtered by factor value (currently by matching on exactly 1 factor value)
@@ -138,20 +138,13 @@
             }
         }
     """
-<<<<<<< HEAD
-    tmp_dir = get(mtbls_study_id)
-    if tmp_dir is None:
-        raise IOError("There was a problem retrieving study {}. Does it exist?".format(mtbls_study_id))
-    table_files = glob.iglob(os.path.join(tmp_dir, "[a|s]_*.txt"))
-=======
-    table_files = [f for f in os.listdir(dir) if f.startswith(('a_', 's_'))]
->>>>>>> 58c7e67c
+    table_files = glob.iglob(os.path.join(folder, "[a|s]_*.txt"))
     from isatools import isatab
     results = list()
     # first collect matching samples
     for table_file in table_files:
         logger.info("Loading {}".format(table_file))
-        df = isatab.load_table(os.path.join(dir, table_file))
+        df = isatab.load_table(table_file)
         if factor_selection is None:
             matches = six.iteritems(df['Sample Name'])
             for indx, match in matches:
@@ -184,13 +177,8 @@
     # now collect the data files relating to the samples
     for result in results:
         sample_name = result['sample']
-<<<<<<< HEAD
-        for table_file in glob.iglob(os.path.join(tmp_dir, 'a_*')):
-            df = isatab.load_table(os.path.join(tmp_dir, table_file))
-=======
-        for table_file in [f for f in os.listdir(dir) if f.startswith('a_')]:
-            df = isatab.load_table(os.path.join(dir, table_file))
->>>>>>> 58c7e67c
+        for table_file in glob.iglob(os.path.join(folder, 'a_*')):
+            df = isatab.load_table(table_file)
             data_files = list()
             table_headers = list(df.columns.values)
             sample_rows = df.loc[df['Sample Name'] == sample_name]
@@ -218,7 +206,7 @@
     factors = set()
     import re
     for table_file in table_files:
-        df = isatab.load_table(os.path.join(tmp_dir, table_file))
+        df = isatab.load_table(table_file)
         factors_headers = [header for header in list(df.columns.values) if
                            re.compile('Factor Value\[(.*?)\]').match(header)]
         for header in factors_headers:
@@ -242,10 +230,10 @@
     from isatools import isatab
     fvs = set()
     for table_file in table_files:
-        df = isatab.load_table(os.path.join(tmp_dir, table_file))
+        df = isatab.load_table(table_file)
         if 'Factor Value[{}]'.format(factor_name) in list(df.columns.values):
             for indx, match in six.iteritems(df['Factor Value[{}]'.format(factor_name)]):
-                if isinstance(match, (str, int, float)):
+                if isinstance(match, (str, six.text_type, int, float)):
                     if str(match) != 'nan':
                         fvs.add(match)
     shutil.rmtree(tmp_dir)
